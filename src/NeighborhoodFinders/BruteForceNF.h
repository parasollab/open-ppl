--- conflicted
+++ resolved
@@ -39,9 +39,9 @@
           InputIterator _first, InputIterator _last, const CfgType& _cfg, OutputIterator _out);
 
     template<typename InputIterator, typename OutputIterator>
-      OutputIterator KClosest(SequentialGraphType* _graph, 
+      OutputIterator KClosest(SequentialGraphType* _graph,
           InputIterator _first, InputIterator _last, CfgType _cfg, size_t _k, OutputIterator _out);
-    
+
     // KClosest that operate over two ranges of VIDS.  K total pair<VID,VID> are returned that
     // represent the _kclosest pairs of VIDs between the two ranges.
     template<typename InputIterator, typename OutputIterator>
@@ -75,21 +75,12 @@
   // Keep sorted list of k best so far
   priority_queue<pair<VID, double>, vector<pair<VID, double> >, CompareSecond<VID, double> > pq;
   for(InputIterator it = _first; it != _last; it++) {
-<<<<<<< HEAD
-    CfgType node = map->GetCfg(it);
-  
-  
-    //CfgType node = (*(map->distribution().container_manager().begin()->find_vertex(map->GetVid(it)))).property(); 
-    double dist = dmm->Distance(env, _cfg, node);
-  
-=======
 
     if(this->CheckUnconnected(_rmp, _cfg, map->GetVID(it)))
       continue;
 
     CfgType node = map->GetVertex(it);
 
->>>>>>> 197a0f9c
     if(node == _cfg) // Don't connect to self
       continue;
 
@@ -147,30 +138,17 @@
 
   // Find all pairs
   for(InputIterator it1 = _first1; it1 != _last1; it1++) {
-<<<<<<< HEAD
-    CfgType node1 = map->GetCfg(it1);
-    //CfgType node1 = (*(map->distribution().container_manager().begin()->find_vertex(map->GetVid(it1)))).property(); 
-=======
     CfgType node1 = map->GetVertex(it1);
->>>>>>> 197a0f9c
+    //CfgType node1 = (*(map->distribution().container_manager().begin()->find_vertex(map->GetVid(it1)))).property();
     for(InputIterator it2 = _first2; it2 != _last2; it2++) {
       if(*it1 == *it2) // Don't connect to self
         continue;
 
-<<<<<<< HEAD
-      CfgType node2 = map->GetCfg(it2);
-      //CfgType node2 = (*(map->distribution().container_manager().begin()->find_vertex(map->GetVid(it2)))).property(); 
-      double dist = dmm->Distance(env, node1, node2);
-      if(pq.size() < _k){
-        VID vid1 = map->GetVid(it1);
-        VID vid2 = map->GetVid(it2);
-=======
       CfgType node2 = map->GetVertex(it2);
       double dist = dmm->Distance(node1, node2);
       if(pq.size() < this->m_k){
         VID vid1 = map->GetVID(it1);
         VID vid2 = map->GetVID(it2);
->>>>>>> 197a0f9c
         pq.push(make_pair(make_pair(vid1, vid2), dist));
       // If better than worst so far, replace worst so far
       }else if(dist < pq.top().second) {
@@ -198,8 +176,8 @@
 
 template<class MPTraits>
 template<typename InputIterator, typename OutputIterator>
-OutputIterator 
-BruteForceNF<MPTraits>::KClosest(SequentialGraphType* _graph, InputIterator _first, InputIterator _last, 
+OutputIterator
+BruteForceNF<MPTraits>::KClosest(SequentialGraphType* _graph, InputIterator _first, InputIterator _last,
     CfgType _cfg, size_t _k, OutputIterator _out) {
 
   this->IncrementNumQueries();
@@ -208,7 +186,7 @@
   // we pass pointer around which is a bit ugly with parallelism. In this particular case
   // the pointer to GetMPProblem became invalid because of the way BruteForceNF is called from
   // Connector, thus call to timing stats below seg fault. One fix is to call BruteForceNF(_node, _problem)
-  // constructor and this will be done when parallel code supports all NF. What this means is 
+  // constructor and this will be done when parallel code supports all NF. What this means is
   // that I can not just support BruteForceNF by itself.
 #ifndef _PARALLEL
   this->StartTotalTime();
@@ -252,7 +230,7 @@
   this->EndQueryTime();
   this->EndTotalTime();
 #endif
-  
+
   // Reverse order
   return copy(closest.rbegin(), closest.rend(), _out);
 }
