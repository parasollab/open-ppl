--- conflicted
+++ resolved
@@ -1382,28 +1382,6 @@
 }
 
 
-<<<<<<< HEAD
-/// Check for a shared element within two vertex sets.
-inline
-bool
-VertexSetSharedElement(const std::unordered_set<size_t>& _a,
-    const std::unordered_set<size_t>& _b) {
-  using VertexSet = std::unordered_set<size_t>;
-
-  const VertexSet* small{nullptr},
-                 * large{nullptr};
-  if(_a.size() < _b.size()) {
-    small = &_a;
-    large = &_b;
-  }
-  else {
-    small = &_b;
-    large = &_a;
-  }
-  return std::any_of(small->begin(), small->end(),
-      [large](const size_t _v){return large->count(_v);}
-  );
-=======
 /// Check if two vertex sets have any members in common.
 /// @param _a The first set.
 /// @param _b The second set.
@@ -1429,24 +1407,6 @@
   // Test each element in the smaller set for membership in the larger one.
   return std::any_of(smaller->begin(), smaller->end(),
                      [larger](const size_t _vid) {return larger->count(_vid);});
-}
-
-
-/// Merge one vertex set into another.
-/// @param _receiver The vertex set receiving new VIDs.
-/// @param _source   The source of the new VIDs.
-/// @return A reference to _receiver.
-inline
-std::unordered_set<size_t>&
-VertexSetUnionInPlace(std::unordered_set<size_t>& _receiver,
-    const std::unordered_set<size_t>& _source) {
-  // Reserve sufficient space for the worst case. This wastes a bit of space
-  // (which is inevitable anyway) but avoids more than one rehash.
-  _receiver.reserve(_receiver.size() + _source.size());
-  for(const size_t vid : _source)
-    _receiver.insert(vid);
-  return _receiver;
->>>>>>> a90b25bc
 }
 
 
