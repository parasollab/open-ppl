--- conflicted
+++ resolved
@@ -292,27 +292,24 @@
     /// @overload
     bool InBounds(const Environment* const _env) const noexcept;
 
-<<<<<<< HEAD
+    /// Create a group configuration where every vertex of every robots
+    /// is guaranteed to lie within the specified boundary. If a group cfg
+    /// cannot be found, the program will abort. The function will try a
+    /// predefined number of times.
+    /// @param _b The bondary to sample within.
+    void GetRandomGroupCfg(const Boundary* const _b);
+
+    /// Create a group cfg where all robots are guaranteed to lie within
+    /// the input environment.
+    /// @param _env The environment to sample within.
+    void GetRandomGroupCfg(Environment* _env);
+
     /// Generate a random configuration for group robotswith a set length.
     /// @param _length The desired length.
     /// @param _dm The distance metric for checking length.
     /// @param _norm Normalize the orientation DOFs?
     template<typename DistanceMetricPointer>
     void GetRandomRay(const double _length, DistanceMetricPointer _dm, const bool _norm = true);
-=======
-    /// Create a group configuration where every vertex of every robots
-    /// is guaranteed to lie within the specified boundary. If a group cfg
-    /// cannot be found, the program will abort. The function will try a
-    /// predefined number of times.
-    /// @param _b The bondary to sample within.
-    void GetRandomGroupCfg(const Boundary* const _b);
-
-    /// Create a group cfg where all robots are guaranteed to lie within
-    /// the input environment.
-    /// @param _env The environment to sample within.
-    void GetRandomGroupCfg(Environment* _env);
-
->>>>>>> bbc1069f
     /// Normalize Orientation DOFs for a Group Cfg
     virtual void NormalizeOrientation(const std::vector<size_t>& _robots = {})
         noexcept;
@@ -337,28 +334,6 @@
 
 };
 
-<<<<<<< HEAD
-template <class DistanceMetricPointer>
-void
-GroupCfg::
-GetRandomRay(const double _length, DistanceMetricPointer _dm, const bool _norm) {
-  // Randomly sample DOFs.
-
-    for(size_t j = 0; j < GetNumRobots(); ++j) {
-        for(size_t i = 0; i < GetRobotCfg(j).DOF(); ++i)
-            GetRobotCfg(j)[i] = GRand();
-    }
-  // Scale to appropriate length. 
-  _dm->ScaleCfg(_length, *this);
-
-  // Normalize if requested.
-  if(_norm)
-    NormalizeOrientation();
-}
-
-
-std::ostream& operator<<(std::ostream&, const GroupCfg&);
-=======
 template <typename GraphType>
 GroupCfg<GraphType>::
 GroupCfg(GroupRoadmapType* const& _groupMap) 
@@ -950,6 +925,25 @@
 /*----------------------------------------------------------------------------*/
 
 template <typename GraphType>
+template <class DistanceMetricPointer>
+void
+GroupCfg<GraphType>::
+GetRandomRay(const double _length, DistanceMetricPointer _dm, const bool _norm) {
+  // Randomly sample DOFs.
+
+    for(size_t j = 0; j < GetNumRobots(); ++j) {
+        for(size_t i = 0; i < GetRobotCfg(j).DOF(); ++i)
+            GetRobotCfg(j)[i] = GRand();
+    }
+  // Scale to appropriate length. 
+  _dm->ScaleCfg(_length, *this);
+
+  // Normalize if requested.
+  if(_norm)
+    NormalizeOrientation();
+}
+
+template <typename GraphType>
 std::ostream&
 operator<<(std::ostream& _os, const GroupCfg<GraphType>& _groupCfg) {
   // Might not need to be hidden behind GROUP_MAP, but doing for consistency
@@ -961,8 +955,8 @@
   for(size_t i = 0; i < _groupCfg.GetNumRobots(); ++i)
     _os << _groupCfg.GetRobotCfg(i);
 
-  return _os;
-}
->>>>>>> bbc1069f
+    return _os;
+}
+
 
 #endif