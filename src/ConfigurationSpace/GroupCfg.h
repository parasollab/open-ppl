#ifndef PMPL_GROUP_CFG_H_
#define PMPL_GROUP_CFG_H_

#include <cstddef>
#include <iostream>
#include <vector>

#include "ConfigurationSpace/Cfg.h"
#include "ConfigurationSpace/GroupRoadmap.h"
#include "ConfigurationSpace/GroupLocalPlan.h"

#include "Transformation.h"
#include "Vector.h"

class Environment;
class Robot;
class RobotGroup;
class Formation;


////////////////////////////////////////////////////////////////////////////////
/// An aggregate configuration which represents a configuration for each robot
/// in a robot group.
///
/// The main point of group cfg is to take advantage of everything implemented
/// for individual robots. This means that we use VIDs from individual roadmaps
/// to keep track of the robot cfgs referred to in a group cfg. In the case that
/// a group cfg is modified or new in some way, there is a temporary local
/// storage (m_localCfgs) which stores individual cfgs not yet in a roadmap.
/// When adding a group cfg to a group roadmap, the VID is used in place after
/// adding the individual cfg to the individual roadmap.
///
/// @note Do not use 'SetRobotCfg' on a roadmap configuration with a non-VID:
///       The 'set' configuration will be lost since it is not in the individual
///       roadmap.
///
/// @todo Rework so that we only need a robot group to construct this, in which
///       case it will have all local cfgs. It should only get tied to a roadmap
///       with SetGroupRoadmap after it has been added to one.
////////////////////////////////////////////////////////////////////////////////
class GroupCfg final {

  public:

    ///@name Local Types
    ///@{

    typedef size_t           VID;      ///< A VID in an individual Robot roadmap.
    typedef std::vector<VID> VIDSet;   ///< A set of VIDs from indiv. Robot roadmaps.

    typedef Cfg              IndividualCfg;
    typedef GroupRoadmap<GroupCfg, GroupLocalPlan<IndividualCfg>> GroupRoadmapType;

    //TODO::Purge this everywhere and update to new formation class
    /// A formation represents a group of robots which are maintaining their
    /// configurations relative to a leader, such as maintaining a square or
    /// V-shape while moving. The values are robot indexes (within the group,
    /// not problem) with the first index denoting the leader robot. These are
    /// not stored in configurations but may be required for edges.

    ///@}
    ///@name Construction
    ///@{

    /// Construct a group configuration.
    /// @param _groupMap The group roadmap to which this configuration belongs,
    ///                  or null if it is not in a map.
    /// @param _init Default-initialize local configurations?
    /// @todo This object does not work at all without a group map. We should
    ///       throw relevant exceptions if needed.
    explicit GroupCfg(GroupRoadmapType* const _groupMap = nullptr,
         const bool _init = false);

    ///@}
    ///@name Equality
    ///@{

    /// Check if the current and given group configurations are equal.
    /// @param _other The given group configuration.
    /// @return True if equal, false otherwise.
    bool operator==(const GroupCfg& _other) const noexcept;
    /// Check if the current and given group configurations are unequal.
    /// @param _other The given group configuration.
    /// @return True if unequal, false otherwise.
    bool operator!=(const GroupCfg& _other) const noexcept;

    bool operator<(const GroupCfg& _other) const noexcept;

    ///@}
    ///@name Arithmetic
    ///@{

    /// Find the sum of the current and a given group configuration, 
    /// by each degree of freedom.
    /// @param _other The group configuration to be added. 
    /// @return The sum of the group configurations.
    GroupCfg operator+(const GroupCfg& _other) const;

    /// Find the difference of the current and a 
    /// given group configuration, by each degree of freedom.
    /// @param _other The group configuration to be subtracted. 
    /// @return The difference of the group configurations.
    GroupCfg operator-(const GroupCfg& _other) const;

    /// Find the product of the current and a given group configuration, 
    /// by each degree of freedom.
    /// @param _other The group configuration used to multiply the current. 
    /// @return The product of the group configurations.
    GroupCfg operator*(const double& _other) const;

    /// Add a given group configuration to the current, by each degree of freedom.
    /// @param _other The group configuration to be added.
    GroupCfg& operator+=(const GroupCfg& _other);

    /// Subtract a given group configuration from the current, by each degree of freedom.
    /// @param _other The group configuration to be subtracted.
    GroupCfg& operator-=(const GroupCfg& _other);

    /// Multiply the current group configuration by a scalar.
    /// @param _val The scalar used to multiply the current.
    GroupCfg& operator*=(const double& _val);

    ///@}
    ///@name Robots
    ///@{
    /// Access the robots within this group configuration.

    /// Get the number of robots.
    size_t GetNumRobots() const noexcept;

    /// Get the full vector of robot pointers.
    const std::vector<Robot*>& GetRobots() const noexcept;

    /// Get the robot pointer for a group member by index.
    /// @param _index The desired index.
    Robot* GetRobot(const size_t _index) const;

    ///@}
    ///@name Roadmap Accessors
    ///@{
    /// These functions provide access to the related group map (if any) and
    /// descriptors for non-local individual configurations.

    /// Get the group roadmap this group cfg is with respect to.
    GroupRoadmapType* GetGroupRoadmap() const noexcept;

    /// Change the roadmap that this group is using/in reference to. Also
    /// performs compatibility/verification tests to see if it's possible.
    /// Note: Does NOT add this new cfg to any roadmap, but makes all cfg info
    ///       local (everything will be in m_localCfgs) so that there are no
    ///       issues when adding to the roadmap later.
    /// @todo Fix this, it looks like it was meant to be a copy-constructor with
    ///       a different roadmap. We will still need a roadmap setter in case
    ///       the roadmap moves.
    GroupCfg SetGroupRoadmap(GroupRoadmapType* const _newRoadmap) const;

    /// Get the VID for a particular robot.
    /// @param _index The index (within the group) of the robot.
    /// @return The VID of the robot's individual configuration, or INVALID_VID
    ///         if it is a local configuration.
    VID GetVID(const size_t _index) const noexcept;

    VID GetVID(Robot* const _robot) const;

    /// Add a formation specifying the constraints on a subgroup of robots.
    void AddFormation(Formation* _formation);

    const std::unordered_set<Formation*>& GetFormations() const;
 
    ///@}
    ///@name Individual Configurations
    ///@{
    /// These functions manage the individual configurations that comprise this
    /// group configuration.

    /// Set the individual cfg for a robot to a local copy of an cfg.
    /// @param _robot The robot which the cfg refers to.
    /// @param _cfg The cfg.
    void SetRobotCfg(Robot* const _robot, IndividualCfg&& _cfg);

    /// Set the individual cfg for a robot to a local copy of an cfg.
    /// @param _index The robot's group index which the cfg refers to.
    /// @param _cfg The cfg.
    void SetRobotCfg(const size_t _index, IndividualCfg&& _cfg);

    /// Set the individual cfg for a robot to a roadmap copy of an cfg.
    /// @param _robot The robot which the cfg refers to.
    /// @param _vid The cfg descriptor.
    void SetRobotCfg(Robot* const _robot, const VID _vid);

    /// Set the individual cfg for a robot to a roadmap copy of an cfg.
    /// @param _index The robot's group index which the cfg refers to.
    /// @param _vid The cfg descriptor.
    void SetRobotCfg(const size_t _index, const VID _vid);

    /// Get the individual Cfg for a robot in the group.
    /// @param _robot The robot which the cfg refers to.
    /// @return The individual configuration for the indexed robot.
    IndividualCfg& GetRobotCfg(Robot* const _robot);

    /// Get the individual Cfg for a robot in the group.
    /// @param _index The index of the robot.
    /// @return The individual configuration for the indexed robot.
    IndividualCfg& GetRobotCfg(const size_t _index);

    /// Get the individual Cfg for a robot in the group.
    /// @param _robot The robot which the cfg refers to.
    /// @return The individual configuration for the indexed robot.
    const IndividualCfg& GetRobotCfg(Robot* const _robot) const;

    /// Get the individual Cfg for a robot in the group.
    /// @param _index The index of the robot.
    /// @return The individual configuration for the indexed robot.
    const IndividualCfg& GetRobotCfg(const size_t _index) const;

    /// Clear the Local Cfg information in the cfg (for after adding to roadmap)
    void ClearLocalCfgs();

    ///@}
    ///@name DOF Accessors
    ///@{
    /// @todo These should not return any single-robot values, which can always
    ///       be obtained by accessing the relevant robot.

    /// We assume homogeneous robots right now, so the default argument
    /// finds the values for the first one.
    size_t PosDOF(const size_t _index = 0) const;
    size_t OriDOF(const size_t _index = 0) const;
    size_t DOF(const size_t _index = 0) const;

    /// Check if there is a nonholonomic robot in the group.
    bool IsNonholonomic() const noexcept;

    /// Compute the total DOF for this robot group.
    size_t CompositeDOF() const;

    /// Compute the composite magnitude.
    double Magnitude() const;

    /// Compute the composite manitude of the positional components.
    double PositionMagnitude() const;

    /// Compute the composite magnitude of the orientation components.
    double OrientationMagnitude() const;

    ///@}
    ///@name Configuration Helpers
    ///@{

    /// Configure each individual cfg that this group cfg represents.
    /// This is for template cooperation and is also a needed function before
    /// dealing with CD calls and such.
    /// Note this will throw an exception if no cfg is present for any robot.
    void ConfigureRobot() const;

    /// Check that another GroupCfg is within a resolution as specified.
    /// @param _cfg The test configuration.
    /// @param _posRes The position resolution.
    /// @param _oriRes The orientation resolution.
    /// @return True if each individual configuration in this is within a
    ///         resolution distance of _cfg.
    bool WithinResolution(const GroupCfg& _cfg, const double _posRes,
        const double _oriRes) const;

    ///@}
    ///@name DOF Modifiers
    ///@{

    // Note: Using these functions will make this configuration utilize the
    // local cfgs, which won't be in group/individual roadmaps until added.


    /// Given this GroupCfg as the starting configuration, this function applies
    /// a rotation to all the robots that are listed, assuming the first one is
    /// the formation's leader.
    /// Note: Currently assumes all robots just have ONE body. The case of multi-
    /// bodied robots would need to be specially handled (right now it should just
    /// be split into multiple robots if a group is needed).
    /// @param _robotList This list of bodies to rotate. First one is leader body.
    /// @param _rotation The change in orientation that should be applied to _cfg.
    /// @param _debug A flag to print to cout (no access to an m_debug flag here).
    //void RotateFormationAboutLeader(const Formation& _robotList,
    //                                const mathtool::Orientation& _rotation,
    //                                const bool _debug = false);

    /// Given this GroupCfg as the starting configuration, this function applies
    /// a transformation uniformly over all robots listed.
    /// Note: Currently assumes all robots just have ONE body. The case of multi-
    /// bodied robots would need to be specially handled (right now it should just
    /// be split into multiple robots if a group is needed).
    /// Note: This is assuming 6 DOFs!
    /// @param _robotList This list of bodies to rotate. First one is leader body.
    /// @param _transform The change in orientation that should be applied to _cfg.
    /// @param _relativeTransform (Optional) The transformation to "undo" before
    ///        applying _transform. If default, it will be a simple transform
    ///        application. See RotateFormationAboutLeader for usage example.
    //void ApplyTransformationForRobots(const Formation& _robotList,
    //                         const mathtool::Transformation& _transform,
    //                         const mathtool::Transformation& _relativeTransform
    //                                              = mathtool::Transformation());


    /// Given this configuration, add in the same DOF values to each body given.
    /// It assumes that all robots in the formation given have the same DOFs.
    /// This is a common thing to do in assembly planning/composite C-Spaces.
    /// @param _dofs The values to add in to each body. This function assumes each
    ///              body has #dofs = _dofs.size().
    /// @param _robots This list of bodies to update. Order doesn't matter.
    void AddDofsForRobots(const std::vector<double>& _dofs,
                          const std::vector<size_t>& _robots);


    /// This function adds all positional dofs in _dofs. It will handle 1-3 dofs
    /// based on each IndividualCfg's PosDof value. Does not add in orientation.
    /// Note: This function is slightly more efficient than the std::vector
    ///       version, as we do not need to check the size of _dofs.
    /// @param _dofs The positional values to add in to each body.
    /// @param _robots This list of bodies to update. Order doesn't matter.
    void AddDofsForRobots(const mathtool::Vector3d& _dofs,
                          const std::vector<size_t>& _robots);

    /// Given new DOF values, overwrite the existing values for each individual
    /// cfg in this group cfg that is listed in _robots. Note that _dofs needs
    /// to be the same number of DOFs as each individual cfg in the group.
    /// @param _fromCfg The configuration to take values from.
    /// @param _robots This list of bodies to update. Order doesn't matter.
    void OverwriteDofsForRobots(const std::vector<double>& _dofs,
                                const std::vector<size_t>& _robots);


    /// Given new DOF values, overwrite the existing values for each individual
    /// cfg in this group cfg that is listed in _robots. Note that _dofs needs
    /// to be the same number of DOFs as each individual cfg in the group.
    /// @param _fromCfg The configuration to take values from.
    /// @param _robots This list of bodies to update. Order doesn't matter.
    void OverwriteDofsForRobots(const mathtool::Vector3d& _dofs,
                                const std::vector<size_t>& _robots);


    /// Given this and another configuration, copy the DOF values from the other
    /// to the DOF values in this one, but only for each given robot indexed.
    /// @param _fromCfg The configuration to take values from.
    /// @param _robots This list of bodies to update. Order doesn't matter.
    void OverwriteDofsForRobots(const GroupCfg& _fromCfg,
                                const std::vector<size_t>& _robots);

    /// @overload to handle robot pointers.
    void OverwriteDofsForRobots(const GroupCfg& _fromCfg,
                                const std::vector<Robot*>& _robots);


    /// Overwrites all data in this cfg, assumes the length of _dofs is the same
    /// as CompositeDOF(). Basically just converts a composite C-Space vector
    /// into its individual pieces for a Group Cfg.
    void SetData(const std::vector<double>& _dofs);

    /// Find the c-space increment and number of steps needed to move from a
    /// start to a goal, taking steps no larger than the designated resolutions.
    /// @param _start The start configuration.
    /// @param _goal The goal configuration.
    /// @param _nTicks The number of steps to take (NOT computed by this method)
    void FindIncrement(const GroupCfg& _start, const GroupCfg& _goal,
        const int _nTicks);

    /// Find the c-space increment and number of steps needed to move from a
    /// start to a goal, taking steps no larger than the designated resolutions.
    /// @param _start The start configuration.
    /// @param _goal The goal configuration.
    /// @param _nTicks The number of steps to take (computed by this method).
    /// @param _positionRes The position resolution to use.
    /// @param _orientationRes The orientation resolution to use.
    void FindIncrement(const GroupCfg& _start, const GroupCfg& _goal,
        int* const _nTicks, const double _positionRes,
        const double _orientationRes);

    /// Test if a group configuration lies within a boundary and also within the
    /// robot's c-space limits.
    /// @param _boundary The boundary to check.
    /// @return True if the configuration places the robot inside both the
    ///         boundary and its DOF limits.
    bool InBounds(const Boundary* const _b) const noexcept;
    /// @overload
    bool InBounds(const Environment* const _env) const noexcept;

<<<<<<< HEAD
    /// Create a group configuration where every vertex of every robots
    /// is guaranteed to lie within the specified boundary. If a group cfg
    /// cannot be found, the program will abort. The function will try a
    /// predefined number of times.
    void GetRandomGroupCfg(const Boundary* const _b);
    void GetRandomGroupCfg(Environment* _env);
=======
    void GetRandomGroupCfg(const Boundary* const _b);
>>>>>>> f591ac79

    /// Normalize Orientation DOFs for a Group Cfg
    virtual void NormalizeOrientation(const std::vector<size_t>& _robots = {})
        noexcept;

    ///@}
    ///@name Output Utilities
    ///@{

    std::string PrettyPrint(const size_t _precision = 4) const;

    ///@}

  private:

    ///@name Helpers
    ///@{

    /// Return whether the cfg for the robot is local to the group cfg, or if
    /// it's in an individual roadmap already.
    bool IsLocalCfg(const size_t _robotIndex) const noexcept;

    /// Initialize the set of local configurations if not already done.
    void InitializeLocalCfgs() noexcept;

    /// Initialize the set of formations this cfg is subject to.
    void InitializeFormations() noexcept;

    /// Verify that an index is valid. Throw an exception if not.
    /// @param _robotIndex The (group) index to verify.
    void VerifyIndex(const size_t _robotIndex) const noexcept;

    ///@}
    ///@name Internal State
    ///@{

    GroupRoadmapType* m_groupMap{nullptr};  ///< The robot group.

    VIDSet m_vids;   ///< The individual VIDs in this aggregate configuration.
    std::vector<IndividualCfg> m_localCfgs; ///< Individual cfgs not in a map.

    std::unordered_set<Formation*> m_formations; ///<Formations contained in the group Cfg.

    /// The function to use for normalizing orientation DOFs.
    mutable double (*m_normalizer)(const double&){Normalize};

    ///@}

};

std::ostream& operator<<(std::ostream&, const GroupCfg&);

#endif<|MERGE_RESOLUTION|>--- conflicted
+++ resolved
@@ -382,16 +382,17 @@
     /// @overload
     bool InBounds(const Environment* const _env) const noexcept;
 
-<<<<<<< HEAD
     /// Create a group configuration where every vertex of every robots
     /// is guaranteed to lie within the specified boundary. If a group cfg
     /// cannot be found, the program will abort. The function will try a
     /// predefined number of times.
+    /// @param _b The bondary to sample within.
     void GetRandomGroupCfg(const Boundary* const _b);
+
+    /// Create a group cfg where all robots are guaranteed to lie within
+    /// the input environment.
+    /// @param _env The environment to sample within.
     void GetRandomGroupCfg(Environment* _env);
-=======
-    void GetRandomGroupCfg(const Boundary* const _b);
->>>>>>> f591ac79
 
     /// Normalize Orientation DOFs for a Group Cfg
     virtual void NormalizeOrientation(const std::vector<size_t>& _robots = {})
