--- conflicted
+++ resolved
@@ -1,10 +1,7 @@
 #ifndef PMPL_GROUP_ROADMAP_H_
 #define PMPL_GROUP_ROADMAP_H_
 
-<<<<<<< HEAD
 #include "ConfigurationSpace/Formation.h"
-=======
->>>>>>> 250caa68
 #include "ConfigurationSpace/CompositeGraph.h"
 #include "MPProblem/Environment/Environment.h"
 #include "MPProblem/RobotGroup/RobotGroup.h"
@@ -73,7 +70,6 @@
     GroupRoadmap& operator=(GroupRoadmap&&)      = delete;
 
     ///@}
-<<<<<<< HEAD
     ///@name Accessors
     ///@{
 
@@ -82,8 +78,8 @@
 
     /// Get the set of currently active formations.
     std::unordered_set<Formation*> GetActiveFormations();
-=======
->>>>>>> 250caa68
+
+    ///@}
     ///@name Modifiers
     ///@{
 
@@ -103,7 +99,6 @@
     /// Import the base-class version for this (required because we've
     /// overridden one of the overloads).
     using BaseType::AddEdge;
-<<<<<<< HEAD
 
     /// Add a formation to this group roadmap.
     /// @param _formation The formation to add.
@@ -132,10 +127,6 @@
 
     ///@}
 
-=======
-
-    ///@}
->>>>>>> 250caa68
 };
 
 /*------------------------------- Construction -------------------------------*/
@@ -151,7 +142,6 @@
     roadmaps.push_back(_solution->GetRoadmap(robot));
 
   this->m_graphs = roadmaps;
-<<<<<<< HEAD
 }
 
 template <typename Vertex, typename Edge>
@@ -173,8 +163,6 @@
   }
 
   return active;
-=======
->>>>>>> 250caa68
 }
 
 /*-------------------------------- Modifiers ---------------------------------*/
@@ -355,7 +343,6 @@
   return vid;
 }
 
-<<<<<<< HEAD
 template <typename Vertex, typename Edge>
 void
 GroupRoadmap<Vertex, Edge>::
@@ -390,8 +377,6 @@
   }
 }
 
-=======
->>>>>>> 250caa68
 /*----------------------------------------------------------------------------*/
 
 #endif