--- conflicted
+++ resolved
@@ -142,11 +142,6 @@
     /// Remove an edge from the graph if it exists.
     /// @param _source The source vertex.
     /// @param _source The target vertex.
-    virtual void DeleteEdge(const VID _source, const VID _target) noexcept override;
-
-    /// Remove an edge from the graph if it exists.
-    /// @param _source The source vertex.
-    /// @param _target The target vertex.
     virtual void DeleteEdge(const VID _source, const VID _target) noexcept override;
 
     /// Remove an edge from the graph if it exists.
@@ -482,10 +477,7 @@
 
   // The vertex does not exist. Add it now.
   const VID vid = this->add_vertex(cfg);
-<<<<<<< HEAD
-=======
   this->m_predecessors[vid];
->>>>>>> 51bb5f5d
   this->m_allVIDs.insert(vid);
   ++m_timestamp;
 
@@ -561,24 +553,6 @@
 template <typename Vertex, typename Edge>
 void
 GroupRoadmap<Vertex, Edge>::
-DeleteEdge(const VID _source, const VID _target) noexcept {
-  // Find the edge and crash if it isn't found.
-  const ED edgeDescriptor(_source, _target);
-  VI dummy;
-  EI edgeIterator;
-
-  const bool found = this->find_edge(edgeDescriptor, dummy, edgeIterator);
-  if(!found)
-    throw RunTimeException(WHERE) << "Edge (" << _source << ", " << _target
-                                  << ") does not exist.";
-
-  DeleteEdge(edgeIterator);
-}
-
-
-template <typename Vertex, typename Edge>
-void
-GroupRoadmap<Vertex, Edge>::
 DeleteEdge(EI _iterator) noexcept {
   // Execute pre-delete hooks and update vizmo debug.
   this->ExecuteDeleteEdgeHooks(_iterator);
