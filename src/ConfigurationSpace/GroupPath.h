--- conflicted
+++ resolved
@@ -275,22 +275,15 @@
   for(auto it = m_vids.begin(); it + 1 < m_vids.end(); ++it) {
     const VID source = *it,
               target = *(it + 1);
-    // const auto& edge = m_roadmap->GetEdge(source, target);
+    const auto& edge = m_roadmap->GetEdge(source, target);
 
     // Insert intermediates between vertices. For assembly planning (skip edge):
     // don't reconstruct the edge when it's for a part that has been placed off
     // to the side, just use the two cfgs. This edge will just be (start, end).
-<<<<<<< HEAD
-    // if(!edge.SkipEdge()) {
-      std::vector<GroupCfg> edge_ = _lib->ReconstructEdge(m_roadmap, source, target);
-      out.insert(out.end(), edge_.begin(), edge_.end());
-    // }
-=======
     if(!edge.SkipEdge()) {
       auto e = m_roadmap->GetEdge(source,target);
       auto edge = !e.GetIntermediates().empty() ? e.GetIntermediates()
                                               : _lib->ReconstructEdge(m_roadmap, source, target);
->>>>>>> 32d526e2
 
       if(!edge.empty()) {
         // Only grab the intermediate cfgs.
