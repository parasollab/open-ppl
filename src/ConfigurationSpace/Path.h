--- conflicted
+++ resolved
@@ -82,17 +82,15 @@
     template <typename MPLibrary>
     const std::vector<CfgType> FullCfgsWithWait(MPLibrary* const _lib) const;
 
-<<<<<<< HEAD
-    size_t TimeSteps() const;
-
-    void SetTimeSteps(size_t _timesteps);
-
-    void ResetTimeSteps();
-=======
     /// Get the number of timesteps calculated to traverse the path,
     /// including waiting times.
     size_t TimeSteps() const;
->>>>>>> f591ac79
+
+    /// Hardcode number of timesteps in the path.
+    void SetTimeSteps(size_t _timesteps);
+
+    /// Reset the number of timesteps to 0.
+    void ResetTimeSteps();
 
     /// Append another path to the end of this one.
     /// @param _p The path to append.
@@ -362,7 +360,6 @@
 		auto edge = m_roadmap->GetEdge(*it, *(it+1));
 		m_timesteps += edge.GetTimeSteps();
   }
-<<<<<<< HEAD
 	m_timesteps += m_finalWaitTimeSteps;
   return m_timesteps;
 }
@@ -373,13 +370,6 @@
 SetTimeSteps(size_t _timesteps) {
   m_timestepsCached = true;
   m_timesteps = _timesteps;
-=======
-	timesteps += m_finalWaitTimeSteps;
-  for(auto w : m_waitingTimesteps) {
-    timesteps += w;
-  }
-  return timesteps;
->>>>>>> f591ac79
 }
 
 
