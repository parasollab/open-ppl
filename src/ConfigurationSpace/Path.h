#ifndef PMPL_PATH_H_
#define PMPL_PATH_H_

#include "MPLibrary/MPLibrary.h"
#include "Utilities/PMPLExceptions.h"

#include <algorithm>
#include <vector>


////////////////////////////////////////////////////////////////////////////////
/// A path of connected configurations from a given roadmap.
///
/// The implementation uses a vector of VID's as the primary representation.
/// The corresponding configurations are computed lazily upon request.
////////////////////////////////////////////////////////////////////////////////
template <typename MPTraits>
class PathType final {

  public:

    ///@name Motion Planning Types
    ///@{

    typedef typename MPTraits::CfgType       CfgType;
    typedef typename MPTraits::RoadmapType   RoadmapType;
    typedef typename RoadmapType::VID        VID;

    ///@}
    ///@name Construction
    ///@{

    /// Construct an empty path.
    /// @param _r The roadmap used by this path.
    PathType(RoadmapType* const _r = nullptr);

    ///@}
    ///@name Path Interface
    ///@{

    /// Get the robot which travels this path.
    Robot* GetRobot() const noexcept;

    /// Get the roadmap used by this path.
    RoadmapType* GetRoadmap() const noexcept;

    /// Get the number of cfgs in the path.
    size_t Size() const noexcept;

    /// Check if the path is empty.
    bool Empty() const noexcept;

    /// Get the total edge weight.
    double Length() const;

    /// Get the VIDs in the path.
    const std::vector<VID>& VIDs() const noexcept;

		/// Get the VIDs and timesteps waiting in the path.
		const std::pair<std::vector<VID>,std::vector<size_t>> VIDsWaiting() const noexcept;		

    /// Get a copy of the Cfgs in the path.
    /// @warning If the cfgs in the roadmap are later altered (i.e., if the DOF
    ///          values or labels are edited), this copy will be out-of-date.
    const std::vector<CfgType>& Cfgs() const;

    /// Get the current full Cfg path with steps spaced one environment
    ///        resolution apart. This is not cached due to its size and
    ///        infrequent usage.
    /// @param _lib The planning library to use.
    /// @return The full path of configurations, including local-plan
    ///         intermediates between the roadmap nodes.
    template <typename MPLibrary>
<<<<<<< HEAD
    const std::vector<CfgType> FullCfgs(MPLibrary* const _lib,
        const string& _lp = "") const;

		size_t TimeSteps() const;

    /// Find the furthest place and time in a path that an agent can travel to
    /// before being required to return to a charger.
    /// @params _batteryLevel Current battery level of the agent.
    /// @params _rate Rate at which battery levels decrease.
    /// @params _threshold Lowest level battery can reach before charging.
    /// @params _currentTime current time for the path to start calculating
    ///         from.
    /// @params _timeRes Resolution of a single timestep.
    template <typename MPLibrary>
    BatteryBreak FindBatteryBreak(double _batteryLevel, double _rate,
        double _theshold, double _currentTime, double _timeRes,
        MPLibrary* const _lib);
=======
    const std::vector<CfgType> FullCfgs(MPLibrary* const _lib) const;
>>>>>>> bc80237d

    /// Append another path to the end of this one.
    /// @param _p The path to append.
    PathType& operator+=(const PathType& _p);

    /// Add another path to the end of this one and return the result.
    /// @param _p The path to add.
    PathType operator+(const PathType& _p) const;

    /// Append a new set of VIDs to the end of this path.
    /// @param _vids The VIDs to append.
    PathType& operator+=(const std::vector<VID>& _vids);

    /// Add a new set of VIDs to the end of this path and return the result.
    /// @param _vids The VIDs to add.
    PathType operator+(const std::vector<VID>& _vids) const;

    /// Copy assignment operator.
    PathType& operator=(const PathType& _p);

    /// Clear all data in the path.
    void Clear();

    /// Clear cached data, but leave the VIDs.
    void FlushCache();

		void SetFinalWaitTimeSteps(const size_t& _timeSteps);

		const size_t GetFinalWaitTimeSteps() const;

    ///@}

  private:

    ///@name Helpers
    ///@{

    void AssertSameMap(const PathType& _p) const noexcept;

    ///@}
    ///@name Internal State
    ///@{

<<<<<<< HEAD
    RoadmapType* const m_roadmap;         ///< The roadmap.
    std::vector<VID> m_vids;              ///< The vids of the path configurations.
		std::vector<size_t> m_waitingTimesteps; ///< The number of timesteps to wait at each vid.

    std::vector<CfgType> m_cfgs;        	///< The path configurations.
    mutable bool m_cfgsCached{false};   	///< Are the current cfgs correct?

    double m_length{0};                 	///< The path length.
    mutable bool m_lengthCached{false}; 	///< Is the current path length correct?

		size_t m_finalWaitTimeSteps; ///< Temp - need to move this logic into the waiting timesteps.
=======
    RoadmapType* const m_roadmap;        ///< The roadmap.
    std::vector<VID> m_vids;             ///< The VIDs in the path.

    mutable std::vector<CfgType> m_cfgs; ///< The path configurations.
    mutable bool m_cfgsCached{false};    ///< Are the current cfgs correct?

    mutable double m_length{0};          ///< The path length.
    mutable bool m_lengthCached{false};  ///< Is the current length correct?
>>>>>>> bc80237d

    ///@}
};

/*------------------------------- Construction -------------------------------*/

template <typename MPTraits>
PathType<MPTraits>::
PathType(RoadmapType* const _r) : m_roadmap(_r) { }

/*------------------------------ Path Interface ------------------------------*/

template <typename MPTraits>
Robot*
PathType<MPTraits>::
GetRobot() const noexcept {
  return m_roadmap->GetRobot();
}


template <typename MPTraits>
typename MPTraits::RoadmapType*
PathType<MPTraits>::
GetRoadmap() const noexcept {
  return m_roadmap;
}


template <typename MPTraits>
size_t
PathType<MPTraits>::
Size() const noexcept {
  return m_vids.size();
}


template <typename MPTraits>
bool
PathType<MPTraits>::
Empty() const noexcept {
  return m_vids.empty();
}


template <typename MPTraits>
double
PathType<MPTraits>::
Length() const {
<<<<<<< HEAD
  if(!m_lengthCached) {
    double& length = const_cast<double&>(m_length);
    length = 0;
    for(auto start = m_vids.begin(); start + 1 < m_vids.end(); ++start) {
      //if(*start == *(start + 1))
      //  continue;  // Skip repeated vertices.
      const auto& edge = m_roadmap->GetEdge(*start, *(start+1));
      length += edge.GetWeight();
    }
    m_lengthCached = true;
=======
  // If the length is cached, we don't need to recompute.
  if(m_lengthCached)
    return m_length;
  m_lengthCached = true;

  // Recompute the length by summing the edge weights.
  m_length = 0;
  for(auto start = m_vids.begin(); start + 1 < m_vids.end(); ++start) {
    // Skip repeated vertices.
    /// @todo This will be an error if we allow self-edges.
    if(*start == *(start + 1))
      continue;

    // Add this edge's weight to the sum.
    const auto& edge = m_roadmap->GetEdge(*start, *(start + 1));
    m_length += edge.GetWeight();
>>>>>>> bc80237d
  }

  return m_length;
}


template <typename MPTraits>
const std::vector<typename PathType<MPTraits>::VID>&
PathType<MPTraits>::
VIDs() const noexcept {
  return m_vids;
}

template <typename MPTraits>
const std::pair<std::vector<typename PathType<MPTraits>::VID>,std::vector<size_t>> 
PathType<MPTraits>::
VIDsWaiting() const noexcept {
	return std::make_pair(m_vids,m_waitingTimesteps);
}	

template <typename MPTraits>
const std::vector<typename MPTraits::CfgType>&
PathType<MPTraits>::
Cfgs() const {
  // If the cfgs are cached, we don't need to recompute.
  if(m_cfgsCached)
    return m_cfgs;
  m_cfgsCached = true;

  m_cfgs.clear();
  m_cfgs.reserve(m_vids.size());
  for(const auto& vid : m_vids)
    m_cfgs.push_back(m_roadmap->GetVertex(vid));

  return m_cfgs;
}


template <typename MPTraits>
template <typename MPLibrary>
const std::vector<typename MPTraits::CfgType>
PathType<MPTraits>::
FullCfgs(MPLibrary* const _lib) const {
  if(m_vids.empty())
    return std::vector<CfgType>();

  // Insert the first vertex.
  std::vector<CfgType> out = {m_roadmap->GetVertex(m_vids.front())};

  for(auto it = m_vids.begin(); it + 1 < m_vids.end(); ++it) {
    // Insert intermediates between vertices.
    std::vector<CfgType> edge = _lib->ReconstructEdge(m_roadmap, *it, *(it+1));
    out.insert(out.end(), edge.begin(), edge.end());
<<<<<<< HEAD
    //Inserting next vertex cfg
    out.push_back(m_roadmap->GetVertex(*(it+1)));
  }
	auto last = out.back();
	for(size_t i = 0; i < m_finalWaitTimeSteps; i++) {
		out.push_back(last);
	}
  return out;
}

template <typename MPTraits>
size_t
PathType<MPTraits>::
TimeSteps() const {
  if(m_vids.empty())
    return 0;

	size_t timesteps = 0;

  for(auto it = m_vids.begin(); it + 1 < m_vids.end(); ++it) {
		if(*it == *(it+1)) {
			timesteps++;
			continue;
		}
		auto edge = m_roadmap->GetEdge(*it, *(it+1));
		timesteps += edge.GetTimeSteps();
  }
	timesteps += m_finalWaitTimeSteps;
  return timesteps;
}

template <typename MPTraits>
template <typename MPLibrary>
BatteryBreak
PathType<MPTraits>::
FindBatteryBreak(double _batteryLevel, double _rate, double _threshold,
                 double _currentTime, double _timeRes, MPLibrary* const _lib){
  std::vector<CfgType> fullPath = FullCfgs(_lib);
  /*std::cout << "Battery Level: " << _batteryLevel << "\nRate: " << _rate <<
            "\nThreshold: " << _threshold << std::endl;
  std::cout << "Printing full path" << std::endl;
  for(auto cfg : fullPath){
    std::cout << cfg << std::endl;
  }*/
  /*
  //TODO: Figure out if the abstracted path will ever be necessary
  std::cout << "Printing abstracted path" << std::endl;
  std::vector<CfgType> path = Cfgs();
  for(auto cfg : path){
    std::cout << cfg << std::endl;
  }*/
  size_t cfgIt = 0; //keeps track of last path cfg reached before battery break
  for(auto cfg : fullPath){
    _batteryLevel -= _rate;
    //std::cout << "BatteryLevel: " << _batteryLevel << std::endl;
    if(_batteryLevel <= _threshold)
      break;
    _currentTime += _timeRes;
    cfgIt++;
=======

    // Insert the next vertex.
    out.push_back(m_roadmap->GetVertex(*(it + 1)));
>>>>>>> bc80237d
  }
  return out;
}


template <typename MPTraits>
PathType<MPTraits>&
PathType<MPTraits>::
operator+=(const PathType& _p) {
  AssertSameMap(_p);
  return *this += _p.m_vids;
}


template <typename MPTraits>
PathType<MPTraits>
PathType<MPTraits>::
operator+(const PathType& _p) const {
  AssertSameMap(_p);
  return *this + _p.m_vids;
}


template <typename MPTraits>
PathType<MPTraits>&
PathType<MPTraits>::
operator+=(const std::vector<VID>& _vids) {
  if(_vids.size()) {
    FlushCache();
    std::copy(_vids.begin(), _vids.end(), std::back_inserter(m_vids));
  }
  return *this;
}


template <typename MPTraits>
PathType<MPTraits>
PathType<MPTraits>::
operator+(const std::vector<VID>& _vids) const {
  PathType out(*this);
  out += _vids;
  return out;
}


template <typename MPTraits>
PathType<MPTraits>&
PathType<MPTraits>::
operator=(const PathType& _p) {
  if(m_roadmap != _p.m_roadmap)
    throw RunTimeException(WHERE) << "Can't assign path from another roadmap";

  m_vids         = _p.m_vids;
  m_cfgs         = _p.m_cfgs;
  m_cfgsCached   = _p.m_cfgsCached;
  m_length       = _p.m_length;
  m_lengthCached = _p.m_lengthCached;

  return *this;
}


template <typename MPTraits>
void
PathType<MPTraits>::
Clear() {
  FlushCache();
  m_vids.clear();
}


template <typename MPTraits>
void
PathType<MPTraits>::
FlushCache() {
  m_lengthCached = false;
  m_cfgsCached = false;
  m_cfgs.clear();
}

template <typename MPTraits>
void 
PathType<MPTraits>::
SetFinalWaitTimeSteps(const size_t& _timeSteps) {
	m_finalWaitTimeSteps = _timeSteps;
}

template <typename MPTraits>
const size_t 
PathType<MPTraits>::
GetFinalWaitTimeSteps() const {
	return m_finalWaitTimeSteps;
}
/*--------------------------------- Helpers ----------------------------------*/

template <typename MPTraits>
inline
void
PathType<MPTraits>::
AssertSameMap(const PathType& _p) const noexcept {
  if(m_roadmap != _p.m_roadmap)
    throw RunTimeException(WHERE) << "Can't add paths from different roadmaps "
                                  << "(source = " << _p.m_roadmap << ","
                                  << " target = " << m_roadmap << ").";
}

/*----------------------------------------------------------------------------*/

#endif<|MERGE_RESOLUTION|>--- conflicted
+++ resolved
@@ -71,27 +71,9 @@
     /// @return The full path of configurations, including local-plan
     ///         intermediates between the roadmap nodes.
     template <typename MPLibrary>
-<<<<<<< HEAD
-    const std::vector<CfgType> FullCfgs(MPLibrary* const _lib,
-        const string& _lp = "") const;
+    const std::vector<CfgType> FullCfgs(MPLibrary* const _lib) const;
 
 		size_t TimeSteps() const;
-
-    /// Find the furthest place and time in a path that an agent can travel to
-    /// before being required to return to a charger.
-    /// @params _batteryLevel Current battery level of the agent.
-    /// @params _rate Rate at which battery levels decrease.
-    /// @params _threshold Lowest level battery can reach before charging.
-    /// @params _currentTime current time for the path to start calculating
-    ///         from.
-    /// @params _timeRes Resolution of a single timestep.
-    template <typename MPLibrary>
-    BatteryBreak FindBatteryBreak(double _batteryLevel, double _rate,
-        double _theshold, double _currentTime, double _timeRes,
-        MPLibrary* const _lib);
-=======
-    const std::vector<CfgType> FullCfgs(MPLibrary* const _lib) const;
->>>>>>> bc80237d
 
     /// Append another path to the end of this one.
     /// @param _p The path to append.
@@ -135,28 +117,17 @@
     ///@name Internal State
     ///@{
 
-<<<<<<< HEAD
-    RoadmapType* const m_roadmap;         ///< The roadmap.
-    std::vector<VID> m_vids;              ///< The vids of the path configurations.
-		std::vector<size_t> m_waitingTimesteps; ///< The number of timesteps to wait at each vid.
-
-    std::vector<CfgType> m_cfgs;        	///< The path configurations.
-    mutable bool m_cfgsCached{false};   	///< Are the current cfgs correct?
-
-    double m_length{0};                 	///< The path length.
-    mutable bool m_lengthCached{false}; 	///< Is the current path length correct?
-
-		size_t m_finalWaitTimeSteps; ///< Temp - need to move this logic into the waiting timesteps.
-=======
     RoadmapType* const m_roadmap;        ///< The roadmap.
     std::vector<VID> m_vids;             ///< The VIDs in the path.
+		std::vector<size_t> m_waitingTimesteps; ///< The number of timesteps to wait at each vid.
 
     mutable std::vector<CfgType> m_cfgs; ///< The path configurations.
     mutable bool m_cfgsCached{false};    ///< Are the current cfgs correct?
 
     mutable double m_length{0};          ///< The path length.
     mutable bool m_lengthCached{false};  ///< Is the current length correct?
->>>>>>> bc80237d
+
+		size_t m_finalWaitTimeSteps{0}; ///< Temp - need to move this logic into the waiting timesteps.
 
     ///@}
 };
@@ -205,18 +176,6 @@
 double
 PathType<MPTraits>::
 Length() const {
-<<<<<<< HEAD
-  if(!m_lengthCached) {
-    double& length = const_cast<double&>(m_length);
-    length = 0;
-    for(auto start = m_vids.begin(); start + 1 < m_vids.end(); ++start) {
-      //if(*start == *(start + 1))
-      //  continue;  // Skip repeated vertices.
-      const auto& edge = m_roadmap->GetEdge(*start, *(start+1));
-      length += edge.GetWeight();
-    }
-    m_lengthCached = true;
-=======
   // If the length is cached, we don't need to recompute.
   if(m_lengthCached)
     return m_length;
@@ -233,7 +192,6 @@
     // Add this edge's weight to the sum.
     const auto& edge = m_roadmap->GetEdge(*start, *(start + 1));
     m_length += edge.GetWeight();
->>>>>>> bc80237d
   }
 
   return m_length;
@@ -287,8 +245,8 @@
     // Insert intermediates between vertices.
     std::vector<CfgType> edge = _lib->ReconstructEdge(m_roadmap, *it, *(it+1));
     out.insert(out.end(), edge.begin(), edge.end());
-<<<<<<< HEAD
-    //Inserting next vertex cfg
+
+    //Insert the next vertex.
     out.push_back(m_roadmap->GetVertex(*(it+1)));
   }
 	auto last = out.back();
@@ -319,43 +277,6 @@
   return timesteps;
 }
 
-template <typename MPTraits>
-template <typename MPLibrary>
-BatteryBreak
-PathType<MPTraits>::
-FindBatteryBreak(double _batteryLevel, double _rate, double _threshold,
-                 double _currentTime, double _timeRes, MPLibrary* const _lib){
-  std::vector<CfgType> fullPath = FullCfgs(_lib);
-  /*std::cout << "Battery Level: " << _batteryLevel << "\nRate: " << _rate <<
-            "\nThreshold: " << _threshold << std::endl;
-  std::cout << "Printing full path" << std::endl;
-  for(auto cfg : fullPath){
-    std::cout << cfg << std::endl;
-  }*/
-  /*
-  //TODO: Figure out if the abstracted path will ever be necessary
-  std::cout << "Printing abstracted path" << std::endl;
-  std::vector<CfgType> path = Cfgs();
-  for(auto cfg : path){
-    std::cout << cfg << std::endl;
-  }*/
-  size_t cfgIt = 0; //keeps track of last path cfg reached before battery break
-  for(auto cfg : fullPath){
-    _batteryLevel -= _rate;
-    //std::cout << "BatteryLevel: " << _batteryLevel << std::endl;
-    if(_batteryLevel <= _threshold)
-      break;
-    _currentTime += _timeRes;
-    cfgIt++;
-=======
-
-    // Insert the next vertex.
-    out.push_back(m_roadmap->GetVertex(*(it + 1)));
->>>>>>> bc80237d
-  }
-  return out;
-}
-
 
 template <typename MPTraits>
 PathType<MPTraits>&
