--- conflicted
+++ resolved
@@ -344,15 +344,10 @@
 PathType<MPTraits>::
 TimeSteps() const {
 
-<<<<<<< HEAD
   if(m_timestepsCached)
     return m_timesteps;
-=======
-  //if(m_timestepsCached)
-  //  return m_timesteps;
 
   m_timestepsCached = true;
->>>>>>> 250caa68
 
   if(m_vids.empty())
     return 0;
