--- conflicted
+++ resolved
@@ -44,31 +44,10 @@
     virtual void Finalize();
 
   protected:
-<<<<<<< HEAD
-    //helper functions for operator()
-    template<class InputIterator>
-      void ConnectNodes(InputIterator _first, InputIterator _last);
-    void ConnectComponents();
-
-    //data
-    map<string, pair<int, int> > m_samplerLabels;
-    vector<string> m_connectorLabels;
-    vector<string> m_componentConnectorLabels;
-    vector<string> m_evaluatorLabels;
-    int m_currentIteration;
-    string m_vcLabel;
-    string m_inputMapFilename;
-    Start m_startAt;
-
-   ClearanceUtility<MPTraits> m_clearanceUtility;
-
-  private:
-=======
     ////////////////////////////////////////////////////////////////////////////
     /// @breif Sample and add configurations to the roadmap.
     /// @tparam OutputIterator Output iterator on data structure of VIDs
     /// @param[out] _thisIterationOut Data structure of VIDs of added nodes.
->>>>>>> 892c8beb
     template <typename OutputIterator>
       void Sample(OutputIterator _thisIterationOut);
 
@@ -97,6 +76,8 @@
     size_t m_currentIteration; ///< Current iteration of while-loop of Run function
     string m_inputMapFilename; ///< Input roadmap to initialize map
     Start m_startAt; ///< When inputting a roadmap, specifies where in algorithm to start
+
+    ClearanceUtility<MPTraits> m_clearanceUtility;
 };
 
 template<class MPTraits>
@@ -119,11 +100,8 @@
 BasicPRM<MPTraits>::
 BasicPRM(typename MPTraits::MPProblemType* _problem, XMLNodeReader& _node) :
   MPStrategyMethod<MPTraits>(_problem, _node), m_currentIteration(0),
-<<<<<<< HEAD
-  m_inputMapFilename(""), m_startAt(NODE_GENERATION), m_clearanceUtility(_problem, _node){
-=======
-  m_inputMapFilename(""), m_startAt(Sampling){
->>>>>>> 892c8beb
+  m_inputMapFilename(""), m_startAt(Sampling),
+  m_clearanceUtility(_problem, _node) {
     this->SetName("BasicPRM");
     ParseXML(_node);
   }
@@ -134,20 +112,6 @@
 ParseXML(XMLNodeReader& _node) {
   m_inputMapFilename = _node.stringXMLParameter("inputMap", false, "",
       "filename of roadmap to start from");
-<<<<<<< HEAD
-  m_vcLabel = _node.stringXMLParameter("vcLabel", false, "", "Validity Checker in case Sampler does not verify validity of nodes.");
-  string startAt = _node.stringXMLParameter("startAt", false, "node generation",
-      "point of algorithm where to begin at: \"node generation\" (default), \"node connection\", \"component connection\", \"map evaluation\"");
-  if(startAt == "node generation")
-    m_startAt = NODE_GENERATION;
-  else if(startAt == "node connection")
-    m_startAt = NODE_CONNECTION;
-  else if(startAt == "component connection")
-    m_startAt = COMPONENT_CONNECTION;
-  else if(startAt == "map evaluation")
-    m_startAt = MAP_EVALUATION;
-=======
-
   string startAt = _node.stringXMLParameter("startAt", false, "sampling",
       "point of algorithm where to begin at: \
       \"sampling\" (default), \"connecting\", \
@@ -160,7 +124,6 @@
     m_startAt = ConnectingComponents;
   else if(startAt == "evaluating")
     m_startAt = Evaluating;
->>>>>>> 892c8beb
   else  {
     string message = "Start at is '" + startAt +
       "'. Choices are 'sampling', 'connecting', 'connectingComponents', 'evaluating'.";
@@ -276,17 +239,8 @@
 
   this->GetStatClass()->StartClock(this->GetNameAndLabel());
 
-<<<<<<< HEAD
-  //Pre-evaluate map in case Query is run and start/goal are added to the
-  //roadmap. This pre-evaluation should not affect the start value of
-  //mapPassedEvaluation.
-  this->EvaluateMap(m_evaluatorLabels);
-  bool mapPassedEvaluation = false;
-  while(!mapPassedEvaluation){
-=======
   bool done = this->EvaluateMap(m_evaluatorLabels);
   while(!done) {
->>>>>>> 892c8beb
     m_currentIteration++;
     vector<VID> vids;
 
@@ -343,7 +297,6 @@
   StatClass* stats = this->GetStatClass();
   stats->PrintAllStats(osStat, this->GetRoadmap());
   stats->PrintClock("Map Generation", osStat);
-<<<<<<< HEAD
 
   //print roadmap clearance stats
   osStat << endl << endl;
@@ -357,8 +310,6 @@
   osStat.close();
 
   if(this->m_debug) cout<<"\nEnd Finalizing BasicPRM"<<endl;
-=======
->>>>>>> 892c8beb
 }
 
 template<class MPTraits>
