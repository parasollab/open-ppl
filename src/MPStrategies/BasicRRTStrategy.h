--- conflicted
+++ resolved
@@ -23,13 +23,6 @@
     typedef typename MPProblemType::LocalPlannerPointer LocalPlannerPointer;
     typedef typename MPProblemType::ConnectorPointer ConnectorPointer;
 
-<<<<<<< HEAD
-    BasicRRTStrategy();
-    BasicRRTStrategy(MPProblemType* _problem, XMLNodeReader& _node, bool _warnXML = true);
-    virtual ~BasicRRTStrategy();
-
-    virtual void ParseXML(XMLNodeReader& _node);
-=======
     //Non-XML constructor sets all private variables
     BasicRRTStrategy(string _lp="sl", string _dm="euclidean",
         string _nf="bfnf", string _vc="cd1", string _nc="kClosest",
@@ -44,7 +37,6 @@
     virtual ~BasicRRTStrategy();
 
     virtual void ParseXML(XMLNodeReader& _node, bool _child = false);
->>>>>>> 197a0f9c
 
     virtual void Initialize();
     virtual void Run();
@@ -65,11 +57,7 @@
     virtual VID ExpandTree(CfgType& _dir);
     void ConnectTrees(VID _recentlyGrown);
     void ConnectNeighbors(VID _newVID, VID _nearVID);
-<<<<<<< HEAD
-    void EvaluateGoals();
-=======
     void EvaluateGoals(VID _newVID);
->>>>>>> 197a0f9c
 
     vector<string> m_evaluators;
     string m_lp;
@@ -215,32 +203,17 @@
     // Add root vertex/vertices
     size_t i = 0;
     while(i < m_numRoots){
-<<<<<<< HEAD
       //tmp.GetRandomCfg(env);
-      if (tmp.InBoundary(env)
-          && this->GetMPProblem()->GetValidityChecker(m_vc)->IsValid(tmp, env, *stats, cdInfo, &callee)){
-        m_roots.push_back(tmp);
-        m_goals.push_back(tmp);
-        m_goalsNotFound.push_back(i++);
-=======
-      tmp.GetRandomCfg(env);
       if(env->InBounds(tmp)
           && this->GetMPProblem()->GetValidityChecker(m_vc)->IsValid(tmp, callee)){
         VID add = this->GetMPProblem()->GetRoadmap()->GetGraph()->AddVertex(tmp);
         m_trees.push_back(vector<VID>(1,add));
->>>>>>> 197a0f9c
       }
       i++;
     }
   }
 
-<<<<<<< HEAD
-  for(typename vector<CfgType>::iterator C = m_roots.begin(); C!=m_roots.end(); C++){
-    this->GetMPProblem()->GetRoadmap()->GetGraph()->AddVertex(*C);
-  }
-=======
   m_currentTree = m_trees.begin();//set initial tree to be grown
->>>>>>> 197a0f9c
 
   if(this->m_debug) cout<<"\nEnding Initializing BasicRRTStrategy"<<endl;
 }
@@ -292,18 +265,8 @@
       else
         mapPassedEvaluation = evalMap && m_trees.size()==1;
     }
-<<<<<<< HEAD
-
-    //evaluate the roadmap
-    bool evalMap = this->EvaluateMap(m_evaluators);
-    mapPassedEvaluation = evalMap && ((m_evaluateGoal && m_goalsNotFound.size()==0) || !m_evaluateGoal);
-
-    if(this->m_debug && m_goalsNotFound.size()==0)
-      cout << "RRT FOUND ALL GOALS" << endl;
-=======
     else
       mapPassedEvaluation = false;
->>>>>>> 197a0f9c
   }
 
   stats->StopClock("RRT Generation");
@@ -518,10 +481,6 @@
   kcloseStatClass->StartClock(kcloseClockName);
   nf->FindNeighbors(this->GetMPProblem()->GetRoadmap(), m_currentTree->begin(), m_currentTree->end(), _dir, back_inserter(kClosest));
   kcloseStatClass->StopClock(kcloseClockName);
-<<<<<<< HEAD
-
-=======
->>>>>>> 197a0f9c
 
   CfgType nearest = this->GetMPProblem()->GetRoadmap()->GetGraph()->GetVertex(kClosest[0].first);
   CfgType newCfg;
@@ -533,20 +492,12 @@
   bool expanded = RRTExpand<MPTraits>(this->GetMPProblem(), m_vc, m_dm, nearest, _dir, newCfg,
       m_delta, weight, cdInfo, env->GetPositionRes(), env->GetOrientationRes());
 
-<<<<<<< HEAD
-  if(!expanded) {
-    if(this->m_debug) cout << "RRT could not expand!" << endl;
-    return recentVID;
-  }
-  if(this->m_debug) cout<<"RRT expanded"<<endl;
-=======
   vector<CfgType> intermediateNodes;
   if(!this->GetMPProblem()->GetExtender(m_extenderLabel)->Extend(nearest, _dir, newCfg, intermediateNodes)) {
     if(this->m_debug) cout << "RRT could not expand!" << endl;
     return recentVID;
   }
 
->>>>>>> 197a0f9c
   expandStatClass->StopClock(expandClockName);
 
   if(this->m_debug) cout << "RRT expanded to " << newCfg << endl;
@@ -582,26 +533,16 @@
       if(!expandFlag) {
         if(this->m_debug) cout << "RRT could not expand to additional directions!" << endl;
       }
-<<<<<<< HEAD
-      else if(dm->Distance(env, newCfg, nearest) >= m_minDist ) {
-        VID otherVID;
-        otherVID = this->GetMPProblem()->GetRoadmap()->GetGraph()->AddVertex(newCfg);
-=======
       else if(dm->Distance(newCfg, nearest) >= m_minDist ) {
         VID otherVID = this->GetMPProblem()->GetRoadmap()->GetGraph()->AddVertex(newCfg);
         m_currentTree->push_back(otherVID);
->>>>>>> 197a0f9c
         if(std::string::npos!=m_gt.find("UNDIRECTED")){
           pair<WeightType, WeightType> weights = make_pair(WeightType("RRTExpand", weight), WeightType("RRTExpand", weight));
           this->GetMPProblem()->GetRoadmap()->GetGraph()->AddEdge(kClosest[0].first, otherVID, weights);
         }
         else
-<<<<<<< HEAD
-          this->GetMPProblem()->GetRoadmap()->GetGraph()->AddEdge(nearest, newCfg, WeightType("RRTExpand", weight));
-=======
           this->GetMPProblem()->GetRoadmap()->GetGraph()->AddEdge(kClosest[0].first, otherVID, WeightType("RRTExpand", weight));
         this->GetMPProblem()->GetRoadmap()->GetGraph()->GetVertex(otherVID).SetStat("Parent", kClosest[0].first);
->>>>>>> 197a0f9c
 
         if(std::string::npos!=m_gt.find("GRAPH")){
           ConnectNeighbors( otherVID, kClosest[0].first);
@@ -611,58 +552,18 @@
     }
   }
 
-<<<<<<< HEAD
- return recentVID;
-=======
   return recentVID;
->>>>>>> 197a0f9c
-}
-
-template<class MPTraits>
-void
-<<<<<<< HEAD
-BasicRRTStrategy<MPTraits>::ConnectTrees(VID _recentlyGrown) {
-=======
+}
+
+template<class MPTraits>
+void
 BasicRRTStrategy<MPTraits>::ConnectTrees(VID _recentlyGrown){
->>>>>>> 197a0f9c
   //Setup MP variables
   RoadmapType* rdmp = this->GetMPProblem()->GetRoadmap();
   DistanceMetricPointer dm = this->GetMPProblem()->GetDistanceMetric(m_dm);
   NeighborhoodFinderPointer nf = this->GetMPProblem()->GetNeighborhoodFinder(m_nf);
   CDInfo  cdInfo;
 
-<<<<<<< HEAD
-  stringstream clockName; clockName << "Component Connection";
-  stats->StartClock(clockName.str());
-
-  stapl::sequential::vector_property_map<typename GraphType::GRAPH, size_t> cmap;
-  vector< pair<size_t,VID> > ccs;
-  stapl::sequential::get_cc_stats(*(rdmp->GetGraph()),cmap, ccs);
-  cmap.reset();
-  if(ccs.size()==1) return;
-
-  vector<VID> vidCC;
-  vidCC.push_back(_recentlyGrown);
-  CfgType c1 = rdmp->GetGraph()->GetCfg(_recentlyGrown);
-  typedef typename vector<pair<size_t, VID> >::iterator CCSIT;
-  vector<VID> closestNodesOtherCCs;
-
-  //find closest VID from other CCS
-  for(CCSIT ccsit = ccs.begin(); ccsit!=ccs.end(); ccsit++){
-    vector<VID> cc;
-    stapl::sequential::get_cc(*(rdmp->GetGraph()),cmap,ccsit->second,cc);
-    cmap.reset();
-    vector<VID> closest;
-    nf->KClosest(rdmp, cc.begin(), cc.end(), _recentlyGrown, 1, back_inserter(closest));
-    if (closest.size() != 0)
-      closestNodesOtherCCs.push_back(closest[0]);
-  }
-
-  //find closest VID from other CCS reps
-  vector<VID> closestNode;
-  nf->KClosest(rdmp, closestNodesOtherCCs.begin(),
-      closestNodesOtherCCs.end(), _recentlyGrown, 1, back_inserter(closestNode));
-=======
   if(m_trees.size()==1) return; //trees connected
 
   CfgType c1 = rdmp->GetGraph()->GetVertex(_recentlyGrown);
@@ -717,7 +618,6 @@
     }
     else  //too close to add, keep expanding current tree
       return;
->>>>>>> 197a0f9c
 
     //add to roadmap
     if(std::string::npos!=m_gt.find("UNDIRECTED")){
@@ -746,17 +646,9 @@
   CfgType& qnew = rdmp->GetVertex(_newVID);
   LPOutput<MPTraits> lpOutput;
   // Check if goals have been found
-<<<<<<< HEAD
-  for(vector<size_t>::iterator i = m_goalsNotFound.begin(); i!=m_goalsNotFound.end(); i++){
-    vector<VID> closests;
-    nfp->KClosest(this->GetMPProblem()->GetRoadmap(), m_goals[*i], 1, back_inserter(closests));
-    CfgType closest = this->GetMPProblem()->GetRoadmap()->GetGraph()->GetCfg(closests[0]);
-    double dist = dmp->Distance(env, m_goals[*i], closest);
-=======
   vector<size_t>::iterator i = m_goalsNotFound.begin();
   while(i != m_goalsNotFound.end()) {
     double dist = dmp->Distance(m_goals[*i], qnew);
->>>>>>> 197a0f9c
     if(this->m_debug) cout << "Distance to goal::" << dist << endl;
     CfgType col;
     if(dist < m_delta && lpp->IsConnected(qnew, m_goals[*i], col, &lpOutput,
