--- conflicted
+++ resolved
@@ -24,11 +24,11 @@
         string _gt="UNDIRECTED_TREE", string _extenderLabel="BERO",
         vector<string> _evaluators=vector<string>(),
         double _delta=10.0, double _minDist=0.01, double _growthFocus=0.05,
-        bool _evaluateGoal=true, const CfgType& _start=CfgType(), 
-        const CfgType& _goal=CfgType(), size_t _numRoots=1, 
+        bool _evaluateGoal=true, const CfgType& _start=CfgType(),
+        const CfgType& _goal=CfgType(), size_t _numRoots=1,
         size_t _numDirections=1, size_t _maxTrial = 3, bool _growGoals=false);
 
-    BasicRRTStrategy(MPProblemType* _problem, XMLNodeReader& _node, 
+    BasicRRTStrategy(MPProblemType* _problem, XMLNodeReader& _node,
         bool _warnXML = true, bool _child = false);
 
     virtual ~BasicRRTStrategy();
@@ -92,7 +92,7 @@
   }
 
 template<class MPTraits>
-BasicRRTStrategy<MPTraits>::BasicRRTStrategy(MPProblemType* _problem, 
+BasicRRTStrategy<MPTraits>::BasicRRTStrategy(MPProblemType* _problem,
     XMLNodeReader& _node, bool _warnXML, bool _child) :
   MPStrategyMethod<MPTraits>(_problem, _node){
     this->SetName("BasicRRTStrategy");
@@ -106,10 +106,10 @@
 template<class MPTraits>
 void
 BasicRRTStrategy<MPTraits>::ParseXML(XMLNodeReader& _node, bool _child) {
-  for(XMLNodeReader::childiterator citr = _node.children_begin(); 
+  for(XMLNodeReader::childiterator citr = _node.children_begin();
       citr != _node.children_end(); ++citr){
     if(citr->getName() == "Evaluator"){
-      string evalMethod = citr->stringXMLParameter("label", true, "", 
+      string evalMethod = citr->stringXMLParameter("label", true, "",
           "Evaluation Method");
       m_evaluators.push_back(evalMethod);
       citr->warnUnrequestedAttributes();
@@ -118,31 +118,31 @@
       citr->warnUnknownNode();
   }
 
-  m_delta = _node.numberXMLParameter("delta", false, 1.0, 0.0, MAX_DBL, 
+  m_delta = _node.numberXMLParameter("delta", false, 1.0, 0.0, MAX_DBL,
       "Delta Distance");
-  m_minDist = _node.numberXMLParameter("minDist", false, 0.0, 0.0, m_delta, 
+  m_minDist = _node.numberXMLParameter("minDist", false, 0.0, 0.0, m_delta,
       "Minimum Distance");
-  m_numRoots = _node.numberXMLParameter("numRoots", false, 1, 0, MAX_INT, 
+  m_numRoots = _node.numberXMLParameter("numRoots", false, 1, 0, MAX_INT,
       "Number of Roots");
-  m_growthFocus = _node.numberXMLParameter("growthFocus", false, 0.0, 0.0, 1.0, 
+  m_growthFocus = _node.numberXMLParameter("growthFocus", false, 0.0, 0.0, 1.0,
       "#GeneratedTowardsGoal/#Generated");
   m_vc = _node.stringXMLParameter("vcLabel", true, "", "Validity Test Method");
   m_nf = _node.stringXMLParameter("nfLabel", true, "", "Neighborhood Finder");
   m_dm = _node.stringXMLParameter("dmLabel",true,"","Distance Metric");
   m_lp = _node.stringXMLParameter("lpLabel", true, "", "Local Planning Method");
-  m_numDirections = _node.numberXMLParameter("m", false, 1, 1, 1000, 
+  m_numDirections = _node.numberXMLParameter("m", false, 1, 1, 1000,
       "Number of directions to extend");
   m_nc = _node.stringXMLParameter("connectorLabel",false,"",
       "Node Connection Method");
   m_gt = _node.stringXMLParameter("gtype",true,"",
       "Graph type dir/undirected tree/graph");
   if(!_child)
-    m_extenderLabel = _node.stringXMLParameter("extenderLabel", true, "", 
+    m_extenderLabel = _node.stringXMLParameter("extenderLabel", true, "",
         "Extender label");
   m_evaluateGoal = _node.boolXMLParameter("evaluateGoal", false, false, "");
   m_growGoals = _node.boolXMLParameter("growGoals",false,false,
       "Determines whether or not we grow a tree from the goal");
-  m_maxTrial = _node.numberXMLParameter("trial", false, 3, 1, 1000, 
+  m_maxTrial = _node.numberXMLParameter("trial", false, 3, 1, 1000,
       "Number of trials to get a dispersed direction");
 
   //optionally read in a query and create a Query object.
@@ -184,7 +184,7 @@
 template<class MPTraits>
 void
 BasicRRTStrategy<MPTraits>::Initialize(){
-  if(this->m_debug) 
+  if(this->m_debug)
     cout<<"\nInitializing BasicRRTStrategy::"<<endl;
 
   // Setup MP variables
@@ -202,7 +202,7 @@
       }
     }
     else{
-      for(CIT cit1 = queryCfgs.begin(), cit2 = cit1+1; cit2!=queryCfgs.end(); 
+      for(CIT cit1 = queryCfgs.begin(), cit2 = cit1+1; cit2!=queryCfgs.end();
           cit1++, cit2++){
         VID add = this->GetRoadmap()->GetGraph()->AddVertex(*cit1);
         m_trees.push_back(vector<VID>(1,add));
@@ -230,7 +230,7 @@
     if(!m_trees.empty()) {
       cout << "\tthey are:\n";
       size_t t = 0;
-      for(typename vector<vector<VID> >::const_iterator T = m_trees.begin(); 
+      for(typename vector<vector<VID> >::const_iterator T = m_trees.begin();
           T != m_trees.end(); ++T, ++t) {
         cout << "tree " << t << " has " << T->size() << " vertices";
         if(!T->empty()) {
@@ -243,7 +243,7 @@
     cout << "there are " << m_goals.size() << " goals\n";
     if(!m_goals.empty()) {
       cout << "\tthey are:\n\t";
-      copy(m_goals.begin(), m_goals.end(), ostream_iterator<CfgType>(cout, 
+      copy(m_goals.begin(), m_goals.end(), ostream_iterator<CfgType>(cout,
           "\n\t"));
       cout << endl;
     }
@@ -252,7 +252,7 @@
 
   m_currentTree = m_trees.begin();//set initial tree to be grown
 
-  if(this->m_debug) 
+  if(this->m_debug)
     cout<<"\nEnding Initializing BasicRRTStrategy"<<endl;
 }
 
@@ -262,7 +262,7 @@
 template<class MPTraits>
 void
 BasicRRTStrategy<MPTraits>::Run() {
-  if(this->m_debug) 
+  if(this->m_debug)
     cout << "\nRunning BasicRRTStrategy::" << endl;
 
   // Setup MP Variables
@@ -273,24 +273,24 @@
   CfgType dir;
   bool mapPassedEvaluation = false;
   while(!mapPassedEvaluation){
-    //find my growth direction. Default is too randomly select node or bias 
+    //find my growth direction. Default is too randomly select node or bias
     //towards a goal
     double randomRatio = DRand();
     if(randomRatio<m_growthFocus){
       dir = GoalBiasedDirection();
-      if(this->m_debug) 
+      if(this->m_debug)
         cout << "goal biased direction selected: " << dir << endl;
     }
     else{
       dir = this->SelectDirection();
-      if(this->m_debug) 
+      if(this->m_debug)
         cout << "random direction selected: " << dir << endl;
     }
 
     // Randomize Current Tree
     m_currentTree = m_trees.begin() + LRand()%m_trees.size();
-    if(this->m_debug) 
-      cout << "m_trees.size() = " << m_trees.size() << ", currentTree = " 
+    if(this->m_debug)
+      cout << "m_trees.size() = " << m_trees.size() << ", currentTree = "
            << m_currentTree - m_trees.begin() << endl;
 
     VID recent = this->ExpandTree(dir);
@@ -304,7 +304,7 @@
       //evaluate the roadmap
       bool evalMap = this->EvaluateMap(m_evaluators);
       if(!m_growGoals){
-        mapPassedEvaluation = m_trees.size()==1 && evalMap && 
+        mapPassedEvaluation = m_trees.size()==1 && evalMap &&
             ((m_evaluateGoal && m_goalsNotFound.size()==0) || !m_evaluateGoal);
         if(this->m_debug && m_goalsNotFound.size()==0)
           cout << "RRT FOUND ALL GOALS" << endl;
@@ -330,59 +330,38 @@
 void
 BasicRRTStrategy<MPTraits>::Finalize() {
 
-  if(this->m_debug) 
+  if(this->m_debug)
     cout<<"\nFinalizing BasicRRTStrategy::"<<endl;
 
-<<<<<<< HEAD
-=======
-  //setup variables
-  StatClass* stats = this->GetStatClass();
-  string str;
-
->>>>>>> df6167a2
   //perform query if query was given as input
   if(m_query){
     string str = this->GetBaseFilename() + ".path";
     m_query->SetPathFile(str);
     if(m_evaluateGoal){
       if(m_query->PerformQuery(this->GetRoadmap())){
-<<<<<<< HEAD
-        if(this->m_debug) cout << "Query successful! Output written to " << str << "." << endl;
-=======
-        if(this->m_debug) 
+        if(this->m_debug)
           cout << "Query successful! Output written to " << str << "." << endl;
->>>>>>> df6167a2
       }
       else{
-        if(this->m_debug) 
+        if(this->m_debug)
           cout << "Query unsuccessful." << endl;
       }
     }
   }
 
   //output final map
-<<<<<<< HEAD
   this->GetRoadmap()->Write(this->GetBaseFilename() + ".map", this->GetEnvironment());
-=======
-  str = this->GetBaseFilename() + ".map";
-  ofstream osMap(str.c_str());
-  this->GetRoadmap()->Write(osMap, this->GetEnvironment());
-  osMap.close();
->>>>>>> df6167a2
 
   //output stats
   string str = this->GetBaseFilename() + ".stat";
   ofstream  osStat(str.c_str());
   osStat << "NodeGen+Connection Stats" << endl;
-<<<<<<< HEAD
   StatClass* stats = this->GetStatClass();
-=======
->>>>>>> df6167a2
   stats->PrintAllStats(osStat, this->GetRoadmap());
   stats->PrintClock("RRT Generation", osStat);
   osStat.close();
 
-  if(this->m_debug) 
+  if(this->m_debug)
     cout<<"\nEnd Finalizing BasicRRTStrategy"<<endl;
 }
 
@@ -417,7 +396,7 @@
 
   CfgType bestCfg;
 
-  typename GraphType::vertex_iterator vi = 
+  typename GraphType::vertex_iterator vi =
       this->GetRoadmap()->GetGraph()->find_vertex(vd1);
   CfgType c1 = (*vi).property();
 
@@ -433,7 +412,7 @@
     //do for all the expanded directions
     vector<CfgType> x = SelectNeighbors(vd1);
     double minAngle = MAX_DBL;
-    for(typename vector<CfgType>::iterator vecIT = x.begin(); vecIT!=x.end(); 
+    for(typename vector<CfgType>::iterator vecIT = x.begin(); vecIT!=x.end();
         vecIT++) {
       CfgType difCfg2 = *vecIT - c1;
       difCfg2 = difCfg2/difCfg2.Magnitude();
@@ -461,10 +440,10 @@
 template<class MPTraits>
 vector<typename MPTraits::CfgType>
 BasicRRTStrategy<MPTraits>::SelectNeighbors(VID v1){
-  typename GraphType::vertex_iterator vi = 
+  typename GraphType::vertex_iterator vi =
       this->GetRoadmap()->GetGraph()->find_vertex(v1);
   vector<CfgType> vec;
-  for(typename GraphType::adj_edge_iterator ei =(*vi).begin(); ei!=(*vi).end(); 
+  for(typename GraphType::adj_edge_iterator ei =(*vi).begin(); ei!=(*vi).end();
       ei++){
     VID tgt = (*ei).target();
     CfgType target = this->GetRoadmap()->GetGraph()->GetVertex(tgt);
@@ -548,11 +527,11 @@
   StatClass* kcloseStatClass = this->GetStatClass();
   string kcloseClockName = "kclosest time ";
   kcloseStatClass->StartClock(kcloseClockName);
-  nf->FindNeighbors(this->GetRoadmap(), m_currentTree->begin(), 
+  nf->FindNeighbors(this->GetRoadmap(), m_currentTree->begin(),
       m_currentTree->end(), _dir, back_inserter(kClosest));
   kcloseStatClass->StopClock(kcloseClockName);
 
-  CfgType nearest = 
+  CfgType nearest =
       this->GetRoadmap()->GetGraph()->GetVertex(kClosest[0].first);
   CfgType newCfg;
 
@@ -561,50 +540,50 @@
   expandStatClass->StartClock(expandClockName);
 
   LPOutput<MPTraits> lpOutput;
-  if(!this->GetExtender(m_extenderLabel)->Extend(nearest, _dir, newCfg, 
+  if(!this->GetExtender(m_extenderLabel)->Extend(nearest, _dir, newCfg,
       lpOutput)) {
-    if(this->m_debug) 
+    if(this->m_debug)
       cout << "RRT could not expand!" << endl;
     return recentVID;
   }
 
   expandStatClass->StopClock(expandClockName);
 
-  if(this->m_debug) 
-    cout << "RRT from " << kClosest[0].first << " expanded to " << newCfg 
+  if(this->m_debug)
+    cout << "RRT from " << kClosest[0].first << " expanded to " << newCfg
          << endl;
 
   // If good to go, add to roadmap
   if(dm->Distance(newCfg, nearest) >= m_minDist ) {
     recentVID = this->GetRoadmap()->GetGraph()->AddVertex(newCfg);
-    if(this->m_debug) 
-      cout << "\t(expansion far enough away to add, adding " << recentVID 
+    if(this->m_debug)
+      cout << "\t(expansion far enough away to add, adding " << recentVID
            << ")\n";
     m_currentTree->push_back(recentVID);
     if(std::string::npos!=m_gt.find("UNDIRECTED")){
-      this->GetRoadmap()->GetGraph()->AddEdge(kClosest[0].first, recentVID, 
+      this->GetRoadmap()->GetGraph()->AddEdge(kClosest[0].first, recentVID,
           lpOutput.m_edge);
     }
     else
-      this->GetRoadmap()->GetGraph()->AddEdge(kClosest[0].first, recentVID, 
+      this->GetRoadmap()->GetGraph()->AddEdge(kClosest[0].first, recentVID,
           lpOutput.m_edge.first);
-    this->GetRoadmap()->GetGraph()->GetVertex(recentVID).SetStat("Parent", 
+    this->GetRoadmap()->GetGraph()->GetVertex(recentVID).SetStat("Parent",
         kClosest[0].first);
 
 
     if(std::string::npos!=m_gt.find("GRAPH")){
       if(this->m_debug) {
         cout << "tree roots:\n";
-        for(typename vector<vector<VID> >::const_iterator T = m_trees.begin(); 
-            T != m_trees.end(); ++T) 
+        for(typename vector<vector<VID> >::const_iterator T = m_trees.begin();
+            T != m_trees.end(); ++T)
           cout << "\t" << T->front() << " (" << T->size() << ")\n";
         cout << "connecting neighbors...\n";
       }
       ConnectNeighbors(recentVID, kClosest[0].first);
       if(this->m_debug) {
         cout << "tree roots:\n";
-        for(typename vector<vector<VID> >::const_iterator T = m_trees.begin(); 
-            T != m_trees.end(); ++T) 
+        for(typename vector<vector<VID> >::const_iterator T = m_trees.begin();
+            T != m_trees.end(); ++T)
           cout << "\t" << T->front() << " (" << T->size() << ")\n";
       }
     }
@@ -622,34 +601,34 @@
       conStatClass->StartClock(conClockName);
 
       if(!expandFlag) {
-        if(this->m_debug) 
+        if(this->m_debug)
           cout << "RRT could not expand to additional directions!" << endl;
       }
       else if(dm->Distance(newCfg, nearest) >= m_minDist ) {
         VID otherVID = this->GetRoadmap()->GetGraph()->AddVertex(newCfg);
         m_currentTree->push_back(otherVID);
         if(std::string::npos!=m_gt.find("UNDIRECTED")){
-          this->GetRoadmap()->GetGraph()->AddEdge(kClosest[0].first, otherVID, 
+          this->GetRoadmap()->GetGraph()->AddEdge(kClosest[0].first, otherVID,
               lpOutput.m_edge);
         }
         else
-          this->GetRoadmap()->GetGraph()->AddEdge(kClosest[0].first, otherVID, 
+          this->GetRoadmap()->GetGraph()->AddEdge(kClosest[0].first, otherVID,
               lpOutput.m_edge.first);
-        this->GetRoadmap()->GetGraph()->GetVertex(otherVID).SetStat("Parent", 
+        this->GetRoadmap()->GetGraph()->GetVertex(otherVID).SetStat("Parent",
             kClosest[0].first);
 
         if(std::string::npos!=m_gt.find("GRAPH")){
           if(this->m_debug) {
             cout << "tree roots:\n";
-            for(typename vector<vector<VID> >::const_iterator T = 
-                m_trees.begin(); T != m_trees.end(); ++T) 
+            for(typename vector<vector<VID> >::const_iterator T =
+                m_trees.begin(); T != m_trees.end(); ++T)
               cout << "\t" << T->front() << " (" << T->size() << ")\n";
           }
           ConnectNeighbors( otherVID, kClosest[0].first);
           if(this->m_debug) {
             cout << "tree roots:\n";
-            for(typename vector<vector<VID> >::const_iterator T = 
-                m_trees.begin(); T != m_trees.end(); ++T) 
+            for(typename vector<vector<VID> >::const_iterator T =
+                m_trees.begin(); T != m_trees.end(); ++T)
               cout << "\t" << T->front() << " (" << T->size() << ")\n";
           }
         }
@@ -657,7 +636,7 @@
       conStatClass->StopClock(conClockName);
     }
   } else {
-    if(this->m_debug) 
+    if(this->m_debug)
       cout << "\t(expansion too close, not adding)\n";
   }
 
@@ -687,7 +666,7 @@
   for(TRIT trit = m_trees.begin(); trit!=m_trees.end(); ++trit){
     if(trit != m_currentTree){
       vector<pair<VID, double> > closest;
-      nf->FindNeighbors(rdmp, trit->begin(), trit->end(), c1, 
+      nf->FindNeighbors(rdmp, trit->begin(), trit->end(), c1,
           back_inserter(closest));
       if(closest.size() != 0) {
         c2  = rdmp->GetGraph()->GetVertex(closest[0].first);
@@ -702,7 +681,7 @@
     }
   }
   if(this->m_debug) {
-    cout << "recently grown = " << _recentlyGrown << "\tclosest = " 
+    cout << "recently grown = " << _recentlyGrown << "\tclosest = "
          << closestNode << "\tdist = " << minDis << endl;
   }
 
@@ -710,36 +689,36 @@
   LPOutput<MPTraits> lpOutput;
   if(!this->GetExtender(m_extenderLabel)
       ->Extend(closestCfg, c1, newCfg, lpOutput)) {
-    if(this->m_debug) 
+    if(this->m_debug)
       cout << "RRT could not expand in connection phase, trapped!" << endl;
     return;
   }
   else{//add node to roadmap provided it's faraway enough or connects two trees
     VID newVID;
     if(c1 == newCfg){//we connect the trees
-      if(distance(m_trees.begin(), m_currentTree) > distance(m_trees.begin(), 
+      if(distance(m_trees.begin(), m_currentTree) > distance(m_trees.begin(),
           treeClosest)){
         swap(m_currentTree, treeClosest);
       }
-      m_currentTree->insert(m_currentTree->end(),treeClosest->begin(), 
+      m_currentTree->insert(m_currentTree->end(),treeClosest->begin(),
           treeClosest->end());
       m_trees.erase(treeClosest);
       newVID = _recentlyGrown;
-      if(this->m_debug) 
-        cout<<"We connected the trees (expansion length = " 
+      if(this->m_debug)
+        cout<<"We connected the trees (expansion length = "
             << dm->Distance(c1, c2) << ")" << endl;
     }
     else if(dm->Distance(newCfg, c2) >= m_minDist ) {
       newVID = this->GetRoadmap()->GetGraph()->AddVertex(newCfg);
       treeClosest->push_back(newVID);
       m_currentTree = treeClosest;
-      if(this->m_debug) 
+      if(this->m_debug)
         cout << "connecting trees: did not expand all the way but far enough to"
-             << "add.  added vid " << newVID << "\tdist = " 
+             << "add.  added vid " << newVID << "\tdist = "
              << dm->Distance(newCfg, c2) << endl;
     }
     else {  //too close to add, keep expanding current tree
-      if(this->m_debug) 
+      if(this->m_debug)
         cout << "connecting trees: did not expand all the way and too close to "
              << "add.\n";
       return;
@@ -747,27 +726,27 @@
 
     //add to roadmap
     if(std::string::npos!=m_gt.find("UNDIRECTED")){
-      this->GetRoadmap()->GetGraph()->AddEdge(closestNode, newVID, 
+      this->GetRoadmap()->GetGraph()->AddEdge(closestNode, newVID,
           lpOutput.m_edge);
     }
     else
-      this->GetRoadmap()->GetGraph()->AddEdge(closestNode, newVID, 
+      this->GetRoadmap()->GetGraph()->AddEdge(closestNode, newVID,
           lpOutput.m_edge.first);
-    this->GetRoadmap()->GetGraph()->GetVertex(closestNode).SetStat("Parent", 
+    this->GetRoadmap()->GetGraph()->GetVertex(closestNode).SetStat("Parent",
         newVID);
 
     if(std::string::npos!=m_gt.find("GRAPH")){
       if(this->m_debug) {
         cout << "tree roots:\n";
-        for(typename vector<vector<VID> >::const_iterator T = m_trees.begin(); 
-            T != m_trees.end(); ++T) 
+        for(typename vector<vector<VID> >::const_iterator T = m_trees.begin();
+            T != m_trees.end(); ++T)
           cout << "\t" << T->front() << " (" << T->size() << ")\n";
       }
       ConnectNeighbors(newVID, closestNode);
       if(this->m_debug) {
         cout << "tree roots:\n";
-        for(typename vector<vector<VID> >::const_iterator T = m_trees.begin(); 
-            T != m_trees.end(); ++T) 
+        for(typename vector<vector<VID> >::const_iterator T = m_trees.begin();
+            T != m_trees.end(); ++T)
           cout << "\t" << T->front() << " (" << T->size() << ")\n";
       }
     }
@@ -789,12 +768,12 @@
   vector<size_t>::iterator i = m_goalsNotFound.begin();
   while(i != m_goalsNotFound.end()) {
     double dist = dmp->Distance(m_goals[*i], qnew);
-    if(this->m_debug) 
+    if(this->m_debug)
       cout << "Distance to goal::" << dist << endl;
     CfgType col;
     if(dist < m_delta && lpp->IsConnected(qnew, m_goals[*i], col, &lpOutput,
           env->GetPositionRes(), env->GetOrientationRes(), true, false, false)){
-      if(this->m_debug) 
+      if(this->m_debug)
         cout << "Goal found::" << m_goals[*i] << endl;
       VID goalVID;
       if(!(rdmp->IsVertex( m_goals[*i])))
