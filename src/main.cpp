#include <exception>
#include <string>

#include "MPLibrary/PMPL.h"
#include "MPProblem/MPProblem.h"
#include "MPProblem/MPTask.h"
#include "Utilities/PMPLExceptions.h"


int
main(int _argc, char** _argv) {
  try {
    if(_argc != 3 || std::string(_argv[1]) != "-f")
      throw ParseException(WHERE, "Incorrect usage. Usage: -f options.xml");

    // Get the XML file name from the command line.
    std::string xmlFile = _argv[2];

    // Parse the Problem node into an MPProblem object.
    MPProblem* problem = new MPProblem(xmlFile);

    // Parse the Library node into an MPLibrary object.
    MPLibrary* pmpl = new MPLibrary(xmlFile);

    // Create storage for the solution and ask the library to solve our problem.
    /// @TODO Generalize this to handle more than just the first task.
<<<<<<< HEAD
    MPTask* task = problem->GetTasks().front().get();
=======
    Robot* const robot = problem->GetRobots().front().get();
    MPTask* task = problem->GetTasks(robot).front().get();
>>>>>>> a557eccb
    pmpl->Solve(problem, task);

    // Release resources.
    delete problem;
    delete pmpl;

    return 0;
  }
  catch(const std::runtime_error& e) {
    // Write exception to cout so that we still get it when piping stdout.
    std::cout << std::endl << e.what() << std::endl;
    return 1;
  }
}<|MERGE_RESOLUTION|>--- conflicted
+++ resolved
@@ -24,12 +24,8 @@
 
     // Create storage for the solution and ask the library to solve our problem.
     /// @TODO Generalize this to handle more than just the first task.
-<<<<<<< HEAD
-    MPTask* task = problem->GetTasks().front().get();
-=======
     Robot* const robot = problem->GetRobots().front().get();
     MPTask* task = problem->GetTasks(robot).front().get();
->>>>>>> a557eccb
     pmpl->Solve(problem, task);
 
     // Release resources.
