#ifndef PMPL_CFG_TRAITS_H_
#define PMPL_CFG_TRAITS_H_

#include "MPLibrary/GoalTracker.h"
#include "MPLibrary/MPLibrary.h"
#include "MPLibrary/MPSolution.h"
#include "MPLibrary/MPTools/MPTools.h"

#include "ConfigurationSpace/LocalObstacleMap.h"
#include "ConfigurationSpace/GenericStateGraph.h"
#include "ConfigurationSpace/GroupCfg.h"
#include "ConfigurationSpace/GroupLocalPlan.h"
#include "ConfigurationSpace/GroupPath.h"
#include "ConfigurationSpace/GroupRoadmap.h"
#include "ConfigurationSpace/Path.h"
#include "ConfigurationSpace/Weight.h"
#include "ConfigurationSpace/GenericStateGraph.h"

#include "Workspace/WorkspaceSkeleton.h"
#include "Workspace/CompositeWorkspaceSkeleton.h"
#include "Workspace/HypergraphWorkspaceSkeleton.h"

//distance metric includes
#include "MPLibrary/DistanceMetrics/BinaryLPSweptDistance.h"
#include "MPLibrary/DistanceMetrics/EuclideanDistance.h"
#include "MPLibrary/DistanceMetrics/LPSweptDistance.h"
#include "MPLibrary/DistanceMetrics/ManhattanDistance.h"
#include "MPLibrary/DistanceMetrics/MinkowskiDistance.h"
#include "MPLibrary/DistanceMetrics/RMSDDistance.h"
#include "MPLibrary/DistanceMetrics/ScaledEuclideanDistance.h"
#include "MPLibrary/DistanceMetrics/WeightedEuclideanDistance.h"
#include "MPLibrary/DistanceMetrics/WorkspaceTranslationDistance.h"

//validity checker includes
#include "MPLibrary/ValidityCheckers/AlwaysTrueValidity.h"
#include "MPLibrary/ValidityCheckers/CollisionDetectionValidity.h"
#include "MPLibrary/ValidityCheckers/ComposeCollision.h"
#include "MPLibrary/ValidityCheckers/ComposeValidity.h"
#include "MPLibrary/ValidityCheckers/TerrainValidityChecker.h"

//neighborhood finder includes
#include "MPLibrary/NeighborhoodFinders/BruteForceNF.h"
#include "MPLibrary/NeighborhoodFinders/OptimalNF.h"
#include "MPLibrary/NeighborhoodFinders/RadiusNF.h"

//sampler includes
#include "MPLibrary/Samplers/BridgeTestSampler.h"
#include "MPLibrary/Samplers/ObstacleBasedSampler.h"
#include "MPLibrary/Samplers/TerrainSampler.h"
#include "MPLibrary/Samplers/UniformRandomSampler.h"
#include "MPLibrary/Samplers/GaussianSampler.h"

//local planner includes
#include "MPLibrary/LocalPlanners/StraightLine.h"
#include "MPLibrary/LocalPlanners/ToolFrameLine.h"

//extenders includes
#include "MPLibrary/Extenders/BasicExtender.h"
#include "MPLibrary/Extenders/DiscreteExtender.h"
#include "MPLibrary/Extenders/KinodynamicExtender.h"
#include "MPLibrary/Extenders/MixExtender.h"

//path smoothing includes

//connector includes
#include "MPLibrary/Connectors/CCsConnector.h"
#include "MPLibrary/Connectors/NeighborhoodConnector.h"
#include "MPLibrary/Connectors/CCsConnector.h"
#include "MPLibrary/Connectors/RewireConnector.h"

//metric includes
#include "MPLibrary/Metrics/NumEdgesMetric.h"
#include "MPLibrary/Metrics/NumNodesMetric.h"
#include "MPLibrary/Metrics/NumEdgesMetric.h"
#include "MPLibrary/Metrics/TimeMetric.h"

//map evaluator includes
#include "MPLibrary/MapEvaluators/CBSQuery.h"
#include "MPLibrary/MapEvaluators/GroupQuery.h"
#include "MPLibrary/MapEvaluators/ComposeEvaluator.h"
#include "MPLibrary/MapEvaluators/ConditionalEvaluator.h"
#include "MPLibrary/MapEvaluators/DRRT.h"
#include "MPLibrary/MapEvaluators/GroupQuery.h"
#include "MPLibrary/MapEvaluators/GroupDecoupledQuery.h"
#include "MPLibrary/MapEvaluators/GroupQuery.h"
#include "MPLibrary/MapEvaluators/LazyQuery.h"
#include "MPLibrary/MapEvaluators/PrintMapEvaluation.h"
#include "MPLibrary/MapEvaluators/QueryMethod.h"
#include "MPLibrary/MapEvaluators/SIPPMethod.h"
#include "MPLibrary/MapEvaluators/TimeEvaluator.h"

//mp strategies includes
#include "MPLibrary/MPStrategies/AdaptiveRRT.h"
#include "MPLibrary/MPStrategies/GroupPRM.h"
#include "MPLibrary/MPStrategies/EET.h"
#include "MPLibrary/MPStrategies/BasicPRM.h"
#include "MPLibrary/MPStrategies/BasicRRTStrategy.h"
#include "MPLibrary/MPStrategies/CompositeDynamicRegionRRT.h"
#include "MPLibrary/MPStrategies/DynamicRegionRRT.h"
#include "MPLibrary/MPStrategies/DynamicRegionsPRM.h"
#include "MPLibrary/MPStrategies/EvaluateMapStrategy.h"
#include "MPLibrary/MPStrategies/GroupDecoupledStrategy.h"
#include "MPLibrary/MPStrategies/GroupPRM.h"
#include "MPLibrary/MPStrategies/GroupRRTStrategy.h"
#include "MPLibrary/MPStrategies/GroupStrategyMethod.h"
#include "MPLibrary/MPStrategies/PathGuidedRRT.h"
#include "MPLibrary/MPStrategies/PathSamplerStrategy.h"
#include "MPLibrary/MPStrategies/TogglePRMStrategy.h"
#include "MPLibrary/MPStrategies/ValidationStrategy.h"

////////////////////////////////////////////////////////////////////////////////
/// @ingroup MotionPlanningUniverse
/// @brief Defines available methods in the Motion Planning Universe for Cfg
/// @tparam C Cfg type
/// @tparam W Weight type
///
/// MPTraits is a type class which defines the motion planning universe. We
/// construct our methods through a factory design pattern, and thus this states
/// all available classes within an abstraction that you can use in the system.
/// Essentially, the important types are the CfgType or the @cspace abstraction
/// class, the WeightType or the edge type of the graph, and a type list for
/// each algorithm abstraction --- here you only need to define what you need,
/// as extraneous methods in the type class imply longer compile times.
////////////////////////////////////////////////////////////////////////////////
template <typename C, typename W = DefaultWeight<C>>
struct MPTraits {

  typedef C                               CfgType;
  typedef W                               WeightType;
  typedef GenericStateGraph<C, W>         RoadmapType;
  typedef PathType<MPTraits>              Path;
  typedef MPLibraryType<MPTraits>         MPLibrary;
  typedef MPSolutionType<MPTraits>        MPSolution;
  typedef MPToolsType<MPTraits>           MPTools;
  typedef LocalObstacleMapType<MPTraits>  LocalObstacleMap;
  typedef GoalTrackerType<MPTraits>       GoalTracker;

  typedef GroupCfg<RoadmapType>                          GroupCfgType;
  typedef GroupLocalPlan<RoadmapType>                    GroupWeightType;
  typedef GroupRoadmap<GroupCfgType, GroupWeightType>    GroupRoadmapType;
  typedef GroupPath<MPTraits>                            GroupPathType;

  typedef CompositeState<WorkspaceSkeleton>  CompositeSkeletonVertex;
  typedef CompositeEdge<WorkspaceSkeleton>   CompositeSkeletonEdge;
  typedef CompositeWorkspaceSkeleton<CompositeSkeletonVertex, 
        CompositeSkeletonEdge> CompositeSkeletonType;
  typedef HypergraphWorkspaceSkeleton<CompositeSkeletonVertex, 
        CompositeSkeletonEdge> HypergraphSkeletonType;        

  //types of distance metrics available in our world
  typedef boost::mpl::list<
    BinaryLPSweptDistance<MPTraits>,
    EuclideanDistance<MPTraits>,
    LPSweptDistance<MPTraits>,
    MinkowskiDistance<MPTraits>,
    ManhattanDistance<MPTraits>,
    MinkowskiDistance<MPTraits>,
    RMSDDistance<MPTraits>,
    ScaledEuclideanDistance<MPTraits>,
    WeightedEuclideanDistance<MPTraits>,
    WorkspaceTranslationDistance<MPTraits>
      > DistanceMetricMethodList;

  //types of validity checkers available in our world
  typedef boost::mpl::list<
    AlwaysTrueValidity<MPTraits>,
    CollisionDetectionValidity<MPTraits>,
    ComposeCollision<MPTraits>,
    ComposeValidity<MPTraits>,
    TerrainValidityChecker<MPTraits>
      > ValidityCheckerMethodList;

  //types of neighborhood finders available in our world
  typedef boost::mpl::list<
    BruteForceNF<MPTraits>,
    OptimalNF<MPTraits>,
    RadiusNF<MPTraits>
      > NeighborhoodFinderMethodList;

  //types of samplers available in our world
  typedef boost::mpl::list<
    BridgeTestSampler<MPTraits>,
    ObstacleBasedSampler<MPTraits>,
<<<<<<< HEAD
    TerrainSampler<MPTraits>,
    UniformRandomSampler<MPTraits>
=======
    UniformRandomSampler<MPTraits>, 
    GaussianSampler<MPTraits>
>>>>>>> 56912982
      > SamplerMethodList;
    //DynamicRegionSampler<MPTraits>,

  //types of local planners available in our world
  typedef boost::mpl::list<
    StraightLine<MPTraits>,
    ToolFrameLine<MPTraits>
      > LocalPlannerMethodList;

  //types of extenders avaible in our world
  typedef boost::mpl::list<
    BasicExtender<MPTraits>,
    DiscreteExtender<MPTraits>,
    KinodynamicExtender<MPTraits>,
    MixExtender<MPTraits>
      > ExtenderMethodList;

  //types of path smoothing available in our world
  typedef boost::mpl::list<
      > PathModifierMethodList;


  //types of connectors available in our world
  typedef boost::mpl::list<
    CCsConnector<MPTraits>,
    NeighborhoodConnector<MPTraits>,
    CCsConnector<MPTraits>,
    RewireConnector<MPTraits>
      > ConnectorMethodList;

  //types of metrics available in our world
  typedef boost::mpl::list<
    NumNodesMetric<MPTraits>,
    NumEdgesMetric<MPTraits>,
    TimeMetric<MPTraits>
      > MetricMethodList;


  //types of map evaluators available in our world
  typedef boost::mpl::list<
    CBSQuery<MPTraits>,
    GroupQuery<MPTraits>,
    ComposeEvaluator<MPTraits>,
    ConditionalEvaluator<MPTraits>,
    DRRT<MPTraits>,
    GroupDecoupledQuery<MPTraits>,
    GroupQuery<MPTraits>,
    LazyQuery<MPTraits>,
    PrintMapEvaluation<MPTraits>,
    QueryMethod<MPTraits>,
    SIPPMethod<MPTraits>,
    TimeEvaluator<MPTraits>
      > MapEvaluatorMethodList;

  //types of motion planning strategies available in our world
  typedef boost::mpl::list<
    AdaptiveRRT<MPTraits>,
    GroupPRM<MPTraits>,
    BasicPRM<MPTraits>,
    BasicRRTStrategy<MPTraits>,
    CompositeDynamicRegionRRT<MPTraits>,
    DynamicRegionRRT<MPTraits>,
    DynamicRegionsPRM<MPTraits>,
<<<<<<< HEAD
    EvaluateMapStrategy<MPTraits>,
    GroupPRM<MPTraits>,
=======
    EET<MPTraits>,
>>>>>>> 56912982
    GroupDecoupledStrategy<MPTraits>,
    GroupStrategyMethod<MPTraits>,
    GroupRRTStrategy<MPTraits>,
    PathGuidedRRT<MPTraits>,
    PathSamplerStrategy<MPTraits>,
    TogglePRMStrategy<MPTraits>,
    ValidationStrategy<MPTraits>
      > MPStrategyMethodList;


};

#endif<|MERGE_RESOLUTION|>--- conflicted
+++ resolved
@@ -180,14 +180,10 @@
   //types of samplers available in our world
   typedef boost::mpl::list<
     BridgeTestSampler<MPTraits>,
+    GaussianSampler<MPTraits>
     ObstacleBasedSampler<MPTraits>,
-<<<<<<< HEAD
     TerrainSampler<MPTraits>,
-    UniformRandomSampler<MPTraits>
-=======
     UniformRandomSampler<MPTraits>, 
-    GaussianSampler<MPTraits>
->>>>>>> 56912982
       > SamplerMethodList;
     //DynamicRegionSampler<MPTraits>,
 
@@ -251,12 +247,9 @@
     CompositeDynamicRegionRRT<MPTraits>,
     DynamicRegionRRT<MPTraits>,
     DynamicRegionsPRM<MPTraits>,
-<<<<<<< HEAD
     EvaluateMapStrategy<MPTraits>,
+    EET<MPTraits>,
     GroupPRM<MPTraits>,
-=======
-    EET<MPTraits>,
->>>>>>> 56912982
     GroupDecoupledStrategy<MPTraits>,
     GroupStrategyMethod<MPTraits>,
     GroupRRTStrategy<MPTraits>,
