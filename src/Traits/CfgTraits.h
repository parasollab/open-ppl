--- conflicted
+++ resolved
@@ -28,14 +28,9 @@
 // validity checker includes
 #include "MPLibrary/ValidityCheckers/AlwaysTrueValidity.h"
 #include "MPLibrary/ValidityCheckers/CollisionDetectionValidity.h"
-<<<<<<< HEAD
-#include "MPLibrary/ValidityCheckers/ComposeCollision.h"
-#include "MPLibrary/ValidityCheckers/ComposeValidity.h"
-=======
 #include "MPLibrary/ValidityCheckers/ComposeValidity.h"
 #include "MPLibrary/ValidityCheckers/ComposeCollision.h"
 #include "MPLibrary/ValidityCheckers/ObstacleClearanceValidity.h"
->>>>>>> b935bd1e
 #include "MPLibrary/ValidityCheckers/TerrainValidityChecker.h"
 #include "MPLibrary/ValidityCheckers/TopologicalMapValidity.h"
 
@@ -51,10 +46,6 @@
 #include "MPLibrary/Samplers/UniformRandomSampler.h"
 
 // local planner includes
-<<<<<<< HEAD
-=======
-#include "MPLibrary/LocalPlanners/StraightLine.h"
->>>>>>> b935bd1e
 #include "MPLibrary/LocalPlanners/HierarchicalLP.h"
 #include "MPLibrary/LocalPlanners/StraightLine.h"
 
@@ -147,36 +138,14 @@
 
   // types of validity checkers available in our world
   typedef boost::mpl::list<
-<<<<<<< HEAD
       CollisionDetectionValidity<MPTraits>,
       AlwaysTrueValidity<MPTraits>,
       ComposeValidity<MPTraits>,
       ComposeCollision<MPTraits>,
+      ObstacleClearanceValidity<MPTraits>
       TerrainValidityChecker<MPTraits>,
       TopologicalMapValidity<MPTraits>>
       ValidityCheckerMethodList;
-
-  // types of neighborhood finders available in our world
-  typedef boost::mpl::list<
-      BruteForceNF<MPTraits>>
-      NeighborhoodFinderMethodList;
-
-  // types of samplers available in our world
-  typedef boost::mpl::list<
-      BridgeTestSampler<MPTraits>,
-      MixSampler<MPTraits>,
-      ObstacleBasedSampler<MPTraits>,
-      UniformRandomSampler<MPTraits>,
-      GaussianSampler<MPTraits>>
-      SamplerMethodList;
-=======
-    CollisionDetectionValidity<MPTraits>,
-    AlwaysTrueValidity<MPTraits>,
-    ComposeValidity<MPTraits>,
-    ComposeCollision<MPTraits>,
-    ObstacleClearanceValidity<MPTraits>
-    TerrainValidityChecker<MPTraits>
-      > ValidityCheckerMethodList;
 
   // types of neighborhood finders available in our world
   typedef boost::mpl::list<
@@ -192,7 +161,6 @@
     UniformRandomSampler<MPTraits>,
     GaussianSampler<MPTraits>
       > SamplerMethodList;
->>>>>>> b935bd1e
 
   // types of local planners available in our world
   typedef boost::mpl::list<
@@ -202,10 +170,6 @@
 
   // types of extenders avaible in our world
   typedef boost::mpl::list<
-<<<<<<< HEAD
-      BasicExtender<MPTraits>>
-      ExtenderMethodList;
-=======
     BasicExtender<MPTraits>,
     RotationThenTranslation<MPTraits>
       > ExtenderMethodList;
@@ -213,7 +177,6 @@
   //types of path smoothing available in our world
   typedef boost::mpl::list<
       > PathModifierMethodList;
->>>>>>> b935bd1e
 
   // types of path smoothing available in our world
   typedef boost::mpl::list<> PathModifierMethodList;
@@ -239,11 +202,8 @@
       ComposeEvaluator<MPTraits>,
       ConditionalEvaluator<MPTraits>,
       LazyQuery<MPTraits>,
-<<<<<<< HEAD
-=======
       MinimumDistanceEvaluator<MPTraits>,
       NegateEvaluator<MPTraits>,
->>>>>>> b935bd1e
       PrintMapEvaluation<MPTraits>,
       QueryMethod<MPTraits>,
       SIPPMethod<MPTraits>,
