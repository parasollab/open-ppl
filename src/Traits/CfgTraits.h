--- conflicted
+++ resolved
@@ -42,11 +42,8 @@
 
 //connector includes
 #include "MPLibrary/Connectors/NeighborhoodConnector.h"
-<<<<<<< HEAD
 #include "MPLibrary/Connectors/CCsConnector.h"
-=======
 #include "MPLibrary/Connectors/RewireConnector.h"
->>>>>>> 51bb5f5d
 
 //metric includes
 #include "MPLibrary/Metrics/NumNodesMetric.h"
@@ -144,11 +141,8 @@
   //types of connectors available in our world
   typedef boost::mpl::list<
     NeighborhoodConnector<MPTraits>,
-<<<<<<< HEAD
-    CCsConnector<MPTraits>
-=======
+    CCsConnector<MPTraits>,
     RewireConnector<MPTraits>
->>>>>>> 51bb5f5d
       > ConnectorMethodList;
 
   //types of metrics available in our world
