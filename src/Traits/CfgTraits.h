--- conflicted
+++ resolved
@@ -114,7 +114,6 @@
   typedef boost::mpl::list<
     EuclideanDistance<MPTraits>,
     ManhattanDistance<MPTraits>,
-<<<<<<< HEAD
     MinkowskiDistance<MPTraits>,
     WorkspaceTranslationDistance<MPTraits>,
     RMSDDistance<MPTraits>,
@@ -122,9 +121,6 @@
     LPSweptDistance<MPTraits>,
     BinaryLPSweptDistance<MPTraits>,
     ScaledEuclideanDistance<MPTraits>
-=======
-    MinkowskiDistance<MPTraits>
->>>>>>> 3f0e2694
       > DistanceMetricMethodList;
 
   //types of validity checkers available in our world
