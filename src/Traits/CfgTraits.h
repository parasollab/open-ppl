#ifndef PMPL_CFG_TRAITS_H_
#define PMPL_CFG_TRAITS_H_

#include "MPLibrary/GoalTracker.h"
#include "MPLibrary/MPLibrary.h"
#include "MPLibrary/MPSolution.h"
#include "MPLibrary/MPTools/MPTools.h"

#include "ConfigurationSpace/LocalObstacleMap.h"
#include "ConfigurationSpace/GroupCfg.h"
#include "ConfigurationSpace/GroupLocalPlan.h"
#include "ConfigurationSpace/GroupPath.h"
#include "ConfigurationSpace/GroupRoadmap.h"
#include "ConfigurationSpace/Path.h"
#include "ConfigurationSpace/RoadmapGraph.h"
#include "ConfigurationSpace/Weight.h"

//distance metric includes
#include "MPLibrary/DistanceMetrics/EuclideanDistance.h"
#include "MPLibrary/DistanceMetrics/MinkowskiDistance.h"

//validity checker includes
#include "MPLibrary/ValidityCheckers/CollisionDetectionValidity.h"
#include "MPLibrary/ValidityCheckers/AlwaysTrueValidity.h"

//neighborhood finder includes
#include "MPLibrary/NeighborhoodFinders/BruteForceNF.h"

//sampler includes
#include "MPLibrary/Samplers/UniformRandomSampler.h"

//local planner includes
#include "MPLibrary/LocalPlanners/StraightLine.h"

//extenders includes
#include "MPLibrary/Extenders/BasicExtender.h"

//path smoothing includes

//connector includes
#include "MPLibrary/Connectors/NeighborhoodConnector.h"

//metric includes

//map evaluator includes
<<<<<<< HEAD
#include "MPLibrary/MapEvaluators/LazyQuery.h"
=======
//#include "MPLibrary/MapEvaluators/CBSQuery.h"
#include "MPLibrary/MapEvaluators/QueryMethod.h"
>>>>>>> 9161177a

//mp strategies includes
#include "MPLibrary/MPStrategies/BasicRRTStrategy.h"
#include "MPLibrary/MPStrategies/AdaptiveRRT.h"
#include "MPLibrary/MPStrategies/BasicPRM.h"
#include "MPLibrary/MPStrategies/ValidationStrategy.h"

////////////////////////////////////////////////////////////////////////////////
/// @ingroup MotionPlanningUniverse
/// @brief Defines available methods in the Motion Planning Universe for Cfg
/// @tparam C Cfg type
/// @tparam W Weight type
///
/// MPTraits is a type class which defines the motion planning universe. We
/// construct our methods through a factory design pattern, and thus this states
/// all available classes within an abstraction that you can use in the system.
/// Essentially the important types are, the CfgType or the @cspace abstraction
/// class, the WeightType or the edge type of the graph, and a type list for
/// each algorithm abstraction --- here you only need to define what you need,
/// as extraneous methods in the type class imply longer compile times.
////////////////////////////////////////////////////////////////////////////////
template <typename C, typename W = DefaultWeight<C>>
struct MPTraits {

  typedef C                               CfgType;
  typedef W                               WeightType;
  typedef RoadmapGraph<C, W>              RoadmapType;
  typedef PathType<MPTraits>              Path;
  typedef MPLibraryType<MPTraits>         MPLibrary;
  typedef MPSolutionType<MPTraits>        MPSolution;
  typedef MPToolsType<MPTraits>           MPTools;
  typedef LocalObstacleMapType<MPTraits>  LocalObstacleMap;
  typedef GoalTrackerType<MPTraits>       GoalTracker;

  typedef GroupLocalPlan<CfgType>                    GroupWeightType;
  typedef GroupRoadmap<GroupCfg, GroupWeightType>    GroupRoadmapType;
  typedef GroupPath<MPTraits>                        GroupPathType;
  typedef GroupCfg                                   GroupCfgType;

  //types of distance metrics available in our world
  typedef boost::mpl::list<
    EuclideanDistance<MPTraits>,
    MinkowskiDistance<MPTraits>
      > DistanceMetricMethodList;

  //types of validity checkers available in our world
  typedef boost::mpl::list<
    CollisionDetectionValidity<MPTraits>,
    AlwaysTrueValidity<MPTraits>
      > ValidityCheckerMethodList;

  //types of neighborhood finders available in our world
  typedef boost::mpl::list<
    BruteForceNF<MPTraits>
      > NeighborhoodFinderMethodList;

  //types of samplers available in our world
  typedef boost::mpl::list<
    UniformRandomSampler<MPTraits>
      > SamplerMethodList;

  //types of local planners available in our world
  typedef boost::mpl::list<
    StraightLine<MPTraits>
      > LocalPlannerMethodList;

  //types of extenders avaible in our world
  typedef boost::mpl::list<
    BasicExtender<MPTraits>
      > ExtenderMethodList;

  //types of path smoothing available in our world
  typedef boost::mpl::list<
      > PathModifierMethodList;


  //types of connectors available in our world
  typedef boost::mpl::list<
    NeighborhoodConnector<MPTraits>
      > ConnectorMethodList;

  //types of metrics available in our world
  typedef boost::mpl::list<
      > MetricMethodList;


  //types of map evaluators available in our world
  typedef boost::mpl::list<
<<<<<<< HEAD
    LazyQuery<MPTraits>
=======
//    CBSQuery<MPTraits>
    QueryMethod<MPTraits>
>>>>>>> 9161177a
      > MapEvaluatorMethodList;

  //types of motion planning strategies available in our world
  typedef boost::mpl::list<
    BasicPRM<MPTraits>,
<<<<<<< HEAD
=======
    AdaptiveRRT<MPTraits>,
>>>>>>> 9161177a
    BasicRRTStrategy<MPTraits>,
    ValidationStrategy<MPTraits>
      > MPStrategyMethodList;
};

#endif<|MERGE_RESOLUTION|>--- conflicted
+++ resolved
@@ -43,12 +43,8 @@
 //metric includes
 
 //map evaluator includes
-<<<<<<< HEAD
 #include "MPLibrary/MapEvaluators/LazyQuery.h"
-=======
-//#include "MPLibrary/MapEvaluators/CBSQuery.h"
 #include "MPLibrary/MapEvaluators/QueryMethod.h"
->>>>>>> 9161177a
 
 //mp strategies includes
 #include "MPLibrary/MPStrategies/BasicRRTStrategy.h"
@@ -137,21 +133,14 @@
 
   //types of map evaluators available in our world
   typedef boost::mpl::list<
-<<<<<<< HEAD
-    LazyQuery<MPTraits>
-=======
-//    CBSQuery<MPTraits>
+    LazyQuery<MPTraits>,
     QueryMethod<MPTraits>
->>>>>>> 9161177a
       > MapEvaluatorMethodList;
 
   //types of motion planning strategies available in our world
   typedef boost::mpl::list<
     BasicPRM<MPTraits>,
-<<<<<<< HEAD
-=======
     AdaptiveRRT<MPTraits>,
->>>>>>> 9161177a
     BasicRRTStrategy<MPTraits>,
     ValidationStrategy<MPTraits>
       > MPStrategyMethodList;
