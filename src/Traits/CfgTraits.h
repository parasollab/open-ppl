<<<<<<< HEAD
#ifndef PMPL_CFG_TRAITS_H_
#define PMPL_CFG_TRAITS_H_

#include "ConfigurationSpace/GenericStateGraph.h"
#include "ConfigurationSpace/GroupCfg.h"
#include "ConfigurationSpace/GroupLocalPlan.h"
#include "ConfigurationSpace/GroupPath.h"
#include "ConfigurationSpace/GroupRoadmap.h"
#include "ConfigurationSpace/LocalObstacleMap.h"
#include "ConfigurationSpace/Path.h"
#include "ConfigurationSpace/Weight.h"
#include "MPLibrary/GoalTracker.h"
#include "MPLibrary/MPLibrary.h"
#include "MPLibrary/MPSolution.h"
#include "MPLibrary/MPTools/MPTools.h"

// distance metric includes
#include "MPLibrary/DistanceMetrics/BinaryLPSweptDistance.h"
#include "MPLibrary/DistanceMetrics/EuclideanDistance.h"
#include "MPLibrary/DistanceMetrics/LPSweptDistance.h"
#include "MPLibrary/DistanceMetrics/ManhattanDistance.h"
#include "MPLibrary/DistanceMetrics/MinkowskiDistance.h"
#include "MPLibrary/DistanceMetrics/RMSDDistance.h"
#include "MPLibrary/DistanceMetrics/ScaledEuclideanDistance.h"
#include "MPLibrary/DistanceMetrics/WeightedEuclideanDistance.h"
#include "MPLibrary/DistanceMetrics/WorkspaceTranslationDistance.h"

// validity checker includes
#include "MPLibrary/ValidityCheckers/AlwaysTrueValidity.h"
#include "MPLibrary/ValidityCheckers/CollisionDetectionValidity.h"
#include "MPLibrary/ValidityCheckers/ComposeValidity.h"
#include "MPLibrary/ValidityCheckers/ComposeCollision.h"
#include "MPLibrary/ValidityCheckers/NodeClearanceValidity.h"
#include "MPLibrary/ValidityCheckers/ObstacleClearanceValidity.h"
#include "MPLibrary/ValidityCheckers/TerrainValidityChecker.h"
#include "MPLibrary/ValidityCheckers/TopologicalMapValidity.h"

// neighborhood finder includes
#include "MPLibrary/NeighborhoodFinders/BruteForceNF.h"
#include "MPLibrary/NeighborhoodFinders/RandomNF.h"

// sampler includes
#include "MPLibrary/Samplers/BridgeTestSampler.h"
#include "MPLibrary/Samplers/GaussianSampler.h"
#include "MPLibrary/Samplers/MixSampler.h"
#include "MPLibrary/Samplers/ObstacleBasedSampler.h"
#include "MPLibrary/Samplers/UniformRandomSampler.h"

// local planner includes
#include "MPLibrary/LocalPlanners/HierarchicalLP.h"
#include "MPLibrary/LocalPlanners/StraightLine.h"

// extenders includes
#include "MPLibrary/Extenders/BasicExtender.h"
#include "MPLibrary/Extenders/RotationThenTranslation.h"

// path smoothing includes

// connector includes
#include "MPLibrary/Connectors/CCsConnector.h"
#include "MPLibrary/Connectors/NeighborhoodConnector.h"
#include "MPLibrary/Connectors/RewireConnector.h"

// metric includes
#include "MPLibrary/Metrics/NumEdgesMetric.h"
#include "MPLibrary/Metrics/NumNodesMetric.h"
#include "MPLibrary/Metrics/TimeMetric.h"

// map evaluator includes
#include "MPLibrary/MapEvaluators/CBSQuery.h"
#include "MPLibrary/MapEvaluators/ComposeEvaluator.h"
#include "MPLibrary/MapEvaluators/ConditionalEvaluator.h"
#include "MPLibrary/MapEvaluators/GroupQuery.h"
#include "MPLibrary/MapEvaluators/LazyQuery.h"
#include "MPLibrary/MapEvaluators/MinimumDistanceEvaluator.h"
#include "MPLibrary/MapEvaluators/PrintMapEvaluation.h"
#include "MPLibrary/MapEvaluators/QueryMethod.h"
#include "MPLibrary/MapEvaluators/SIPPMethod.h"
#include "MPLibrary/MapEvaluators/TimeEvaluator.h"
#include "MPLibrary/MapEvaluators/NegateEvaluator.h"

// mp strategies includes
#include "MPLibrary/MPStrategies/AdaptiveRRT.h"
#include "MPLibrary/MPStrategies/BasicPRM.h"
#include "MPLibrary/MPStrategies/BasicRRTStrategy.h"
#include "MPLibrary/MPStrategies/DynamicDomainRRT.h"
#include "MPLibrary/MPStrategies/DynamicRegionRRT.h"
#include "MPLibrary/MPStrategies/DynamicRegionsPRM.h"
#include "MPLibrary/MPStrategies/EET.h"
#include "MPLibrary/MPStrategies/GroupDecoupledStrategy.h"
#include "MPLibrary/MPStrategies/GroupPRM.h"
#include "MPLibrary/MPStrategies/GroupStrategyMethod.h"
#include "MPLibrary/MPStrategies/PathStrategy.h"
#include "MPLibrary/MPStrategies/Syclop.h"
#include "MPLibrary/MPStrategies/TogglePRMStrategy.h"
#include "MPLibrary/MPStrategies/ValidationStrategy.h"

////////////////////////////////////////////////////////////////////////////////
/// @ingroup MotionPlanningUniverse
/// @brief Defines available methods in the Motion Planning Universe for Cfg
/// @tparam C Cfg type
/// @tparam W Weight type
///
/// MPTraits is a type class which defines the motion planning universe. We
/// construct our methods through a factory design pattern, and thus this states
/// all available classes within an abstraction that you can use in the system.
/// Essentially, the important types are the CfgType or the @cspace abstraction
/// class, the WeightType or the edge type of the graph, and a type list for
/// each algorithm abstraction --- here you only need to define what you need,
/// as extraneous methods in the type class imply longer compile times.
////////////////////////////////////////////////////////////////////////////////
template <typename C, typename W = DefaultWeight<C>>
struct MPTraits {
  typedef C CfgType;
  typedef W WeightType;
  typedef GenericStateGraph<C, W> RoadmapType;
  typedef PathType<MPTraits> Path;
  typedef MPLibraryType<MPTraits> MPLibrary;
  typedef MPSolutionType<MPTraits> MPSolution;
  typedef MPToolsType<MPTraits> MPTools;
  typedef LocalObstacleMapType<MPTraits> LocalObstacleMap;
  typedef GoalTrackerType<MPTraits> GoalTracker;

  typedef GroupCfg<RoadmapType> GroupCfgType;
  typedef GroupLocalPlan<RoadmapType> GroupWeightType;
  typedef GroupRoadmap<GroupCfgType, GroupWeightType> GroupRoadmapType;
  typedef GroupPath<MPTraits> GroupPathType;

  // types of distance metrics available in our world
  typedef boost::mpl::list<
      EuclideanDistance<MPTraits>,
      ManhattanDistance<MPTraits>,
      MinkowskiDistance<MPTraits>,
      WorkspaceTranslationDistance<MPTraits>,
      RMSDDistance<MPTraits>,
      WeightedEuclideanDistance<MPTraits>,
      LPSweptDistance<MPTraits>,
      BinaryLPSweptDistance<MPTraits>,
      ScaledEuclideanDistance<MPTraits>>
      DistanceMetricMethodList;

  // types of validity checkers available in our world
  typedef boost::mpl::list<
      CollisionDetectionValidity<MPTraits>,
      AlwaysTrueValidity<MPTraits>,
      ComposeValidity<MPTraits>,
      ComposeCollision<MPTraits>,
      NodeClearanceValidity<MPTraits>,
      ObstacleClearanceValidity<MPTraits>,
      TerrainValidityChecker<MPTraits>,
      TopologicalMapValidity<MPTraits>>
      ValidityCheckerMethodList;

  // types of neighborhood finders available in our world
  typedef boost::mpl::list<
    BruteForceNF<MPTraits>,
    RandomNF<MPTraits>
      > NeighborhoodFinderMethodList;

  // types of samplers available in our world
  typedef boost::mpl::list<
    BridgeTestSampler<MPTraits>,
    MixSampler<MPTraits>,
    ObstacleBasedSampler<MPTraits>,
    UniformRandomSampler<MPTraits>,
    GaussianSampler<MPTraits>
      > SamplerMethodList;

  // types of local planners available in our world
  typedef boost::mpl::list<
      StraightLine<MPTraits>,
      HierarchicalLP<MPTraits>>
      LocalPlannerMethodList;

  // types of extenders avaible in our world
  typedef boost::mpl::list<
    BasicExtender<MPTraits>,
    RotationThenTranslation<MPTraits>
      > ExtenderMethodList;

  //types of path smoothing available in our world
  typedef boost::mpl::list<
      > PathModifierMethodList;

  // types of connectors available in our world
  typedef boost::mpl::list<
      NeighborhoodConnector<MPTraits>,
      CCsConnector<MPTraits>,
      RewireConnector<MPTraits>>
      ConnectorMethodList;

  // types of metrics available in our world
  typedef boost::mpl::list<
      NumNodesMetric<MPTraits>,
      NumEdgesMetric<MPTraits>,
      TimeMetric<MPTraits>>
      MetricMethodList;

  // types of map evaluators available in our world
  typedef boost::mpl::list<
      CBSQuery<MPTraits>,
      GroupQuery<MPTraits>,
      ComposeEvaluator<MPTraits>,
      ConditionalEvaluator<MPTraits>,
      LazyQuery<MPTraits>,
      MinimumDistanceEvaluator<MPTraits>,
      NegateEvaluator<MPTraits>,
      PrintMapEvaluation<MPTraits>,
      QueryMethod<MPTraits>,
      SIPPMethod<MPTraits>,
      TimeEvaluator<MPTraits>>
      MapEvaluatorMethodList;

  // types of motion planning strategies available in our world
  typedef boost::mpl::list<
      AdaptiveRRT<MPTraits>,
      GroupPRM<MPTraits>,
      BasicPRM<MPTraits>,
      BasicRRTStrategy<MPTraits>,
      DynamicDomainRRT<MPTraits>,
      DynamicRegionRRT<MPTraits>,
      DynamicRegionsPRM<MPTraits>,
      EET<MPTraits>,
      GroupDecoupledStrategy<MPTraits>,
      GroupStrategyMethod<MPTraits>,
      PathStrategy<MPTraits>,
      Syclop<MPTraits>,
      TogglePRMStrategy<MPTraits>,
      ValidationStrategy<MPTraits>>
      MPStrategyMethodList;
};

#endif
=======
#ifndef PMPL_CFG_TRAITS_H_
#define PMPL_CFG_TRAITS_H_

#include "MPLibrary/GoalTracker.h"
#include "MPLibrary/MPLibrary.h"
#include "MPLibrary/MPSolution.h"
#include "MPLibrary/MPTools/MPTools.h"

#include "ConfigurationSpace/LocalObstacleMap.h"
#include "ConfigurationSpace/GenericStateGraph.h"
#include "ConfigurationSpace/GroupCfg.h"
#include "ConfigurationSpace/GroupLocalPlan.h"
#include "ConfigurationSpace/GroupPath.h"
#include "ConfigurationSpace/GroupRoadmap.h"
#include "ConfigurationSpace/Path.h"
#include "ConfigurationSpace/Weight.h"

//distance metric includes
#include "MPLibrary/DistanceMetrics/EuclideanDistance.h"
#include "MPLibrary/DistanceMetrics/ManhattanDistance.h"
#include "MPLibrary/DistanceMetrics/MinkowskiDistance.h"
#include "MPLibrary/DistanceMetrics/WorkspaceTranslationDistance.h"
#include "MPLibrary/DistanceMetrics/RMSDDistance.h"
#include "MPLibrary/DistanceMetrics/WeightedEuclideanDistance.h"
#include "MPLibrary/DistanceMetrics/ScaledEuclideanDistance.h"
#include "MPLibrary/DistanceMetrics/LPSweptDistance.h"
#include "MPLibrary/DistanceMetrics/BinaryLPSweptDistance.h"


//validity checker includes
#include "MPLibrary/ValidityCheckers/CollisionDetectionValidity.h"
#include "MPLibrary/ValidityCheckers/AlwaysTrueValidity.h"
#include "MPLibrary/ValidityCheckers/ComposeValidity.h"
#include "MPLibrary/ValidityCheckers/ComposeCollision.h"
#include "MPLibrary/ValidityCheckers/TerrainValidityChecker.h" 

//neighborhood finder includes
#include "MPLibrary/NeighborhoodFinders/BruteForceNF.h"
#include "MPLibrary/NeighborhoodFinders/RadiusNF.h"

//sampler includes
#include "MPLibrary/Samplers/BridgeTestSampler.h"
#include "MPLibrary/Samplers/MixSampler.h" 
#include "MPLibrary/Samplers/ObstacleBasedSampler.h"
#include "MPLibrary/Samplers/UniformRandomSampler.h"
#include "MPLibrary/Samplers/UniformObstacleBasedSampler.h"
#include "MPLibrary/Samplers/GaussianSampler.h"

//local planner includes
#include "MPLibrary/LocalPlanners/StraightLine.h"

//extenders includes
#include "MPLibrary/Extenders/BasicExtender.h"

//path smoothing includes
#include "MPLibrary/PathModifiers/ShortcuttingPathModifier.h"

//edge validity checkers includes
#include "MPLibrary/EdgeValidityCheckers/IntermediatesEdgeValidityChecker.h"

//connector includes
#include "MPLibrary/Connectors/NeighborhoodConnector.h"
#include "MPLibrary/Connectors/CCsConnector.h"
#include "MPLibrary/Connectors/RewireConnector.h"

//metric includes
#include "MPLibrary/Metrics/NumNodesMetric.h"
#include "MPLibrary/Metrics/NumEdgesMetric.h"
#include "MPLibrary/Metrics/TimeMetric.h"

//map evaluator includes
#include "MPLibrary/MapEvaluators/CBSQuery.h"
#include "MPLibrary/MapEvaluators/GroupQuery.h"
#include "MPLibrary/MapEvaluators/ComposeEvaluator.h"
#include "MPLibrary/MapEvaluators/ConditionalEvaluator.h"
#include "MPLibrary/MapEvaluators/LazyQuery.h"
#include "MPLibrary/MapEvaluators/ClearanceQuery.h"
#include "MPLibrary/MapEvaluators/PrintMapEvaluation.h"
#include "MPLibrary/MapEvaluators/QueryMethod.h"
#include "MPLibrary/MapEvaluators/SIPPMethod.h"
#include "MPLibrary/MapEvaluators/TimeEvaluator.h"
#include "MPLibrary/MapEvaluators/PathEvaluator.h"
#include "MPLibrary/MapEvaluators/CollisionEvaluator.h"

//mp strategies includes
#include "MPLibrary/MPStrategies/AdaptiveRRT.h"
#include "MPLibrary/MPStrategies/GroupPRM.h"
#include "MPLibrary/MPStrategies/EET.h"
#include "MPLibrary/MPStrategies/BasicPRM.h"
#include "MPLibrary/MPStrategies/WrenchAccessibilityStrategy.h"
#include "MPLibrary/MPStrategies/BasicRRTStrategy.h"
#include "MPLibrary/MPStrategies/DynamicRegionRRT.h"
#include "MPLibrary/MPStrategies/DynamicRegionsPRM.h"
#include "MPLibrary/MPStrategies/GroupDecoupledStrategy.h"
#include "MPLibrary/MPStrategies/GroupStrategyMethod.h"
#include "MPLibrary/MPStrategies/TogglePRMStrategy.h"
#include "MPLibrary/MPStrategies/ModifyPath.h"
#include "MPLibrary/MPStrategies/ValidationStrategy.h"

////////////////////////////////////////////////////////////////////////////////
/// @ingroup MotionPlanningUniverse
/// @brief Defines available methods in the Motion Planning Universe for Cfg
/// @tparam C Cfg type
/// @tparam W Weight type
///
/// MPTraits is a type class which defines the motion planning universe. We
/// construct our methods through a factory design pattern, and thus this states
/// all available classes within an abstraction that you can use in the system.
/// Essentially, the important types are the CfgType or the @cspace abstraction
/// class, the WeightType or the edge type of the graph, and a type list for
/// each algorithm abstraction --- here you only need to define what you need,
/// as extraneous methods in the type class imply longer compile times.
////////////////////////////////////////////////////////////////////////////////
template <typename C, typename W = DefaultWeight<C>>
struct MPTraits {

  typedef C                               CfgType;
  typedef W                               WeightType;
  typedef GenericStateGraph<C, W>         RoadmapType;
  typedef PathType<MPTraits>              Path;
  typedef MPLibraryType<MPTraits>         MPLibrary;
  typedef MPSolutionType<MPTraits>        MPSolution;
  typedef MPToolsType<MPTraits>           MPTools;
  typedef LocalObstacleMapType<MPTraits>  LocalObstacleMap;
  typedef GoalTrackerType<MPTraits>       GoalTracker;

  typedef GroupCfg<RoadmapType>                          GroupCfgType;
  typedef GroupLocalPlan<RoadmapType>                    GroupWeightType;
  typedef GroupRoadmap<GroupCfgType, GroupWeightType>    GroupRoadmapType;
  typedef GroupPath<MPTraits>                            GroupPathType;

  //types of distance metrics available in our world
  typedef boost::mpl::list<
    EuclideanDistance<MPTraits>,
    ManhattanDistance<MPTraits>,
    MinkowskiDistance<MPTraits>,
    WorkspaceTranslationDistance<MPTraits>,
    RMSDDistance<MPTraits>,
    WeightedEuclideanDistance<MPTraits>,
    LPSweptDistance<MPTraits>,
    BinaryLPSweptDistance<MPTraits>,
    ScaledEuclideanDistance<MPTraits>
      > DistanceMetricMethodList;

  //types of validity checkers available in our world
  typedef boost::mpl::list<
    CollisionDetectionValidity<MPTraits>,
    AlwaysTrueValidity<MPTraits>,
    ComposeValidity<MPTraits>,
    ComposeCollision<MPTraits>,
    TerrainValidityChecker<MPTraits>
     > ValidityCheckerMethodList;

  //types of neighborhood finders available in our world
  typedef boost::mpl::list<
    BruteForceNF<MPTraits>,
    RadiusNF<MPTraits>
      > NeighborhoodFinderMethodList;

  //types of samplers available in our world
  typedef boost::mpl::list<
    BridgeTestSampler<MPTraits>,
    MixSampler<MPTraits>, 
    ObstacleBasedSampler<MPTraits>,
    UniformRandomSampler<MPTraits>, 
    UniformObstacleBasedSampler<MPTraits>,
    GaussianSampler<MPTraits>
      > SamplerMethodList;

  //types of local planners available in our world
  typedef boost::mpl::list<
    StraightLine<MPTraits>
      > LocalPlannerMethodList;

  //types of extenders avaible in our world
  typedef boost::mpl::list<
    BasicExtender<MPTraits>
      > ExtenderMethodList;

  //types of path smoothing available in our world
  typedef boost::mpl::list<
    ShortcuttingPathModifier<MPTraits>
      > PathModifierMethodList;

  //types of edge validity checkers available in our world
  typedef boost::mpl::list<
    IntermediatesEdgeValidityChecker<MPTraits>
      > EdgeValidityCheckerMethodList;

  //types of connectors available in our world
  typedef boost::mpl::list<
    NeighborhoodConnector<MPTraits>,
    CCsConnector<MPTraits>,
    RewireConnector<MPTraits>
      > ConnectorMethodList;

  //types of metrics available in our world
  typedef boost::mpl::list<
    NumNodesMetric<MPTraits>,
    NumEdgesMetric<MPTraits>,
    TimeMetric<MPTraits>
      > MetricMethodList;


  //types of map evaluators available in our world
  typedef boost::mpl::list<
    CBSQuery<MPTraits>,
    GroupQuery<MPTraits>,
    ComposeEvaluator<MPTraits>,
    ConditionalEvaluator<MPTraits>,
    LazyQuery<MPTraits>,
    ClearanceQuery<MPTraits>,
    PrintMapEvaluation<MPTraits>,
    QueryMethod<MPTraits>,
    SIPPMethod<MPTraits>,
    PathEvaluator<MPTraits>,
    TimeEvaluator<MPTraits>,
    CollisionEvaluator<MPTraits>
      > MapEvaluatorMethodList;

  //types of motion planning strategies available in our world
  typedef boost::mpl::list<
    AdaptiveRRT<MPTraits>,
    GroupPRM<MPTraits>,
    BasicPRM<MPTraits>,
    WrenchAccessibilityStrategy<MPTraits>,
    BasicRRTStrategy<MPTraits>,
    DynamicRegionRRT<MPTraits>,
    DynamicRegionsPRM<MPTraits>,
    EET<MPTraits>,
    ModifyPath<MPTraits>,
    GroupDecoupledStrategy<MPTraits>,
    GroupStrategyMethod<MPTraits>,
    TogglePRMStrategy<MPTraits>,
    ValidationStrategy<MPTraits>
      > MPStrategyMethodList;


};

#endif


>>>>>>> f43614ad
<|MERGE_RESOLUTION|>--- conflicted
+++ resolved
@@ -1,479 +1,258 @@
-<<<<<<< HEAD
-#ifndef PMPL_CFG_TRAITS_H_
-#define PMPL_CFG_TRAITS_H_
-
-#include "ConfigurationSpace/GenericStateGraph.h"
-#include "ConfigurationSpace/GroupCfg.h"
-#include "ConfigurationSpace/GroupLocalPlan.h"
-#include "ConfigurationSpace/GroupPath.h"
-#include "ConfigurationSpace/GroupRoadmap.h"
-#include "ConfigurationSpace/LocalObstacleMap.h"
-#include "ConfigurationSpace/Path.h"
-#include "ConfigurationSpace/Weight.h"
-#include "MPLibrary/GoalTracker.h"
-#include "MPLibrary/MPLibrary.h"
-#include "MPLibrary/MPSolution.h"
-#include "MPLibrary/MPTools/MPTools.h"
-
-// distance metric includes
-#include "MPLibrary/DistanceMetrics/BinaryLPSweptDistance.h"
-#include "MPLibrary/DistanceMetrics/EuclideanDistance.h"
-#include "MPLibrary/DistanceMetrics/LPSweptDistance.h"
-#include "MPLibrary/DistanceMetrics/ManhattanDistance.h"
-#include "MPLibrary/DistanceMetrics/MinkowskiDistance.h"
-#include "MPLibrary/DistanceMetrics/RMSDDistance.h"
-#include "MPLibrary/DistanceMetrics/ScaledEuclideanDistance.h"
-#include "MPLibrary/DistanceMetrics/WeightedEuclideanDistance.h"
-#include "MPLibrary/DistanceMetrics/WorkspaceTranslationDistance.h"
-
-// validity checker includes
-#include "MPLibrary/ValidityCheckers/AlwaysTrueValidity.h"
-#include "MPLibrary/ValidityCheckers/CollisionDetectionValidity.h"
-#include "MPLibrary/ValidityCheckers/ComposeValidity.h"
-#include "MPLibrary/ValidityCheckers/ComposeCollision.h"
-#include "MPLibrary/ValidityCheckers/NodeClearanceValidity.h"
-#include "MPLibrary/ValidityCheckers/ObstacleClearanceValidity.h"
-#include "MPLibrary/ValidityCheckers/TerrainValidityChecker.h"
-#include "MPLibrary/ValidityCheckers/TopologicalMapValidity.h"
-
-// neighborhood finder includes
-#include "MPLibrary/NeighborhoodFinders/BruteForceNF.h"
-#include "MPLibrary/NeighborhoodFinders/RandomNF.h"
-
-// sampler includes
-#include "MPLibrary/Samplers/BridgeTestSampler.h"
-#include "MPLibrary/Samplers/GaussianSampler.h"
-#include "MPLibrary/Samplers/MixSampler.h"
-#include "MPLibrary/Samplers/ObstacleBasedSampler.h"
-#include "MPLibrary/Samplers/UniformRandomSampler.h"
-
-// local planner includes
-#include "MPLibrary/LocalPlanners/HierarchicalLP.h"
-#include "MPLibrary/LocalPlanners/StraightLine.h"
-
-// extenders includes
-#include "MPLibrary/Extenders/BasicExtender.h"
-#include "MPLibrary/Extenders/RotationThenTranslation.h"
-
-// path smoothing includes
-
-// connector includes
-#include "MPLibrary/Connectors/CCsConnector.h"
-#include "MPLibrary/Connectors/NeighborhoodConnector.h"
-#include "MPLibrary/Connectors/RewireConnector.h"
-
-// metric includes
-#include "MPLibrary/Metrics/NumEdgesMetric.h"
-#include "MPLibrary/Metrics/NumNodesMetric.h"
-#include "MPLibrary/Metrics/TimeMetric.h"
-
-// map evaluator includes
-#include "MPLibrary/MapEvaluators/CBSQuery.h"
-#include "MPLibrary/MapEvaluators/ComposeEvaluator.h"
-#include "MPLibrary/MapEvaluators/ConditionalEvaluator.h"
-#include "MPLibrary/MapEvaluators/GroupQuery.h"
-#include "MPLibrary/MapEvaluators/LazyQuery.h"
-#include "MPLibrary/MapEvaluators/MinimumDistanceEvaluator.h"
-#include "MPLibrary/MapEvaluators/PrintMapEvaluation.h"
-#include "MPLibrary/MapEvaluators/QueryMethod.h"
-#include "MPLibrary/MapEvaluators/SIPPMethod.h"
-#include "MPLibrary/MapEvaluators/TimeEvaluator.h"
-#include "MPLibrary/MapEvaluators/NegateEvaluator.h"
-
-// mp strategies includes
-#include "MPLibrary/MPStrategies/AdaptiveRRT.h"
-#include "MPLibrary/MPStrategies/BasicPRM.h"
-#include "MPLibrary/MPStrategies/BasicRRTStrategy.h"
-#include "MPLibrary/MPStrategies/DynamicDomainRRT.h"
-#include "MPLibrary/MPStrategies/DynamicRegionRRT.h"
-#include "MPLibrary/MPStrategies/DynamicRegionsPRM.h"
-#include "MPLibrary/MPStrategies/EET.h"
-#include "MPLibrary/MPStrategies/GroupDecoupledStrategy.h"
-#include "MPLibrary/MPStrategies/GroupPRM.h"
-#include "MPLibrary/MPStrategies/GroupStrategyMethod.h"
-#include "MPLibrary/MPStrategies/PathStrategy.h"
-#include "MPLibrary/MPStrategies/Syclop.h"
-#include "MPLibrary/MPStrategies/TogglePRMStrategy.h"
-#include "MPLibrary/MPStrategies/ValidationStrategy.h"
-
-////////////////////////////////////////////////////////////////////////////////
-/// @ingroup MotionPlanningUniverse
-/// @brief Defines available methods in the Motion Planning Universe for Cfg
-/// @tparam C Cfg type
-/// @tparam W Weight type
-///
-/// MPTraits is a type class which defines the motion planning universe. We
-/// construct our methods through a factory design pattern, and thus this states
-/// all available classes within an abstraction that you can use in the system.
-/// Essentially, the important types are the CfgType or the @cspace abstraction
-/// class, the WeightType or the edge type of the graph, and a type list for
-/// each algorithm abstraction --- here you only need to define what you need,
-/// as extraneous methods in the type class imply longer compile times.
-////////////////////////////////////////////////////////////////////////////////
-template <typename C, typename W = DefaultWeight<C>>
-struct MPTraits {
-  typedef C CfgType;
-  typedef W WeightType;
-  typedef GenericStateGraph<C, W> RoadmapType;
-  typedef PathType<MPTraits> Path;
-  typedef MPLibraryType<MPTraits> MPLibrary;
-  typedef MPSolutionType<MPTraits> MPSolution;
-  typedef MPToolsType<MPTraits> MPTools;
-  typedef LocalObstacleMapType<MPTraits> LocalObstacleMap;
-  typedef GoalTrackerType<MPTraits> GoalTracker;
-
-  typedef GroupCfg<RoadmapType> GroupCfgType;
-  typedef GroupLocalPlan<RoadmapType> GroupWeightType;
-  typedef GroupRoadmap<GroupCfgType, GroupWeightType> GroupRoadmapType;
-  typedef GroupPath<MPTraits> GroupPathType;
-
-  // types of distance metrics available in our world
-  typedef boost::mpl::list<
-      EuclideanDistance<MPTraits>,
-      ManhattanDistance<MPTraits>,
-      MinkowskiDistance<MPTraits>,
-      WorkspaceTranslationDistance<MPTraits>,
-      RMSDDistance<MPTraits>,
-      WeightedEuclideanDistance<MPTraits>,
-      LPSweptDistance<MPTraits>,
-      BinaryLPSweptDistance<MPTraits>,
-      ScaledEuclideanDistance<MPTraits>>
-      DistanceMetricMethodList;
-
-  // types of validity checkers available in our world
-  typedef boost::mpl::list<
-      CollisionDetectionValidity<MPTraits>,
-      AlwaysTrueValidity<MPTraits>,
-      ComposeValidity<MPTraits>,
-      ComposeCollision<MPTraits>,
-      NodeClearanceValidity<MPTraits>,
-      ObstacleClearanceValidity<MPTraits>,
-      TerrainValidityChecker<MPTraits>,
-      TopologicalMapValidity<MPTraits>>
-      ValidityCheckerMethodList;
-
-  // types of neighborhood finders available in our world
-  typedef boost::mpl::list<
-    BruteForceNF<MPTraits>,
-    RandomNF<MPTraits>
-      > NeighborhoodFinderMethodList;
-
-  // types of samplers available in our world
-  typedef boost::mpl::list<
-    BridgeTestSampler<MPTraits>,
-    MixSampler<MPTraits>,
-    ObstacleBasedSampler<MPTraits>,
-    UniformRandomSampler<MPTraits>,
-    GaussianSampler<MPTraits>
-      > SamplerMethodList;
-
-  // types of local planners available in our world
-  typedef boost::mpl::list<
-      StraightLine<MPTraits>,
-      HierarchicalLP<MPTraits>>
-      LocalPlannerMethodList;
-
-  // types of extenders avaible in our world
-  typedef boost::mpl::list<
-    BasicExtender<MPTraits>,
-    RotationThenTranslation<MPTraits>
-      > ExtenderMethodList;
-
-  //types of path smoothing available in our world
-  typedef boost::mpl::list<
-      > PathModifierMethodList;
-
-  // types of connectors available in our world
-  typedef boost::mpl::list<
-      NeighborhoodConnector<MPTraits>,
-      CCsConnector<MPTraits>,
-      RewireConnector<MPTraits>>
-      ConnectorMethodList;
-
-  // types of metrics available in our world
-  typedef boost::mpl::list<
-      NumNodesMetric<MPTraits>,
-      NumEdgesMetric<MPTraits>,
-      TimeMetric<MPTraits>>
-      MetricMethodList;
-
-  // types of map evaluators available in our world
-  typedef boost::mpl::list<
-      CBSQuery<MPTraits>,
-      GroupQuery<MPTraits>,
-      ComposeEvaluator<MPTraits>,
-      ConditionalEvaluator<MPTraits>,
-      LazyQuery<MPTraits>,
-      MinimumDistanceEvaluator<MPTraits>,
-      NegateEvaluator<MPTraits>,
-      PrintMapEvaluation<MPTraits>,
-      QueryMethod<MPTraits>,
-      SIPPMethod<MPTraits>,
-      TimeEvaluator<MPTraits>>
-      MapEvaluatorMethodList;
-
-  // types of motion planning strategies available in our world
-  typedef boost::mpl::list<
-      AdaptiveRRT<MPTraits>,
-      GroupPRM<MPTraits>,
-      BasicPRM<MPTraits>,
-      BasicRRTStrategy<MPTraits>,
-      DynamicDomainRRT<MPTraits>,
-      DynamicRegionRRT<MPTraits>,
-      DynamicRegionsPRM<MPTraits>,
-      EET<MPTraits>,
-      GroupDecoupledStrategy<MPTraits>,
-      GroupStrategyMethod<MPTraits>,
-      PathStrategy<MPTraits>,
-      Syclop<MPTraits>,
-      TogglePRMStrategy<MPTraits>,
-      ValidationStrategy<MPTraits>>
-      MPStrategyMethodList;
-};
-
-#endif
-=======
-#ifndef PMPL_CFG_TRAITS_H_
-#define PMPL_CFG_TRAITS_H_
-
-#include "MPLibrary/GoalTracker.h"
-#include "MPLibrary/MPLibrary.h"
-#include "MPLibrary/MPSolution.h"
-#include "MPLibrary/MPTools/MPTools.h"
-
-#include "ConfigurationSpace/LocalObstacleMap.h"
-#include "ConfigurationSpace/GenericStateGraph.h"
-#include "ConfigurationSpace/GroupCfg.h"
-#include "ConfigurationSpace/GroupLocalPlan.h"
-#include "ConfigurationSpace/GroupPath.h"
-#include "ConfigurationSpace/GroupRoadmap.h"
-#include "ConfigurationSpace/Path.h"
-#include "ConfigurationSpace/Weight.h"
-
-//distance metric includes
-#include "MPLibrary/DistanceMetrics/EuclideanDistance.h"
-#include "MPLibrary/DistanceMetrics/ManhattanDistance.h"
-#include "MPLibrary/DistanceMetrics/MinkowskiDistance.h"
-#include "MPLibrary/DistanceMetrics/WorkspaceTranslationDistance.h"
-#include "MPLibrary/DistanceMetrics/RMSDDistance.h"
-#include "MPLibrary/DistanceMetrics/WeightedEuclideanDistance.h"
-#include "MPLibrary/DistanceMetrics/ScaledEuclideanDistance.h"
-#include "MPLibrary/DistanceMetrics/LPSweptDistance.h"
-#include "MPLibrary/DistanceMetrics/BinaryLPSweptDistance.h"
-
-
-//validity checker includes
-#include "MPLibrary/ValidityCheckers/CollisionDetectionValidity.h"
-#include "MPLibrary/ValidityCheckers/AlwaysTrueValidity.h"
-#include "MPLibrary/ValidityCheckers/ComposeValidity.h"
-#include "MPLibrary/ValidityCheckers/ComposeCollision.h"
-#include "MPLibrary/ValidityCheckers/TerrainValidityChecker.h" 
-
-//neighborhood finder includes
-#include "MPLibrary/NeighborhoodFinders/BruteForceNF.h"
-#include "MPLibrary/NeighborhoodFinders/RadiusNF.h"
-
-//sampler includes
-#include "MPLibrary/Samplers/BridgeTestSampler.h"
-#include "MPLibrary/Samplers/MixSampler.h" 
-#include "MPLibrary/Samplers/ObstacleBasedSampler.h"
-#include "MPLibrary/Samplers/UniformRandomSampler.h"
-#include "MPLibrary/Samplers/UniformObstacleBasedSampler.h"
-#include "MPLibrary/Samplers/GaussianSampler.h"
-
-//local planner includes
-#include "MPLibrary/LocalPlanners/StraightLine.h"
-
-//extenders includes
-#include "MPLibrary/Extenders/BasicExtender.h"
-
-//path smoothing includes
-#include "MPLibrary/PathModifiers/ShortcuttingPathModifier.h"
-
-//edge validity checkers includes
-#include "MPLibrary/EdgeValidityCheckers/IntermediatesEdgeValidityChecker.h"
-
-//connector includes
-#include "MPLibrary/Connectors/NeighborhoodConnector.h"
-#include "MPLibrary/Connectors/CCsConnector.h"
-#include "MPLibrary/Connectors/RewireConnector.h"
-
-//metric includes
-#include "MPLibrary/Metrics/NumNodesMetric.h"
-#include "MPLibrary/Metrics/NumEdgesMetric.h"
-#include "MPLibrary/Metrics/TimeMetric.h"
-
-//map evaluator includes
-#include "MPLibrary/MapEvaluators/CBSQuery.h"
-#include "MPLibrary/MapEvaluators/GroupQuery.h"
-#include "MPLibrary/MapEvaluators/ComposeEvaluator.h"
-#include "MPLibrary/MapEvaluators/ConditionalEvaluator.h"
-#include "MPLibrary/MapEvaluators/LazyQuery.h"
-#include "MPLibrary/MapEvaluators/ClearanceQuery.h"
-#include "MPLibrary/MapEvaluators/PrintMapEvaluation.h"
-#include "MPLibrary/MapEvaluators/QueryMethod.h"
-#include "MPLibrary/MapEvaluators/SIPPMethod.h"
-#include "MPLibrary/MapEvaluators/TimeEvaluator.h"
-#include "MPLibrary/MapEvaluators/PathEvaluator.h"
-#include "MPLibrary/MapEvaluators/CollisionEvaluator.h"
-
-//mp strategies includes
-#include "MPLibrary/MPStrategies/AdaptiveRRT.h"
-#include "MPLibrary/MPStrategies/GroupPRM.h"
-#include "MPLibrary/MPStrategies/EET.h"
-#include "MPLibrary/MPStrategies/BasicPRM.h"
-#include "MPLibrary/MPStrategies/WrenchAccessibilityStrategy.h"
-#include "MPLibrary/MPStrategies/BasicRRTStrategy.h"
-#include "MPLibrary/MPStrategies/DynamicRegionRRT.h"
-#include "MPLibrary/MPStrategies/DynamicRegionsPRM.h"
-#include "MPLibrary/MPStrategies/GroupDecoupledStrategy.h"
-#include "MPLibrary/MPStrategies/GroupStrategyMethod.h"
-#include "MPLibrary/MPStrategies/TogglePRMStrategy.h"
-#include "MPLibrary/MPStrategies/ModifyPath.h"
-#include "MPLibrary/MPStrategies/ValidationStrategy.h"
-
-////////////////////////////////////////////////////////////////////////////////
-/// @ingroup MotionPlanningUniverse
-/// @brief Defines available methods in the Motion Planning Universe for Cfg
-/// @tparam C Cfg type
-/// @tparam W Weight type
-///
-/// MPTraits is a type class which defines the motion planning universe. We
-/// construct our methods through a factory design pattern, and thus this states
-/// all available classes within an abstraction that you can use in the system.
-/// Essentially, the important types are the CfgType or the @cspace abstraction
-/// class, the WeightType or the edge type of the graph, and a type list for
-/// each algorithm abstraction --- here you only need to define what you need,
-/// as extraneous methods in the type class imply longer compile times.
-////////////////////////////////////////////////////////////////////////////////
-template <typename C, typename W = DefaultWeight<C>>
-struct MPTraits {
-
-  typedef C                               CfgType;
-  typedef W                               WeightType;
-  typedef GenericStateGraph<C, W>         RoadmapType;
-  typedef PathType<MPTraits>              Path;
-  typedef MPLibraryType<MPTraits>         MPLibrary;
-  typedef MPSolutionType<MPTraits>        MPSolution;
-  typedef MPToolsType<MPTraits>           MPTools;
-  typedef LocalObstacleMapType<MPTraits>  LocalObstacleMap;
-  typedef GoalTrackerType<MPTraits>       GoalTracker;
-
-  typedef GroupCfg<RoadmapType>                          GroupCfgType;
-  typedef GroupLocalPlan<RoadmapType>                    GroupWeightType;
-  typedef GroupRoadmap<GroupCfgType, GroupWeightType>    GroupRoadmapType;
-  typedef GroupPath<MPTraits>                            GroupPathType;
-
-  //types of distance metrics available in our world
-  typedef boost::mpl::list<
-    EuclideanDistance<MPTraits>,
-    ManhattanDistance<MPTraits>,
-    MinkowskiDistance<MPTraits>,
-    WorkspaceTranslationDistance<MPTraits>,
-    RMSDDistance<MPTraits>,
-    WeightedEuclideanDistance<MPTraits>,
-    LPSweptDistance<MPTraits>,
-    BinaryLPSweptDistance<MPTraits>,
-    ScaledEuclideanDistance<MPTraits>
-      > DistanceMetricMethodList;
-
-  //types of validity checkers available in our world
-  typedef boost::mpl::list<
-    CollisionDetectionValidity<MPTraits>,
-    AlwaysTrueValidity<MPTraits>,
-    ComposeValidity<MPTraits>,
-    ComposeCollision<MPTraits>,
-    TerrainValidityChecker<MPTraits>
-     > ValidityCheckerMethodList;
-
-  //types of neighborhood finders available in our world
-  typedef boost::mpl::list<
-    BruteForceNF<MPTraits>,
-    RadiusNF<MPTraits>
-      > NeighborhoodFinderMethodList;
-
-  //types of samplers available in our world
-  typedef boost::mpl::list<
-    BridgeTestSampler<MPTraits>,
-    MixSampler<MPTraits>, 
-    ObstacleBasedSampler<MPTraits>,
-    UniformRandomSampler<MPTraits>, 
-    UniformObstacleBasedSampler<MPTraits>,
-    GaussianSampler<MPTraits>
-      > SamplerMethodList;
-
-  //types of local planners available in our world
-  typedef boost::mpl::list<
-    StraightLine<MPTraits>
-      > LocalPlannerMethodList;
-
-  //types of extenders avaible in our world
-  typedef boost::mpl::list<
-    BasicExtender<MPTraits>
-      > ExtenderMethodList;
-
-  //types of path smoothing available in our world
-  typedef boost::mpl::list<
-    ShortcuttingPathModifier<MPTraits>
-      > PathModifierMethodList;
-
-  //types of edge validity checkers available in our world
-  typedef boost::mpl::list<
-    IntermediatesEdgeValidityChecker<MPTraits>
-      > EdgeValidityCheckerMethodList;
-
-  //types of connectors available in our world
-  typedef boost::mpl::list<
-    NeighborhoodConnector<MPTraits>,
-    CCsConnector<MPTraits>,
-    RewireConnector<MPTraits>
-      > ConnectorMethodList;
-
-  //types of metrics available in our world
-  typedef boost::mpl::list<
-    NumNodesMetric<MPTraits>,
-    NumEdgesMetric<MPTraits>,
-    TimeMetric<MPTraits>
-      > MetricMethodList;
-
-
-  //types of map evaluators available in our world
-  typedef boost::mpl::list<
-    CBSQuery<MPTraits>,
-    GroupQuery<MPTraits>,
-    ComposeEvaluator<MPTraits>,
-    ConditionalEvaluator<MPTraits>,
-    LazyQuery<MPTraits>,
-    ClearanceQuery<MPTraits>,
-    PrintMapEvaluation<MPTraits>,
-    QueryMethod<MPTraits>,
-    SIPPMethod<MPTraits>,
-    PathEvaluator<MPTraits>,
-    TimeEvaluator<MPTraits>,
-    CollisionEvaluator<MPTraits>
-      > MapEvaluatorMethodList;
-
-  //types of motion planning strategies available in our world
-  typedef boost::mpl::list<
-    AdaptiveRRT<MPTraits>,
-    GroupPRM<MPTraits>,
-    BasicPRM<MPTraits>,
-    WrenchAccessibilityStrategy<MPTraits>,
-    BasicRRTStrategy<MPTraits>,
-    DynamicRegionRRT<MPTraits>,
-    DynamicRegionsPRM<MPTraits>,
-    EET<MPTraits>,
-    ModifyPath<MPTraits>,
-    GroupDecoupledStrategy<MPTraits>,
-    GroupStrategyMethod<MPTraits>,
-    TogglePRMStrategy<MPTraits>,
-    ValidationStrategy<MPTraits>
-      > MPStrategyMethodList;
-
-
-};
-
-#endif
-
-
->>>>>>> f43614ad
+#ifndef PMPL_CFG_TRAITS_H_
+#define PMPL_CFG_TRAITS_H_
+
+#include "ConfigurationSpace/GenericStateGraph.h"
+#include "ConfigurationSpace/GroupCfg.h"
+#include "ConfigurationSpace/GroupLocalPlan.h"
+#include "ConfigurationSpace/GroupPath.h"
+#include "ConfigurationSpace/GroupRoadmap.h"
+#include "ConfigurationSpace/LocalObstacleMap.h"
+#include "ConfigurationSpace/Path.h"
+#include "ConfigurationSpace/Weight.h"
+#include "MPLibrary/GoalTracker.h"
+#include "MPLibrary/MPLibrary.h"
+#include "MPLibrary/MPSolution.h"
+#include "MPLibrary/MPTools/MPTools.h"
+
+// distance metric includes
+#include "MPLibrary/DistanceMetrics/BinaryLPSweptDistance.h"
+#include "MPLibrary/DistanceMetrics/EuclideanDistance.h"
+#include "MPLibrary/DistanceMetrics/LPSweptDistance.h"
+#include "MPLibrary/DistanceMetrics/ManhattanDistance.h"
+#include "MPLibrary/DistanceMetrics/MinkowskiDistance.h"
+#include "MPLibrary/DistanceMetrics/RMSDDistance.h"
+#include "MPLibrary/DistanceMetrics/ScaledEuclideanDistance.h"
+#include "MPLibrary/DistanceMetrics/WeightedEuclideanDistance.h"
+#include "MPLibrary/DistanceMetrics/WorkspaceTranslationDistance.h"
+
+// validity checker includes
+#include "MPLibrary/ValidityCheckers/AlwaysTrueValidity.h"
+#include "MPLibrary/ValidityCheckers/CollisionDetectionValidity.h"
+#include "MPLibrary/ValidityCheckers/ComposeValidity.h"
+#include "MPLibrary/ValidityCheckers/ComposeCollision.h"
+#include "MPLibrary/ValidityCheckers/NodeClearanceValidity.h"
+#include "MPLibrary/ValidityCheckers/ObstacleClearanceValidity.h"
+#include "MPLibrary/ValidityCheckers/TerrainValidityChecker.h" 
+#include "MPLibrary/ValidityCheckers/TopologicalMapValidity.h"
+
+// neighborhood finder includes
+#include "MPLibrary/NeighborhoodFinders/BruteForceNF.h"
+#include "MPLibrary/NeighborhoodFinders/RandomNF.h"
+
+// sampler includes
+#include "MPLibrary/Samplers/BridgeTestSampler.h"
+#include "MPLibrary/Samplers/GaussianSampler.h"
+#include "MPLibrary/Samplers/MixSampler.h"
+#include "MPLibrary/Samplers/ObstacleBasedSampler.h"
+#include "MPLibrary/Samplers/UniformRandomSampler.h"
+#include "MPLibrary/Samplers/UniformObstacleBasedSampler.h"
+#include "MPLibrary/Samplers/GaussianSampler.h"
+
+// local planner includes
+#include "MPLibrary/LocalPlanners/HierarchicalLP.h"
+#include "MPLibrary/LocalPlanners/StraightLine.h"
+
+// extenders includes
+#include "MPLibrary/Extenders/BasicExtender.h"
+#include "MPLibrary/Extenders/RotationThenTranslation.h"
+
+//path smoothing includes
+#include "MPLibrary/PathModifiers/ShortcuttingPathModifier.h"
+
+//edge validity checkers includes
+#include "MPLibrary/EdgeValidityCheckers/IntermediatesEdgeValidityChecker.h"
+
+// connector includes
+#include "MPLibrary/Connectors/CCsConnector.h"
+#include "MPLibrary/Connectors/NeighborhoodConnector.h"
+#include "MPLibrary/Connectors/RewireConnector.h"
+
+// metric includes
+#include "MPLibrary/Metrics/NumEdgesMetric.h"
+#include "MPLibrary/Metrics/NumNodesMetric.h"
+#include "MPLibrary/Metrics/TimeMetric.h"
+
+// map evaluator includes
+#include "MPLibrary/MapEvaluators/CBSQuery.h"
+#include "MPLibrary/MapEvaluators/ComposeEvaluator.h"
+#include "MPLibrary/MapEvaluators/ConditionalEvaluator.h"
+#include "MPLibrary/MapEvaluators/GroupQuery.h"
+#include "MPLibrary/MapEvaluators/LazyQuery.h"
+#include "MPLibrary/MapEvaluators/ClearanceQuery.h"
+#include "MPLibrary/MapEvaluators/MinimumDistanceEvaluator.h"
+#include "MPLibrary/MapEvaluators/PrintMapEvaluation.h"
+#include "MPLibrary/MapEvaluators/QueryMethod.h"
+#include "MPLibrary/MapEvaluators/SIPPMethod.h"
+#include "MPLibrary/MapEvaluators/TimeEvaluator.h"
+#include "MPLibrary/MapEvaluators/PathEvaluator.h"
+#include "MPLibrary/MapEvaluators/CollisionEvaluator.h"
+#include "MPLibrary/MapEvaluators/NegateEvaluator.h"
+
+// mp strategies includes
+#include "MPLibrary/MPStrategies/AdaptiveRRT.h"
+#include "MPLibrary/MPStrategies/BasicPRM.h"
+#include "MPLibrary/MPStrategies/WrenchAccessibilityStrategy.h"
+#include "MPLibrary/MPStrategies/BasicRRTStrategy.h"
+#include "MPLibrary/MPStrategies/DynamicDomainRRT.h"
+#include "MPLibrary/MPStrategies/DynamicRegionRRT.h"
+#include "MPLibrary/MPStrategies/DynamicRegionsPRM.h"
+#include "MPLibrary/MPStrategies/EET.h"
+#include "MPLibrary/MPStrategies/GroupDecoupledStrategy.h"
+#include "MPLibrary/MPStrategies/GroupPRM.h"
+#include "MPLibrary/MPStrategies/GroupStrategyMethod.h"
+#include "MPLibrary/MPStrategies/PathStrategy.h"
+#include "MPLibrary/MPStrategies/Syclop.h"
+#include "MPLibrary/MPStrategies/TogglePRMStrategy.h"
+#include "MPLibrary/MPStrategies/ModifyPath.h"
+#include "MPLibrary/MPStrategies/ValidationStrategy.h"
+
+////////////////////////////////////////////////////////////////////////////////
+/// @ingroup MotionPlanningUniverse
+/// @brief Defines available methods in the Motion Planning Universe for Cfg
+/// @tparam C Cfg type
+/// @tparam W Weight type
+///
+/// MPTraits is a type class which defines the motion planning universe. We
+/// construct our methods through a factory design pattern, and thus this states
+/// all available classes within an abstraction that you can use in the system.
+/// Essentially, the important types are the CfgType or the @cspace abstraction
+/// class, the WeightType or the edge type of the graph, and a type list for
+/// each algorithm abstraction --- here you only need to define what you need,
+/// as extraneous methods in the type class imply longer compile times.
+////////////////////////////////////////////////////////////////////////////////
+template <typename C, typename W = DefaultWeight<C>>
+struct MPTraits {
+  typedef C CfgType;
+  typedef W WeightType;
+  typedef GenericStateGraph<C, W> RoadmapType;
+  typedef PathType<MPTraits> Path;
+  typedef MPLibraryType<MPTraits> MPLibrary;
+  typedef MPSolutionType<MPTraits> MPSolution;
+  typedef MPToolsType<MPTraits> MPTools;
+  typedef LocalObstacleMapType<MPTraits> LocalObstacleMap;
+  typedef GoalTrackerType<MPTraits> GoalTracker;
+
+  typedef GroupCfg<RoadmapType> GroupCfgType;
+  typedef GroupLocalPlan<RoadmapType> GroupWeightType;
+  typedef GroupRoadmap<GroupCfgType, GroupWeightType> GroupRoadmapType;
+  typedef GroupPath<MPTraits> GroupPathType;
+
+  // types of distance metrics available in our world
+  typedef boost::mpl::list<
+      EuclideanDistance<MPTraits>,
+      ManhattanDistance<MPTraits>,
+      MinkowskiDistance<MPTraits>,
+      WorkspaceTranslationDistance<MPTraits>,
+      RMSDDistance<MPTraits>,
+      WeightedEuclideanDistance<MPTraits>,
+      LPSweptDistance<MPTraits>,
+      BinaryLPSweptDistance<MPTraits>,
+      ScaledEuclideanDistance<MPTraits>>
+      DistanceMetricMethodList;
+
+  // types of validity checkers available in our world
+  typedef boost::mpl::list<
+      CollisionDetectionValidity<MPTraits>,
+      AlwaysTrueValidity<MPTraits>,
+      ComposeValidity<MPTraits>,
+      ComposeCollision<MPTraits>,
+      NodeClearanceValidity<MPTraits>,
+      ObstacleClearanceValidity<MPTraits>,
+      TerrainValidityChecker<MPTraits>,
+      TopologicalMapValidity<MPTraits>>
+      ValidityCheckerMethodList;
+
+  // types of neighborhood finders available in our world
+  typedef boost::mpl::list<
+    BruteForceNF<MPTraits>,
+    RandomNF<MPTraits>,
+    RadiusNF<MPTraits>
+      > NeighborhoodFinderMethodList;
+
+  // types of samplers available in our world
+  typedef boost::mpl::list<
+    BridgeTestSampler<MPTraits>,
+    MixSampler<MPTraits>, 
+    ObstacleBasedSampler<MPTraits>,
+    UniformRandomSampler<MPTraits>, 
+    UniformObstacleBasedSampler<MPTraits>,
+    GaussianSampler<MPTraits>
+      > SamplerMethodList;
+
+  // types of local planners available in our world
+  typedef boost::mpl::list<
+      StraightLine<MPTraits>,
+      HierarchicalLP<MPTraits>>
+      LocalPlannerMethodList;
+
+  // types of extenders avaible in our world
+  typedef boost::mpl::list<
+    BasicExtender<MPTraits>,
+    RotationThenTranslation<MPTraits>
+      > ExtenderMethodList;
+
+  //types of path smoothing available in our world
+  typedef boost::mpl::list<
+    ShortcuttingPathModifier<MPTraits>
+      > PathModifierMethodList;
+
+  //types of edge validity checkers available in our world
+  typedef boost::mpl::list<
+    IntermediatesEdgeValidityChecker<MPTraits>
+      > EdgeValidityCheckerMethodList;
+  // types of connectors available in our world
+  typedef boost::mpl::list<
+      NeighborhoodConnector<MPTraits>,
+      CCsConnector<MPTraits>,
+      RewireConnector<MPTraits>>
+      ConnectorMethodList;
+
+  // types of metrics available in our world
+  typedef boost::mpl::list<
+      NumNodesMetric<MPTraits>,
+      NumEdgesMetric<MPTraits>,
+      TimeMetric<MPTraits>>
+      MetricMethodList;
+
+  // types of map evaluators available in our world
+  typedef boost::mpl::list<
+      CBSQuery<MPTraits>,
+      GroupQuery<MPTraits>,
+      ComposeEvaluator<MPTraits>,
+      ConditionalEvaluator<MPTraits>,
+      LazyQuery<MPTraits>,
+      ClearanceQuery<MPTraits>,
+      MinimumDistanceEvaluator<MPTraits>,
+      NegateEvaluator<MPTraits>,
+      PrintMapEvaluation<MPTraits>,
+      QueryMethod<MPTraits>,
+      SIPPMethod<MPTraits>,
+      PathEvaluator<MPTraits>,
+      TimeEvaluator<MPTraits>,
+      CollisionEvaluator<MPTraits>>
+      MapEvaluatorMethodList;
+
+  // types of motion planning strategies available in our world
+  typedef boost::mpl::list<
+      AdaptiveRRT<MPTraits>,
+      GroupPRM<MPTraits>,
+      BasicPRM<MPTraits>,
+      WrenchAccessibilityStrategy<MPTraits>,
+      BasicRRTStrategy<MPTraits>,
+      DynamicDomainRRT<MPTraits>,
+      DynamicRegionRRT<MPTraits>,
+      DynamicRegionsPRM<MPTraits>,
+      EET<MPTraits>,
+      ModifyPath<MPTraits>,
+      GroupDecoupledStrategy<MPTraits>,
+      GroupStrategyMethod<MPTraits>,
+      PathStrategy<MPTraits>,
+      Syclop<MPTraits>,
+      TogglePRMStrategy<MPTraits>,
+      ValidationStrategy<MPTraits>>
+      MPStrategyMethodList;
+};
+
+#endif
+
+