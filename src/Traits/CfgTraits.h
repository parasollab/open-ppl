#ifndef PMPL_CFG_TRAITS_H_
#define PMPL_CFG_TRAITS_H_

#include "ConfigurationSpace/GenericStateGraph.h"
#include "ConfigurationSpace/GroupCfg.h"
#include "ConfigurationSpace/GroupLocalPlan.h"
#include "ConfigurationSpace/GroupPath.h"
#include "ConfigurationSpace/GroupRoadmap.h"
#include "ConfigurationSpace/LocalObstacleMap.h"
#include "ConfigurationSpace/Path.h"
#include "ConfigurationSpace/Weight.h"
#include "MPLibrary/GoalTracker.h"
#include "MPLibrary/MPLibrary.h"
#include "MPLibrary/MPSolution.h"
#include "MPLibrary/MPTools/MPTools.h"

// distance metric includes
#include "MPLibrary/DistanceMetrics/BinaryLPSweptDistance.h"
#include "MPLibrary/DistanceMetrics/EuclideanDistance.h"
#include "MPLibrary/DistanceMetrics/LPSweptDistance.h"
#include "MPLibrary/DistanceMetrics/ManhattanDistance.h"
#include "MPLibrary/DistanceMetrics/MinkowskiDistance.h"
#include "MPLibrary/DistanceMetrics/RMSDDistance.h"
#include "MPLibrary/DistanceMetrics/ScaledEuclideanDistance.h"
#include "MPLibrary/DistanceMetrics/WeightedEuclideanDistance.h"
#include "MPLibrary/DistanceMetrics/WorkspaceTranslationDistance.h"

// validity checker includes
#include "MPLibrary/ValidityCheckers/AlwaysTrueValidity.h"
#include "MPLibrary/ValidityCheckers/CollisionDetectionValidity.h"
#include "MPLibrary/ValidityCheckers/ComposeValidity.h"
#include "MPLibrary/ValidityCheckers/ComposeCollision.h"
#include "MPLibrary/ValidityCheckers/TerrainValidityChecker.h"

// neighborhood finder includes
#include "MPLibrary/NeighborhoodFinders/BruteForceNF.h"
#include "MPLibrary/NeighborhoodFinders/RandomNF.h"

// sampler includes
#include "MPLibrary/Samplers/BridgeTestSampler.h"
#include "MPLibrary/Samplers/MixSampler.h"
#include "MPLibrary/Samplers/ObstacleBasedSampler.h"
#include "MPLibrary/Samplers/UniformRandomSampler.h"
#include "MPLibrary/Samplers/GaussianSampler.h"

// local planner includes
#include "MPLibrary/LocalPlanners/StraightLine.h"
#include "MPLibrary/LocalPlanners/HierarchicalLP.h"

// extenders includes
#include "MPLibrary/Extenders/BasicExtender.h"
#include "MPLibrary/Extenders/RotationThenTranslation.h"

// path smoothing includes

// connector includes
#include "MPLibrary/Connectors/CCsConnector.h"
#include "MPLibrary/Connectors/NeighborhoodConnector.h"
#include "MPLibrary/Connectors/RewireConnector.h"

// metric includes
#include "MPLibrary/Metrics/NumEdgesMetric.h"
#include "MPLibrary/Metrics/NumNodesMetric.h"
#include "MPLibrary/Metrics/TimeMetric.h"

// map evaluator includes
#include "MPLibrary/MapEvaluators/CBSQuery.h"
#include "MPLibrary/MapEvaluators/ComposeEvaluator.h"
#include "MPLibrary/MapEvaluators/ConditionalEvaluator.h"
#include "MPLibrary/MapEvaluators/GroupQuery.h"
#include "MPLibrary/MapEvaluators/LazyQuery.h"
#include "MPLibrary/MapEvaluators/MinimumDistanceEvaluator.h"
#include "MPLibrary/MapEvaluators/PrintMapEvaluation.h"
#include "MPLibrary/MapEvaluators/QueryMethod.h"
#include "MPLibrary/MapEvaluators/SIPPMethod.h"
#include "MPLibrary/MapEvaluators/TimeEvaluator.h"
#include "MPLibrary/MapEvaluators/NegateEvaluator.h"

// mp strategies includes
#include "MPLibrary/MPStrategies/AdaptiveRRT.h"
#include "MPLibrary/MPStrategies/GroupPRM.h"
#include "MPLibrary/MPStrategies/EET.h"
#include "MPLibrary/MPStrategies/BasicPRM.h"
#include "MPLibrary/MPStrategies/BasicRRTStrategy.h"
#include "MPLibrary/MPStrategies/DynamicRegionRRT.h"
#include "MPLibrary/MPStrategies/DynamicRegionsPRM.h"
#include "MPLibrary/MPStrategies/Syclop.h"
#include "MPLibrary/MPStrategies/GroupDecoupledStrategy.h"
#include "MPLibrary/MPStrategies/GroupStrategyMethod.h"
#include "MPLibrary/MPStrategies/TogglePRMStrategy.h"
#include "MPLibrary/MPStrategies/ValidationStrategy.h"

////////////////////////////////////////////////////////////////////////////////
/// @ingroup MotionPlanningUniverse
/// @brief Defines available methods in the Motion Planning Universe for Cfg
/// @tparam C Cfg type
/// @tparam W Weight type
///
/// MPTraits is a type class which defines the motion planning universe. We
/// construct our methods through a factory design pattern, and thus this states
/// all available classes within an abstraction that you can use in the system.
/// Essentially, the important types are the CfgType or the @cspace abstraction
/// class, the WeightType or the edge type of the graph, and a type list for
/// each algorithm abstraction --- here you only need to define what you need,
/// as extraneous methods in the type class imply longer compile times.
////////////////////////////////////////////////////////////////////////////////
template <typename C, typename W = DefaultWeight<C>>
struct MPTraits {
  typedef C CfgType;
  typedef W WeightType;
  typedef GenericStateGraph<C, W> RoadmapType;
  typedef PathType<MPTraits> Path;
  typedef MPLibraryType<MPTraits> MPLibrary;
  typedef MPSolutionType<MPTraits> MPSolution;
  typedef MPToolsType<MPTraits> MPTools;
  typedef LocalObstacleMapType<MPTraits> LocalObstacleMap;
  typedef GoalTrackerType<MPTraits> GoalTracker;

  typedef GroupCfg<RoadmapType> GroupCfgType;
  typedef GroupLocalPlan<RoadmapType> GroupWeightType;
  typedef GroupRoadmap<GroupCfgType, GroupWeightType> GroupRoadmapType;
  typedef GroupPath<MPTraits> GroupPathType;

  // types of distance metrics available in our world
  typedef boost::mpl::list<
      EuclideanDistance<MPTraits>,
      ManhattanDistance<MPTraits>,
      MinkowskiDistance<MPTraits>,
      WorkspaceTranslationDistance<MPTraits>,
      RMSDDistance<MPTraits>,
      WeightedEuclideanDistance<MPTraits>,
      LPSweptDistance<MPTraits>,
      BinaryLPSweptDistance<MPTraits>,
      ScaledEuclideanDistance<MPTraits>>
      DistanceMetricMethodList;

  // types of validity checkers available in our world
  typedef boost::mpl::list<
    CollisionDetectionValidity<MPTraits>,
    AlwaysTrueValidity<MPTraits>,
    ComposeValidity<MPTraits>,
    ComposeCollision<MPTraits>,
    TerrainValidityChecker<MPTraits>
      > ValidityCheckerMethodList;

  // types of neighborhood finders available in our world
  typedef boost::mpl::list<
    BruteForceNF<MPTraits>,
    RandomNF<MPTraits>
      > NeighborhoodFinderMethodList;

  // types of samplers available in our world
  typedef boost::mpl::list<
    BridgeTestSampler<MPTraits>,
    MixSampler<MPTraits>,
    ObstacleBasedSampler<MPTraits>,
    UniformRandomSampler<MPTraits>,
    GaussianSampler<MPTraits>
      > SamplerMethodList;

  // types of local planners available in our world
  typedef boost::mpl::list<
    StraightLine<MPTraits>,
    HierarchicalLP<MPTraits>
      > LocalPlannerMethodList;

  // types of extenders avaible in our world
  typedef boost::mpl::list<
    BasicExtender<MPTraits>,
    RotationThenTranslation<MPTraits>
      > ExtenderMethodList;

  //types of path smoothing available in our world
  typedef boost::mpl::list<
      > PathModifierMethodList;

  // types of path smoothing available in our world
  typedef boost::mpl::list<> PathModifierMethodList;

  // types of connectors available in our world
  typedef boost::mpl::list<
      NeighborhoodConnector<MPTraits>,
      CCsConnector<MPTraits>,
      RewireConnector<MPTraits>>
      ConnectorMethodList;

  // types of metrics available in our world
  typedef boost::mpl::list<
      NumNodesMetric<MPTraits>,
      NumEdgesMetric<MPTraits>,
      TimeMetric<MPTraits>>
      MetricMethodList;

  // types of map evaluators available in our world
  typedef boost::mpl::list<
<<<<<<< HEAD
    CBSQuery<MPTraits>,
    GroupQuery<MPTraits>,
    ComposeEvaluator<MPTraits>,
    ConditionalEvaluator<MPTraits>,
    LazyQuery<MPTraits>,
    PrintMapEvaluation<MPTraits>,
    QueryMethod<MPTraits>,
    NegateEvaluator<MPTraits>,
    SIPPMethod<MPTraits>,
    TimeEvaluator<MPTraits>
      > MapEvaluatorMethodList;

  //types of motion planning strategies available in our world
=======
      CBSQuery<MPTraits>,
      GroupQuery<MPTraits>,
      ComposeEvaluator<MPTraits>,
      ConditionalEvaluator<MPTraits>,
      LazyQuery<MPTraits>,
      MinimumDistanceEvaluator<MPTraits>,
      PrintMapEvaluation<MPTraits>,
      QueryMethod<MPTraits>,
      SIPPMethod<MPTraits>,
      TimeEvaluator<MPTraits>>
      MapEvaluatorMethodList;

  // types of motion planning strategies available in our world
>>>>>>> 1a2fcd71
  typedef boost::mpl::list<
    AdaptiveRRT<MPTraits>,
    GroupPRM<MPTraits>,
    BasicPRM<MPTraits>,
    BasicRRTStrategy<MPTraits>,
    DynamicRegionRRT<MPTraits>,
    DynamicRegionsPRM<MPTraits>,
    EET<MPTraits>,
    GroupDecoupledStrategy<MPTraits>,
    GroupStrategyMethod<MPTraits>,
    Syclop<MPTraits>,
    TogglePRMStrategy<MPTraits>,
    ValidationStrategy<MPTraits>
      > MPStrategyMethodList;


};

#endif<|MERGE_RESOLUTION|>--- conflicted
+++ resolved
@@ -193,27 +193,13 @@
 
   // types of map evaluators available in our world
   typedef boost::mpl::list<
-<<<<<<< HEAD
-    CBSQuery<MPTraits>,
-    GroupQuery<MPTraits>,
-    ComposeEvaluator<MPTraits>,
-    ConditionalEvaluator<MPTraits>,
-    LazyQuery<MPTraits>,
-    PrintMapEvaluation<MPTraits>,
-    QueryMethod<MPTraits>,
-    NegateEvaluator<MPTraits>,
-    SIPPMethod<MPTraits>,
-    TimeEvaluator<MPTraits>
-      > MapEvaluatorMethodList;
-
-  //types of motion planning strategies available in our world
-=======
       CBSQuery<MPTraits>,
       GroupQuery<MPTraits>,
       ComposeEvaluator<MPTraits>,
       ConditionalEvaluator<MPTraits>,
       LazyQuery<MPTraits>,
       MinimumDistanceEvaluator<MPTraits>,
+      NegateEvaluator<MPTraits>,
       PrintMapEvaluation<MPTraits>,
       QueryMethod<MPTraits>,
       SIPPMethod<MPTraits>,
@@ -221,7 +207,6 @@
       MapEvaluatorMethodList;
 
   // types of motion planning strategies available in our world
->>>>>>> 1a2fcd71
   typedef boost::mpl::list<
     AdaptiveRRT<MPTraits>,
     GroupPRM<MPTraits>,
