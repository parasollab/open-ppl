--- conflicted
+++ resolved
@@ -38,13 +38,10 @@
 
 //sampler includes
 #include "MPLibrary/Samplers/BridgeTestSampler.h"
+#include "MPLibrary/Samplers/UniformRandomSampler.h"
 #include "MPLibrary/Samplers/ObstacleBasedSampler.h"
-#include "MPLibrary/Samplers/UniformRandomSampler.h"
-<<<<<<< HEAD
 #include "MPLibrary/Samplers/UniformObstacleBasedSampler.h"
-=======
 #include "MPLibrary/Samplers/GaussianSampler.h"
->>>>>>> 32d526e2
 
 //local planner includes
 #include "MPLibrary/LocalPlanners/StraightLine.h"
@@ -151,14 +148,10 @@
   //types of samplers available in our world
   typedef boost::mpl::list<
     BridgeTestSampler<MPTraits>,
+    UniformRandomSampler<MPTraits>,
     ObstacleBasedSampler<MPTraits>,
-<<<<<<< HEAD
-    UniformRandomSampler<MPTraits>,
-    UniformObstacleBasedSampler<MPTraits>
-=======
-    UniformRandomSampler<MPTraits>, 
+    UniformObstacleBasedSampler<MPTraits>,
     GaussianSampler<MPTraits>
->>>>>>> 32d526e2
       > SamplerMethodList;
 
   //types of local planners available in our world
