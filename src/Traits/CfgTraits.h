--- conflicted
+++ resolved
@@ -31,11 +31,8 @@
 #include "MPLibrary/NeighborhoodFinders/BruteForceNF.h"
 
 //sampler includes
-<<<<<<< HEAD
 #include "MPLibrary/Samplers/TerrainSampler.h"
-=======
 #include "MPLibrary/Samplers/ObstacleBasedSampler.h"
->>>>>>> 51bb5f5d
 #include "MPLibrary/Samplers/UniformRandomSampler.h"
 
 //local planner includes
@@ -140,11 +137,8 @@
 
   //types of samplers available in our world
   typedef boost::mpl::list<
-<<<<<<< HEAD
     TerrainSampler<MPTraits>,
-=======
     ObstacleBasedSampler<MPTraits>,
->>>>>>> 51bb5f5d
     UniformRandomSampler<MPTraits>
       > SamplerMethodList;
     //DynamicRegionSampler<MPTraits>,
@@ -170,10 +164,7 @@
 
   //types of connectors available in our world
   typedef boost::mpl::list<
-<<<<<<< HEAD
     CCsConnector<MPTraits>,
-=======
->>>>>>> 51bb5f5d
     NeighborhoodConnector<MPTraits>,
     RewireConnector<MPTraits>
       > ConnectorMethodList;
