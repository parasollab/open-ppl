#ifndef PMPL_CFG_TRAITS_H_
#define PMPL_CFG_TRAITS_H_

#include "MPLibrary/GoalTracker.h"
#include "MPLibrary/MPLibrary.h"
#include "MPLibrary/MPSolution.h"
#include "MPLibrary/MPTools/MPTools.h"

#include "ConfigurationSpace/LocalObstacleMap.h"
#include "ConfigurationSpace/GroupCfg.h"
#include "ConfigurationSpace/GroupLocalPlan.h"
#include "ConfigurationSpace/GroupPath.h"
#include "ConfigurationSpace/GroupRoadmap.h"
#include "ConfigurationSpace/Path.h"
#include "ConfigurationSpace/Weight.h"
#include "ConfigurationSpace/GenericStateGraph.h"
#include "ConfigurationSpace/GeneralRoadmapGraph.h"

//distance metric includes
#include "MPLibrary/DistanceMetrics/EuclideanDistance.h"
<<<<<<< HEAD
#include "MPLibrary/DistanceMetrics/MinkowskiDistance.h"
=======
>>>>>>> 7c0a7f7e

//validity checker includes
#include "MPLibrary/ValidityCheckers/CollisionDetectionValidity.h"

//neighborhood finder includes
#include "MPLibrary/NeighborhoodFinders/BruteForceNF.h"

//sampler includes
#include "MPLibrary/Samplers/UniformRandomSampler.h"

//local planner includes
#include "MPLibrary/LocalPlanners/StraightLine.h"
<<<<<<< HEAD

//extenders includes

//path smoothing includes
=======
>>>>>>> 7c0a7f7e

//connector includes
#include "MPLibrary/Connectors/NeighborhoodConnector.h"

//metric includes
#include "MPLibrary/Metrics/NumEdgesMetric.h"
#include "MPLibrary/Metrics/NumNodesMetric.h"
#include "MPLibrary/Metrics/TimeMetric.h"

//map evaluator includes
#include "MPLibrary/MapEvaluators/ComposeEvaluator.h"
#include "MPLibrary/MapEvaluators/ConditionalEvaluator.h"
#include "MPLibrary/MapEvaluators/GroupCBSQuery.h"
#include "MPLibrary/MapEvaluators/GroupDecoupledQuery.h"
#include "MPLibrary/MapEvaluators/GroupQuery.h"
#include "MPLibrary/MapEvaluators/LazyQuery.h"
<<<<<<< HEAD
=======
#include "MPLibrary/MapEvaluators/PrintMapEvaluation.h"
>>>>>>> 7c0a7f7e
#include "MPLibrary/MapEvaluators/QueryMethod.h"
#include "MPLibrary/MapEvaluators/SIPPMethod.h"
#include "MPLibrary/MapEvaluators/TimeEvaluator.h"
#include "MPLibrary/MapEvaluators/TrueEvaluation.h"

//mp strategies includes
#include "MPLibrary/MPStrategies/BasicPRM.h"
<<<<<<< HEAD
=======
//#include "MPLibrary/MPStrategies/EvaluateMapStrategy.h"
>>>>>>> 7c0a7f7e
#include "MPLibrary/MPStrategies/GroupDecoupledStrategy.h"
#include "MPLibrary/MPStrategies/GroupPRM.h"
#include "MPLibrary/MPStrategies/GroupStrategyMethod.h"

////////////////////////////////////////////////////////////////////////////////
/// @ingroup MotionPlanningUniverse
/// @brief Defines available methods in the Motion Planning Universe for Cfg
/// @tparam C Cfg type
/// @tparam W Weight type
///
/// MPTraits is a type class which defines the motion planning universe. We
/// construct our methods through a factory design pattern, and thus this states
/// all available classes within an abstraction that you can use in the system.
/// Essentially the important types are, the CfgType or the @cspace abstraction
/// class, the WeightType or the edge type of the graph, and a type list for
/// each algorithm abstraction --- here you only need to define what you need,
/// as extraneous methods in the type class imply longer compile times.
////////////////////////////////////////////////////////////////////////////////
template <typename C, typename W = DefaultWeight<C>>
struct MPTraits {

  typedef C                               CfgType;
  typedef W                               WeightType;
//  typedef GenericStateGraph<C, W>              RoadmapType;

  typedef GenericStateGraph<C, W>         RoadmapType;
  typedef PathType<MPTraits>              Path;
  typedef MPLibraryType<MPTraits>         MPLibrary;
  typedef MPSolutionType<MPTraits>        MPSolution;
  typedef MPToolsType<MPTraits>           MPTools;
  typedef LocalObstacleMapType<MPTraits>  LocalObstacleMap;
  typedef GoalTrackerType<MPTraits>       GoalTracker;

  typedef GroupLocalPlan<CfgType>                    GroupWeightType;
  typedef GroupRoadmap<GroupCfg, GroupWeightType>    GroupRoadmapType;
  typedef GroupPath<MPTraits>                        GroupPathType;
  typedef GroupCfg                                   GroupCfgType;

  //types of distance metrics available in our world
  typedef boost::mpl::list<
<<<<<<< HEAD
    EuclideanDistance<MPTraits>,
    MinkowskiDistance<MPTraits>
=======
    EuclideanDistance<MPTraits>
>>>>>>> 7c0a7f7e
      > DistanceMetricMethodList;

  //types of validity checkers available in our world
  typedef boost::mpl::list<
<<<<<<< HEAD
=======
    AlwaysTrueValidity<MPTraits>,
>>>>>>> 7c0a7f7e
    CollisionDetectionValidity<MPTraits>
      > ValidityCheckerMethodList;

  //types of neighborhood finders available in our world
  typedef boost::mpl::list<
    BruteForceNF<MPTraits>
      > NeighborhoodFinderMethodList;

  //types of samplers available in our world
  typedef boost::mpl::list<
    UniformRandomSampler<MPTraits>
      > SamplerMethodList;
    //DynamicRegionSampler<MPTraits>,

  //types of local planners available in our world
  typedef boost::mpl::list<
    StraightLine<MPTraits>
      > LocalPlannerMethodList;

<<<<<<< HEAD
  //types of extenders avaible in our world
  typedef boost::mpl::list<
      > ExtenderMethodList;

  //types of path smoothing available in our world
  typedef boost::mpl::list<
      > PathModifierMethodList;


=======
>>>>>>> 7c0a7f7e
  //types of connectors available in our world
  typedef boost::mpl::list<
    NeighborhoodConnector<MPTraits>
      > ConnectorMethodList;

  //types of metrics available in our world
  typedef boost::mpl::list<
    NumEdgesMetric<MPTraits>,
    NumNodesMetric<MPTraits>,
    TimeMetric<MPTraits>
      > MetricMethodList;


  //types of map evaluators available in our world
  typedef boost::mpl::list<
    ComposeEvaluator<MPTraits>,
    GroupCBSQuery<MPTraits>,
    GroupDecoupledQuery<MPTraits>,
    GroupQuery<MPTraits>,
    ConditionalEvaluator<MPTraits>,
    LazyQuery<MPTraits>,
<<<<<<< HEAD
=======
    PrintMapEvaluation<MPTraits>,
>>>>>>> 7c0a7f7e
    QueryMethod<MPTraits>,
    SIPPMethod<MPTraits>,
    TimeEvaluator<MPTraits>,
    TrueEvaluation<MPTraits>
      > MapEvaluatorMethodList;

  //types of motion planning strategies available in our world
  typedef boost::mpl::list<
    BasicPRM<MPTraits>,
    GroupDecoupledStrategy<MPTraits>,
    GroupPRM<MPTraits>
      > MPStrategyMethodList;
};

#endif<|MERGE_RESOLUTION|>--- conflicted
+++ resolved
@@ -18,10 +18,7 @@
 
 //distance metric includes
 #include "MPLibrary/DistanceMetrics/EuclideanDistance.h"
-<<<<<<< HEAD
 #include "MPLibrary/DistanceMetrics/MinkowskiDistance.h"
-=======
->>>>>>> 7c0a7f7e
 
 //validity checker includes
 #include "MPLibrary/ValidityCheckers/CollisionDetectionValidity.h"
@@ -34,13 +31,10 @@
 
 //local planner includes
 #include "MPLibrary/LocalPlanners/StraightLine.h"
-<<<<<<< HEAD
 
 //extenders includes
 
 //path smoothing includes
-=======
->>>>>>> 7c0a7f7e
 
 //connector includes
 #include "MPLibrary/Connectors/NeighborhoodConnector.h"
@@ -57,10 +51,6 @@
 #include "MPLibrary/MapEvaluators/GroupDecoupledQuery.h"
 #include "MPLibrary/MapEvaluators/GroupQuery.h"
 #include "MPLibrary/MapEvaluators/LazyQuery.h"
-<<<<<<< HEAD
-=======
-#include "MPLibrary/MapEvaluators/PrintMapEvaluation.h"
->>>>>>> 7c0a7f7e
 #include "MPLibrary/MapEvaluators/QueryMethod.h"
 #include "MPLibrary/MapEvaluators/SIPPMethod.h"
 #include "MPLibrary/MapEvaluators/TimeEvaluator.h"
@@ -68,10 +58,6 @@
 
 //mp strategies includes
 #include "MPLibrary/MPStrategies/BasicPRM.h"
-<<<<<<< HEAD
-=======
-//#include "MPLibrary/MPStrategies/EvaluateMapStrategy.h"
->>>>>>> 7c0a7f7e
 #include "MPLibrary/MPStrategies/GroupDecoupledStrategy.h"
 #include "MPLibrary/MPStrategies/GroupPRM.h"
 #include "MPLibrary/MPStrategies/GroupStrategyMethod.h"
@@ -112,20 +98,12 @@
 
   //types of distance metrics available in our world
   typedef boost::mpl::list<
-<<<<<<< HEAD
     EuclideanDistance<MPTraits>,
     MinkowskiDistance<MPTraits>
-=======
-    EuclideanDistance<MPTraits>
->>>>>>> 7c0a7f7e
       > DistanceMetricMethodList;
 
   //types of validity checkers available in our world
   typedef boost::mpl::list<
-<<<<<<< HEAD
-=======
-    AlwaysTrueValidity<MPTraits>,
->>>>>>> 7c0a7f7e
     CollisionDetectionValidity<MPTraits>
       > ValidityCheckerMethodList;
 
@@ -145,7 +123,6 @@
     StraightLine<MPTraits>
       > LocalPlannerMethodList;
 
-<<<<<<< HEAD
   //types of extenders avaible in our world
   typedef boost::mpl::list<
       > ExtenderMethodList;
@@ -155,8 +132,6 @@
       > PathModifierMethodList;
 
 
-=======
->>>>>>> 7c0a7f7e
   //types of connectors available in our world
   typedef boost::mpl::list<
     NeighborhoodConnector<MPTraits>
@@ -178,10 +153,6 @@
     GroupQuery<MPTraits>,
     ConditionalEvaluator<MPTraits>,
     LazyQuery<MPTraits>,
-<<<<<<< HEAD
-=======
-    PrintMapEvaluation<MPTraits>,
->>>>>>> 7c0a7f7e
     QueryMethod<MPTraits>,
     SIPPMethod<MPTraits>,
     TimeEvaluator<MPTraits>,
