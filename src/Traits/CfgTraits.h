--- conflicted
+++ resolved
@@ -137,7 +137,6 @@
   typedef GroupLocalPlan<RoadmapType>                    GroupWeightType;
   typedef GroupRoadmap<GroupCfgType, GroupWeightType>    GroupRoadmapType;
   typedef GroupPath<MPTraits>                            GroupPathType;
-<<<<<<< HEAD
 
   typedef CompositeState<WorkspaceSkeleton>  CompositeSkeletonVertex;
   typedef CompositeEdge<WorkspaceSkeleton>   CompositeSkeletonEdge;
@@ -145,8 +144,6 @@
         CompositeSkeletonEdge> CompositeSkeletonType;
   typedef HypergraphWorkspaceSkeleton<CompositeSkeletonVertex, 
         CompositeSkeletonEdge> HypergraphSkeletonType;        
-=======
->>>>>>> 250caa68
 
   //types of distance metrics available in our world
   typedef boost::mpl::list<
