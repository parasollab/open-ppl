#ifndef PMPL_CFG_TRAITS_H_
#define PMPL_CFG_TRAITS_H_

#include "ConfigurationSpace/GenericStateGraph.h"
#include "ConfigurationSpace/GroupCfg.h"
#include "ConfigurationSpace/GroupLocalPlan.h"
#include "ConfigurationSpace/GroupPath.h"
#include "ConfigurationSpace/GroupRoadmap.h"
#include "ConfigurationSpace/LocalObstacleMap.h"
#include "ConfigurationSpace/Path.h"
#include "ConfigurationSpace/Weight.h"
#include "MPLibrary/GoalTracker.h"
#include "MPLibrary/MPLibrary.h"
#include "MPLibrary/MPSolution.h"
#include "MPLibrary/MPTools/MPTools.h"

// distance metric includes
#include "MPLibrary/DistanceMetrics/BinaryLPSweptDistance.h"
#include "MPLibrary/DistanceMetrics/EuclideanDistance.h"
#include "MPLibrary/DistanceMetrics/LPSweptDistance.h"
#include "MPLibrary/DistanceMetrics/ManhattanDistance.h"
#include "MPLibrary/DistanceMetrics/MinkowskiDistance.h"
#include "MPLibrary/DistanceMetrics/RMSDDistance.h"
#include "MPLibrary/DistanceMetrics/ScaledEuclideanDistance.h"
#include "MPLibrary/DistanceMetrics/WeightedEuclideanDistance.h"
#include "MPLibrary/DistanceMetrics/WorkspaceTranslationDistance.h"

// validity checker includes
#include "MPLibrary/ValidityCheckers/AlwaysTrueValidity.h"
#include "MPLibrary/ValidityCheckers/CollisionDetectionValidity.h"
#include "MPLibrary/ValidityCheckers/ComposeCollision.h"
<<<<<<< HEAD
#include "MPLibrary/ValidityCheckers/ComposeValidity.h"
=======
#include "MPLibrary/ValidityCheckers/TerrainValidityChecker.h"
>>>>>>> a3ac14ff

// neighborhood finder includes
#include "MPLibrary/NeighborhoodFinders/BruteForceNF.h"
#include "MPLibrary/NeighborhoodFinders/RandomNF.h"

// sampler includes
#include "MPLibrary/Samplers/BridgeTestSampler.h"
<<<<<<< HEAD
#include "MPLibrary/Samplers/GaussianSampler.h"
=======
#include "MPLibrary/Samplers/MixSampler.h"
>>>>>>> a3ac14ff
#include "MPLibrary/Samplers/ObstacleBasedSampler.h"
#include "MPLibrary/Samplers/UniformRandomSampler.h"

// local planner includes
#include "MPLibrary/LocalPlanners/StraightLine.h"
#include "MPLibrary/LocalPlanners/HierarchicalLP.h"

// extenders includes
#include "MPLibrary/Extenders/BasicExtender.h"
#include "MPLibrary/Extenders/RotationThenTranslation.h"

// path smoothing includes

// connector includes
#include "MPLibrary/Connectors/CCsConnector.h"
#include "MPLibrary/Connectors/NeighborhoodConnector.h"
#include "MPLibrary/Connectors/RewireConnector.h"

// metric includes
#include "MPLibrary/Metrics/NumEdgesMetric.h"
#include "MPLibrary/Metrics/NumNodesMetric.h"
#include "MPLibrary/Metrics/TimeMetric.h"

// map evaluator includes
#include "MPLibrary/MapEvaluators/CBSQuery.h"
#include "MPLibrary/MapEvaluators/ComposeEvaluator.h"
#include "MPLibrary/MapEvaluators/ConditionalEvaluator.h"
#include "MPLibrary/MapEvaluators/GroupQuery.h"
#include "MPLibrary/MapEvaluators/LazyQuery.h"
#include "MPLibrary/MapEvaluators/MinimumDistanceEvaluator.h"
#include "MPLibrary/MapEvaluators/PrintMapEvaluation.h"
#include "MPLibrary/MapEvaluators/QueryMethod.h"
#include "MPLibrary/MapEvaluators/SIPPMethod.h"
#include "MPLibrary/MapEvaluators/TimeEvaluator.h"

// mp strategies includes
#include "MPLibrary/MPStrategies/AdaptiveRRT.h"
#include "MPLibrary/MPStrategies/BasicPRM.h"
#include "MPLibrary/MPStrategies/BasicRRTStrategy.h"
#include "MPLibrary/MPStrategies/DynamicRegionRRT.h"
#include "MPLibrary/MPStrategies/DynamicRegionsPRM.h"
<<<<<<< HEAD
#include "MPLibrary/MPStrategies/EET.h"
=======
#include "MPLibrary/MPStrategies/Syclop.h"
>>>>>>> a3ac14ff
#include "MPLibrary/MPStrategies/GroupDecoupledStrategy.h"
#include "MPLibrary/MPStrategies/GroupPRM.h"
#include "MPLibrary/MPStrategies/GroupStrategyMethod.h"
#include "MPLibrary/MPStrategies/TogglePRMStrategy.h"
#include "MPLibrary/MPStrategies/ValidationStrategy.h"

////////////////////////////////////////////////////////////////////////////////
/// @ingroup MotionPlanningUniverse
/// @brief Defines available methods in the Motion Planning Universe for Cfg
/// @tparam C Cfg type
/// @tparam W Weight type
///
/// MPTraits is a type class which defines the motion planning universe. We
/// construct our methods through a factory design pattern, and thus this states
/// all available classes within an abstraction that you can use in the system.
/// Essentially, the important types are the CfgType or the @cspace abstraction
/// class, the WeightType or the edge type of the graph, and a type list for
/// each algorithm abstraction --- here you only need to define what you need,
/// as extraneous methods in the type class imply longer compile times.
////////////////////////////////////////////////////////////////////////////////
template <typename C, typename W = DefaultWeight<C>>
struct MPTraits {
  typedef C CfgType;
  typedef W WeightType;
  typedef GenericStateGraph<C, W> RoadmapType;
  typedef PathType<MPTraits> Path;
  typedef MPLibraryType<MPTraits> MPLibrary;
  typedef MPSolutionType<MPTraits> MPSolution;
  typedef MPToolsType<MPTraits> MPTools;
  typedef LocalObstacleMapType<MPTraits> LocalObstacleMap;
  typedef GoalTrackerType<MPTraits> GoalTracker;

  typedef GroupCfg<RoadmapType> GroupCfgType;
  typedef GroupLocalPlan<RoadmapType> GroupWeightType;
  typedef GroupRoadmap<GroupCfgType, GroupWeightType> GroupRoadmapType;
  typedef GroupPath<MPTraits> GroupPathType;

  // types of distance metrics available in our world
  typedef boost::mpl::list<
      EuclideanDistance<MPTraits>,
      ManhattanDistance<MPTraits>,
      MinkowskiDistance<MPTraits>,
      WorkspaceTranslationDistance<MPTraits>,
      RMSDDistance<MPTraits>,
      WeightedEuclideanDistance<MPTraits>,
      LPSweptDistance<MPTraits>,
      BinaryLPSweptDistance<MPTraits>,
      ScaledEuclideanDistance<MPTraits>>
      DistanceMetricMethodList;

  // types of validity checkers available in our world
  typedef boost::mpl::list<
<<<<<<< HEAD
      CollisionDetectionValidity<MPTraits>,
      AlwaysTrueValidity<MPTraits>,
      ComposeValidity<MPTraits>,
      ComposeCollision<MPTraits>>
      ValidityCheckerMethodList;
=======
    CollisionDetectionValidity<MPTraits>,
    AlwaysTrueValidity<MPTraits>,
    ComposeValidity<MPTraits>,
    ComposeCollision<MPTraits>,
    TerrainValidityChecker<MPTraits>
      > ValidityCheckerMethodList;
>>>>>>> a3ac14ff

  // types of neighborhood finders available in our world
  typedef boost::mpl::list<
<<<<<<< HEAD
      BruteForceNF<MPTraits>>
      NeighborhoodFinderMethodList;
=======
    BruteForceNF<MPTraits>,
    RandomNF<MPTraits>
      > NeighborhoodFinderMethodList;
>>>>>>> a3ac14ff

  // types of samplers available in our world
  typedef boost::mpl::list<
<<<<<<< HEAD
      BridgeTestSampler<MPTraits>,
      ObstacleBasedSampler<MPTraits>,
      UniformRandomSampler<MPTraits>,
      GaussianSampler<MPTraits>>
      SamplerMethodList;
=======
    BridgeTestSampler<MPTraits>,
    MixSampler<MPTraits>,
    ObstacleBasedSampler<MPTraits>,
    UniformRandomSampler<MPTraits>,
    GaussianSampler<MPTraits>
      > SamplerMethodList;
>>>>>>> a3ac14ff

  // types of local planners available in our world
  typedef boost::mpl::list<
<<<<<<< HEAD
      StraightLine<MPTraits>>
      LocalPlannerMethodList;
=======
    StraightLine<MPTraits>,
    HierarchicalLP<MPTraits>
      > LocalPlannerMethodList;
>>>>>>> a3ac14ff

  // types of extenders avaible in our world
  typedef boost::mpl::list<
<<<<<<< HEAD
      BasicExtender<MPTraits>>
      ExtenderMethodList;
=======
    BasicExtender<MPTraits>,
    RotationThenTranslation<MPTraits>
      > ExtenderMethodList;

  //types of path smoothing available in our world
  typedef boost::mpl::list<
      > PathModifierMethodList;
>>>>>>> a3ac14ff

  // types of path smoothing available in our world
  typedef boost::mpl::list<> PathModifierMethodList;

  // types of connectors available in our world
  typedef boost::mpl::list<
      NeighborhoodConnector<MPTraits>,
      CCsConnector<MPTraits>,
      RewireConnector<MPTraits>>
      ConnectorMethodList;

  // types of metrics available in our world
  typedef boost::mpl::list<
      NumNodesMetric<MPTraits>,
      NumEdgesMetric<MPTraits>,
      TimeMetric<MPTraits>>
      MetricMethodList;

  // types of map evaluators available in our world
  typedef boost::mpl::list<
      CBSQuery<MPTraits>,
      GroupQuery<MPTraits>,
      ComposeEvaluator<MPTraits>,
      ConditionalEvaluator<MPTraits>,
      LazyQuery<MPTraits>,
      MinimumDistanceEvaluator<MPTraits>,
      PrintMapEvaluation<MPTraits>,
      QueryMethod<MPTraits>,
      SIPPMethod<MPTraits>,
      TimeEvaluator<MPTraits>>
      MapEvaluatorMethodList;

  // types of motion planning strategies available in our world
  typedef boost::mpl::list<
<<<<<<< HEAD
      AdaptiveRRT<MPTraits>,
      GroupPRM<MPTraits>,
      BasicPRM<MPTraits>,
      BasicRRTStrategy<MPTraits>,
      DynamicRegionRRT<MPTraits>,
      DynamicRegionsPRM<MPTraits>,
      EET<MPTraits>,
      GroupDecoupledStrategy<MPTraits>,
      GroupStrategyMethod<MPTraits>,
      TogglePRMStrategy<MPTraits>,
      ValidationStrategy<MPTraits>>
      MPStrategyMethodList;
=======
    AdaptiveRRT<MPTraits>,
    GroupPRM<MPTraits>,
    BasicPRM<MPTraits>,
    BasicRRTStrategy<MPTraits>,
    DynamicRegionRRT<MPTraits>,
    DynamicRegionsPRM<MPTraits>,
    EET<MPTraits>,
    GroupDecoupledStrategy<MPTraits>,
    GroupStrategyMethod<MPTraits>,
    Syclop<MPTraits>,
    TogglePRMStrategy<MPTraits>,
    ValidationStrategy<MPTraits>
      > MPStrategyMethodList;


>>>>>>> a3ac14ff
};

#endif<|MERGE_RESOLUTION|>--- conflicted
+++ resolved
@@ -28,12 +28,9 @@
 // validity checker includes
 #include "MPLibrary/ValidityCheckers/AlwaysTrueValidity.h"
 #include "MPLibrary/ValidityCheckers/CollisionDetectionValidity.h"
+#include "MPLibrary/ValidityCheckers/ComposeValidity.h"
 #include "MPLibrary/ValidityCheckers/ComposeCollision.h"
-<<<<<<< HEAD
-#include "MPLibrary/ValidityCheckers/ComposeValidity.h"
-=======
 #include "MPLibrary/ValidityCheckers/TerrainValidityChecker.h"
->>>>>>> a3ac14ff
 
 // neighborhood finder includes
 #include "MPLibrary/NeighborhoodFinders/BruteForceNF.h"
@@ -41,13 +38,10 @@
 
 // sampler includes
 #include "MPLibrary/Samplers/BridgeTestSampler.h"
-<<<<<<< HEAD
-#include "MPLibrary/Samplers/GaussianSampler.h"
-=======
 #include "MPLibrary/Samplers/MixSampler.h"
->>>>>>> a3ac14ff
 #include "MPLibrary/Samplers/ObstacleBasedSampler.h"
 #include "MPLibrary/Samplers/UniformRandomSampler.h"
+#include "MPLibrary/Samplers/GaussianSampler.h"
 
 // local planner includes
 #include "MPLibrary/LocalPlanners/StraightLine.h"
@@ -83,17 +77,14 @@
 
 // mp strategies includes
 #include "MPLibrary/MPStrategies/AdaptiveRRT.h"
+#include "MPLibrary/MPStrategies/GroupPRM.h"
+#include "MPLibrary/MPStrategies/EET.h"
 #include "MPLibrary/MPStrategies/BasicPRM.h"
 #include "MPLibrary/MPStrategies/BasicRRTStrategy.h"
 #include "MPLibrary/MPStrategies/DynamicRegionRRT.h"
 #include "MPLibrary/MPStrategies/DynamicRegionsPRM.h"
-<<<<<<< HEAD
-#include "MPLibrary/MPStrategies/EET.h"
-=======
 #include "MPLibrary/MPStrategies/Syclop.h"
->>>>>>> a3ac14ff
 #include "MPLibrary/MPStrategies/GroupDecoupledStrategy.h"
-#include "MPLibrary/MPStrategies/GroupPRM.h"
 #include "MPLibrary/MPStrategies/GroupStrategyMethod.h"
 #include "MPLibrary/MPStrategies/TogglePRMStrategy.h"
 #include "MPLibrary/MPStrategies/ValidationStrategy.h"
@@ -144,66 +135,36 @@
 
   // types of validity checkers available in our world
   typedef boost::mpl::list<
-<<<<<<< HEAD
-      CollisionDetectionValidity<MPTraits>,
-      AlwaysTrueValidity<MPTraits>,
-      ComposeValidity<MPTraits>,
-      ComposeCollision<MPTraits>>
-      ValidityCheckerMethodList;
-=======
     CollisionDetectionValidity<MPTraits>,
     AlwaysTrueValidity<MPTraits>,
     ComposeValidity<MPTraits>,
     ComposeCollision<MPTraits>,
     TerrainValidityChecker<MPTraits>
       > ValidityCheckerMethodList;
->>>>>>> a3ac14ff
 
   // types of neighborhood finders available in our world
   typedef boost::mpl::list<
-<<<<<<< HEAD
-      BruteForceNF<MPTraits>>
-      NeighborhoodFinderMethodList;
-=======
     BruteForceNF<MPTraits>,
     RandomNF<MPTraits>
       > NeighborhoodFinderMethodList;
->>>>>>> a3ac14ff
 
   // types of samplers available in our world
   typedef boost::mpl::list<
-<<<<<<< HEAD
-      BridgeTestSampler<MPTraits>,
-      ObstacleBasedSampler<MPTraits>,
-      UniformRandomSampler<MPTraits>,
-      GaussianSampler<MPTraits>>
-      SamplerMethodList;
-=======
     BridgeTestSampler<MPTraits>,
     MixSampler<MPTraits>,
     ObstacleBasedSampler<MPTraits>,
     UniformRandomSampler<MPTraits>,
     GaussianSampler<MPTraits>
       > SamplerMethodList;
->>>>>>> a3ac14ff
 
   // types of local planners available in our world
   typedef boost::mpl::list<
-<<<<<<< HEAD
-      StraightLine<MPTraits>>
-      LocalPlannerMethodList;
-=======
     StraightLine<MPTraits>,
     HierarchicalLP<MPTraits>
       > LocalPlannerMethodList;
->>>>>>> a3ac14ff
 
   // types of extenders avaible in our world
   typedef boost::mpl::list<
-<<<<<<< HEAD
-      BasicExtender<MPTraits>>
-      ExtenderMethodList;
-=======
     BasicExtender<MPTraits>,
     RotationThenTranslation<MPTraits>
       > ExtenderMethodList;
@@ -211,7 +172,6 @@
   //types of path smoothing available in our world
   typedef boost::mpl::list<
       > PathModifierMethodList;
->>>>>>> a3ac14ff
 
   // types of path smoothing available in our world
   typedef boost::mpl::list<> PathModifierMethodList;
@@ -246,20 +206,6 @@
 
   // types of motion planning strategies available in our world
   typedef boost::mpl::list<
-<<<<<<< HEAD
-      AdaptiveRRT<MPTraits>,
-      GroupPRM<MPTraits>,
-      BasicPRM<MPTraits>,
-      BasicRRTStrategy<MPTraits>,
-      DynamicRegionRRT<MPTraits>,
-      DynamicRegionsPRM<MPTraits>,
-      EET<MPTraits>,
-      GroupDecoupledStrategy<MPTraits>,
-      GroupStrategyMethod<MPTraits>,
-      TogglePRMStrategy<MPTraits>,
-      ValidationStrategy<MPTraits>>
-      MPStrategyMethodList;
-=======
     AdaptiveRRT<MPTraits>,
     GroupPRM<MPTraits>,
     BasicPRM<MPTraits>,
@@ -275,7 +221,6 @@
       > MPStrategyMethodList;
 
 
->>>>>>> a3ac14ff
 };
 
 #endif