#ifndef PMPL_CFG_TRAITS_H_
#define PMPL_CFG_TRAITS_H_

#include "MPLibrary/GoalTracker.h"
#include "MPLibrary/MPLibrary.h"
#include "MPLibrary/MPSolution.h"
#include "MPLibrary/MPTools/MPTools.h"

#include "ConfigurationSpace/LocalObstacleMap.h"
#include "ConfigurationSpace/GroupCfg.h"
#include "ConfigurationSpace/GroupLocalPlan.h"
#include "ConfigurationSpace/GroupPath.h"
#include "ConfigurationSpace/GroupRoadmap.h"
#include "ConfigurationSpace/Path.h"
#include "ConfigurationSpace/Weight.h"
#include "ConfigurationSpace/GenericStateGraph.h"

//distance metric includes
#include "MPLibrary/DistanceMetrics/EuclideanDistance.h"
#include "MPLibrary/DistanceMetrics/MinkowskiDistance.h"

//validity checker includes
#include "MPLibrary/ValidityCheckers/CollisionDetectionValidity.h"
#include "MPLibrary/ValidityCheckers/AlwaysTrueValidity.h"

//neighborhood finder includes
#include "MPLibrary/NeighborhoodFinders/BruteForceNF.h"

//sampler includes
#include "MPLibrary/Samplers/UniformRandomSampler.h"

//local planner includes
#include "MPLibrary/LocalPlanners/StraightLine.h"

//extenders includes
#include "MPLibrary/Extenders/BasicExtender.h"

//path smoothing includes

//connector includes
#include "MPLibrary/Connectors/NeighborhoodConnector.h"

//metric includes
#include "MPLibrary/Metrics/NumNodesMetric.h"

//map evaluator includes
#include "MPLibrary/MapEvaluators/CBSQuery.h"
#include "MPLibrary/MapEvaluators/ComposeEvaluator.h"
#include "MPLibrary/MapEvaluators/ConditionalEvaluator.h"
#include "MPLibrary/MapEvaluators/LazyQuery.h"
#include "MPLibrary/MapEvaluators/QueryMethod.h"
#include "MPLibrary/MapEvaluators/TimeEvaluator.h"

//mp strategies includes
#include "MPLibrary/MPStrategies/AdaptiveRRT.h"
#include "MPLibrary/MPStrategies/BasicPRM.h"
#include "MPLibrary/MPStrategies/BasicRRTStrategy.h"
#include "MPLibrary/MPStrategies/GroupDecoupledStrategy.h"
#include "MPLibrary/MPStrategies/GroupStrategyMethod.h"
#include "MPLibrary/MPStrategies/TogglePRMStrategy.h"
#include "MPLibrary/MPStrategies/ValidationStrategy.h"

////////////////////////////////////////////////////////////////////////////////
/// @ingroup MotionPlanningUniverse
/// @brief Defines available methods in the Motion Planning Universe for Cfg
/// @tparam C Cfg type
/// @tparam W Weight type
///
/// MPTraits is a type class which defines the motion planning universe. We
/// construct our methods through a factory design pattern, and thus this states
/// all available classes within an abstraction that you can use in the system.
/// Essentially the important types are, the CfgType or the @cspace abstraction
/// class, the WeightType or the edge type of the graph, and a type list for
/// each algorithm abstraction --- here you only need to define what you need,
/// as extraneous methods in the type class imply longer compile times.
////////////////////////////////////////////////////////////////////////////////
template <typename C, typename W = DefaultWeight<C>>
struct MPTraits {

  typedef C                               CfgType;
  typedef W                               WeightType;
//  typedef GenericStateGraph<C, W>              RoadmapType;

  typedef GenericStateGraph<C, W>         RoadmapType;
  typedef PathType<MPTraits>              Path;
  typedef MPLibraryType<MPTraits>         MPLibrary;
  typedef MPSolutionType<MPTraits>        MPSolution;
  typedef MPToolsType<MPTraits>           MPTools;
  typedef LocalObstacleMapType<MPTraits>  LocalObstacleMap;
  typedef GoalTrackerType<MPTraits>       GoalTracker;

  typedef GroupLocalPlan<CfgType>                    GroupWeightType;
  typedef GroupRoadmap<GroupCfg, GroupWeightType>    GroupRoadmapType;
  typedef GroupPath<MPTraits>                        GroupPathType;
  typedef GroupCfg                                   GroupCfgType;

  //types of distance metrics available in our world
  typedef boost::mpl::list<
    EuclideanDistance<MPTraits>,
    MinkowskiDistance<MPTraits>
      > DistanceMetricMethodList;

  //types of validity checkers available in our world
  typedef boost::mpl::list<
    CollisionDetectionValidity<MPTraits>,
    AlwaysTrueValidity<MPTraits>
      > ValidityCheckerMethodList;

  //types of neighborhood finders available in our world
  typedef boost::mpl::list<
    BruteForceNF<MPTraits>
      > NeighborhoodFinderMethodList;

  //types of samplers available in our world
  typedef boost::mpl::list<
    UniformRandomSampler<MPTraits>
      > SamplerMethodList;
    //DynamicRegionSampler<MPTraits>,

  //types of local planners available in our world
  typedef boost::mpl::list<
    StraightLine<MPTraits>
      > LocalPlannerMethodList;

  //types of extenders avaible in our world
  typedef boost::mpl::list<
    BasicExtender<MPTraits>
      > ExtenderMethodList;

  //types of path smoothing available in our world
  typedef boost::mpl::list<
      > PathModifierMethodList;


  //types of connectors available in our world
  typedef boost::mpl::list<
    NeighborhoodConnector<MPTraits>
      > ConnectorMethodList;

  //types of metrics available in our world
  typedef boost::mpl::list<
    NumNodesMetric<MPTraits>
      > MetricMethodList;


  //types of map evaluators available in our world
  typedef boost::mpl::list<
<<<<<<< HEAD
    QueryMethod<MPTraits>
=======
    CBSQuery<MPTraits>,
    ComposeEvaluator<MPTraits>,
    ConditionalEvaluator<MPTraits>,
    LazyQuery<MPTraits>,
    QueryMethod<MPTraits>,
    TimeEvaluator<MPTraits>
>>>>>>> cf56edf7
      > MapEvaluatorMethodList;

  //types of motion planning strategies available in our world
  typedef boost::mpl::list<
    AdaptiveRRT<MPTraits>,
    BasicPRM<MPTraits>,
    BasicRRTStrategy<MPTraits>,
    GroupDecoupledStrategy<MPTraits>,
    GroupStrategyMethod<MPTraits>,
    TogglePRMStrategy<MPTraits>,
    ValidationStrategy<MPTraits>
      > MPStrategyMethodList;


};

#endif<|MERGE_RESOLUTION|>--- conflicted
+++ resolved
@@ -145,16 +145,12 @@
 
   //types of map evaluators available in our world
   typedef boost::mpl::list<
-<<<<<<< HEAD
-    QueryMethod<MPTraits>
-=======
     CBSQuery<MPTraits>,
     ComposeEvaluator<MPTraits>,
     ConditionalEvaluator<MPTraits>,
     LazyQuery<MPTraits>,
     QueryMethod<MPTraits>,
     TimeEvaluator<MPTraits>
->>>>>>> cf56edf7
       > MapEvaluatorMethodList;
 
   //types of motion planning strategies available in our world
