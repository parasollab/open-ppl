#ifndef PPL_TMP_TRAITS_H_
#define PPL_TMP_TRAITS_H_

#include "TMPLibrary/TMPLibrary.h"

// TMPStrategyMethods to include

<<<<<<< HEAD
#include "TMPLibrary/TMPStrategies/BasicHCR.h"
#include "TMPLibrary/TMPStrategies/DummyStrategyMethod.h"
#include "TMPLibrary/TMPStrategies/ITMethod.h"
=======
>>>>>>> 6c9c9b08
#include "TMPLibrary/TMPStrategies/SimpleMotionMethod.h"

// PoIPlacementMethods to include

// TaskEvaluators to include

<<<<<<< HEAD
#include "TMPLibrary/TaskEvaluators/HCRQuery.h"
=======
>>>>>>> 6c9c9b08
#include "TMPLibrary/TaskEvaluators/SimpleMotionEvaluator.h"

// TaskDecomposers to include

// TaskAllocators to include 

// StateGraphs to include

<<<<<<< HEAD
#include "TMPLibrary/StateGraphs/CombinedRoadmap.h"
#include "TMPLibrary/StateGraphs/ModeGraph.h"

// InteractionStrategyMethods to include

#include "TMPLibrary/InteractionStrategies/IndependentPaths.h"
#include "TMPLibrary/InteractionStrategies/TemplateInteractions.h"

=======
>>>>>>> 6c9c9b08
////////////////////////////////////////////////////////////////////////////////
/// @ingroup TaskAndMotionPlanningUniverse
/// @brief Defines available methods in the Task and Motion Planning Universe
/// 
///
/// TMPTraits is a type class which defines the task and motion planning universe. We
/// construct our methods through a factory design pattern, and thus this states
/// all available classes within an abstraction that you can use in the system.
////////////////////////////////////////////////////////////////////////////////
struct TMPTraits {

  //types of tmp strategy methods available in our world
  typedef boost::mpl::list<
<<<<<<< HEAD
    BasicHCR,
    ITMethod,
		DummyStrategyMethod,
=======
>>>>>>> 6c9c9b08
		SimpleMotionMethod
      > TMPStrategyMethodList;

  //types of points of interest placement methods available in our world
  typedef boost::mpl::list<
      > PoIPlacementMethodList;

  //types of task evaluators available in our world
  typedef boost::mpl::list<
<<<<<<< HEAD
    HCRQuery,
=======
>>>>>>> 6c9c9b08
		SimpleMotionEvaluator
      > TaskEvaluatorMethodList;

  //types of task decomposers available in our world
  typedef boost::mpl::list<
      > TaskDecomposerMethodList;

  //types of task allocators available in our world
  typedef boost::mpl::list<
      > TaskAllocatorMethodList;

	typedef boost::mpl::list<
<<<<<<< HEAD
		CombinedRoadmap,
    ModeGraph
=======
>>>>>>> 6c9c9b08
			> StateGraphList;

	typedef boost::mpl::list<
		IndependentPaths,
    TemplateInteractions
			> InteractionStrategyMethodList;
};

#endif<|MERGE_RESOLUTION|>--- conflicted
+++ resolved
@@ -4,23 +4,13 @@
 #include "TMPLibrary/TMPLibrary.h"
 
 // TMPStrategyMethods to include
-
-<<<<<<< HEAD
 #include "TMPLibrary/TMPStrategies/BasicHCR.h"
-#include "TMPLibrary/TMPStrategies/DummyStrategyMethod.h"
-#include "TMPLibrary/TMPStrategies/ITMethod.h"
-=======
->>>>>>> 6c9c9b08
 #include "TMPLibrary/TMPStrategies/SimpleMotionMethod.h"
 
 // PoIPlacementMethods to include
 
 // TaskEvaluators to include
-
-<<<<<<< HEAD
 #include "TMPLibrary/TaskEvaluators/HCRQuery.h"
-=======
->>>>>>> 6c9c9b08
 #include "TMPLibrary/TaskEvaluators/SimpleMotionEvaluator.h"
 
 // TaskDecomposers to include
@@ -28,18 +18,12 @@
 // TaskAllocators to include 
 
 // StateGraphs to include
-
-<<<<<<< HEAD
-#include "TMPLibrary/StateGraphs/CombinedRoadmap.h"
 #include "TMPLibrary/StateGraphs/ModeGraph.h"
 
 // InteractionStrategyMethods to include
-
 #include "TMPLibrary/InteractionStrategies/IndependentPaths.h"
 #include "TMPLibrary/InteractionStrategies/TemplateInteractions.h"
 
-=======
->>>>>>> 6c9c9b08
 ////////////////////////////////////////////////////////////////////////////////
 /// @ingroup TaskAndMotionPlanningUniverse
 /// @brief Defines available methods in the Task and Motion Planning Universe
@@ -53,12 +37,7 @@
 
   //types of tmp strategy methods available in our world
   typedef boost::mpl::list<
-<<<<<<< HEAD
     BasicHCR,
-    ITMethod,
-		DummyStrategyMethod,
-=======
->>>>>>> 6c9c9b08
 		SimpleMotionMethod
       > TMPStrategyMethodList;
 
@@ -68,10 +47,6 @@
 
   //types of task evaluators available in our world
   typedef boost::mpl::list<
-<<<<<<< HEAD
-    HCRQuery,
-=======
->>>>>>> 6c9c9b08
 		SimpleMotionEvaluator
       > TaskEvaluatorMethodList;
 
@@ -84,11 +59,7 @@
       > TaskAllocatorMethodList;
 
 	typedef boost::mpl::list<
-<<<<<<< HEAD
-		CombinedRoadmap,
     ModeGraph
-=======
->>>>>>> 6c9c9b08
 			> StateGraphList;
 
 	typedef boost::mpl::list<
