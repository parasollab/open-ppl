#ifndef PPL_TMP_TRAITS_H_
#define PPL_TMP_TRAITS_H_

#include "TMPLibrary/TMPLibrary.h"

// TMPStrategyMethods to include
#include "TMPLibrary/TMPStrategies/BasicHCR.h"
#include "TMPLibrary/TMPStrategies/NextBestSearch.h"
#include "TMPLibrary/TMPStrategies/SimpleMotionMethod.h"
<<<<<<< HEAD
#include "TMPLibrary/TMPStrategies/BasicTMPStrategyMethod.h"
=======
#include "TMPLibrary/TMPStrategies/SimpleTaskAllocationMethod.h"
>>>>>>> 5ee1c1d3

// PoIPlacementMethods to include

// TaskEvaluators to include
#include "TMPLibrary/TaskEvaluators/HCRQuery.h"
#include "TMPLibrary/TaskEvaluators/ScheduledCBS.h"
#include "TMPLibrary/TaskEvaluators/SimpleMotionEvaluator.h"
#include "TMPLibrary/TaskEvaluators/SimultaneousMultiArmEvaluator.h"
#include "TMPLibrary/TaskEvaluators/SMART.h"
#include "TMPLibrary/TaskEvaluators/SubmodeQuery.h"

// TaskDecomposers to include

// TaskAllocators to include
#include "TMPLibrary/TaskAllocators/GreedyAllocator.h" 
#include "TMPLibrary/TaskAllocators/SmartAllocator.h" 

// StateGraphs to include
#include "TMPLibrary/StateGraphs/CombinedRoadmap.h"
#include "TMPLibrary/StateGraphs/ModeGraph.h"
#include "TMPLibrary/StateGraphs/ObjectCentricModeGraph.h"
#include "TMPLibrary/StateGraphs/OCMG.h"

// InteractionStrategyMethods to include
#include "TMPLibrary/InteractionStrategies/IndependentPaths.h"
#include "TMPLibrary/InteractionStrategies/DependentPaths.h"
#include "TMPLibrary/InteractionStrategies/GraspStrategy.h"
#include "TMPLibrary/InteractionStrategies/HandoffStrategy.h"
#include "TMPLibrary/InteractionStrategies/TemplateInteractions.h"

////////////////////////////////////////////////////////////////////////////////
/// @ingroup TaskAndMotionPlanningUniverse
/// @brief Defines available methods in the Task and Motion Planning Universe
/// 
///
/// TMPTraits is a type class which defines the task and motion planning universe. We
/// construct our methods through a factory design pattern, and thus this states
/// all available classes within an abstraction that you can use in the system.
////////////////////////////////////////////////////////////////////////////////
struct TMPTraits {

  //types of tmp strategy methods available in our world
  typedef boost::mpl::list<
<<<<<<< HEAD
    BasicHCR,
    BasicTMPStrategyMethod,
    NextBestSearch,
=======
		SimpleTaskAllocationMethod,
>>>>>>> 5ee1c1d3
		SimpleMotionMethod
      > TMPStrategyMethodList;

  //types of points of interest placement methods available in our world
  typedef boost::mpl::list<
      > PoIPlacementMethodList;

  //types of task evaluators available in our world
  typedef boost::mpl::list<
    HCRQuery,
    ScheduledCBS,
		SimpleMotionEvaluator,
    SimultaneousMultiArmEvaluator,
    SMART,
    SubmodeQuery
      > TaskEvaluatorMethodList;

  //types of task decomposers available in our world
  typedef boost::mpl::list<
      > TaskDecomposerMethodList;

  //types of task allocators available in our world
  typedef boost::mpl::list<
    GreedyAllocator,
    SmartAllocator
      > TaskAllocatorMethodList;

	typedef boost::mpl::list<
    CombinedRoadmap,
    ModeGraph,
    ObjectCentricModeGraph,
    OCMG
			> StateGraphList;

<<<<<<< HEAD
	typedef boost::mpl::list<
		IndependentPaths,
    DependentPaths,
    GraspStrategy,
    HandoffStrategy,
    TemplateInteractions
			> InteractionStrategyMethodList;
=======
>>>>>>> 5ee1c1d3
};

#endif<|MERGE_RESOLUTION|>--- conflicted
+++ resolved
@@ -5,13 +5,10 @@
 
 // TMPStrategyMethods to include
 #include "TMPLibrary/TMPStrategies/BasicHCR.h"
+#include "TMPLibrary/TMPStrategies/BasicTMPStrategyMethod.h"
 #include "TMPLibrary/TMPStrategies/NextBestSearch.h"
+#include "TMPLibrary/TMPStrategies/SimpleTaskAllocationMethod.h"
 #include "TMPLibrary/TMPStrategies/SimpleMotionMethod.h"
-<<<<<<< HEAD
-#include "TMPLibrary/TMPStrategies/BasicTMPStrategyMethod.h"
-=======
-#include "TMPLibrary/TMPStrategies/SimpleTaskAllocationMethod.h"
->>>>>>> 5ee1c1d3
 
 // PoIPlacementMethods to include
 
@@ -55,14 +52,11 @@
 
   //types of tmp strategy methods available in our world
   typedef boost::mpl::list<
-<<<<<<< HEAD
     BasicHCR,
     BasicTMPStrategyMethod,
     NextBestSearch,
-=======
-		SimpleTaskAllocationMethod,
->>>>>>> 5ee1c1d3
-		SimpleMotionMethod
+		SimpleMotionMethod,
+		SimpleTaskAllocationMethod
       > TMPStrategyMethodList;
 
   //types of points of interest placement methods available in our world
@@ -96,7 +90,6 @@
     OCMG
 			> StateGraphList;
 
-<<<<<<< HEAD
 	typedef boost::mpl::list<
 		IndependentPaths,
     DependentPaths,
@@ -104,8 +97,6 @@
     HandoffStrategy,
     TemplateInteractions
 			> InteractionStrategyMethodList;
-=======
->>>>>>> 5ee1c1d3
 };
 
 #endif