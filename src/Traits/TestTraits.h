#ifndef PPL_TEST_TRAITS_H_
#define PPL_TEST_TRAITS_H_

#include "MPLibrary/GoalTracker.h"
#include "MPLibrary/MPSolution.h"
#include "MPLibrary/MPTools/MPTools.h"

#include "Testing/MPLibrary/MPLibraryTests.h"

#include "ConfigurationSpace/LocalObstacleMap.h"
#include "ConfigurationSpace/GroupCfg.h"
#include "ConfigurationSpace/GroupLocalPlan.h"
#include "ConfigurationSpace/GroupPath.h"
#include "ConfigurationSpace/GroupRoadmap.h"
#include "ConfigurationSpace/Path.h"
#include "ConfigurationSpace/RoadmapGraph.h"
#include "ConfigurationSpace/Weight.h"

//distance metric includes
<<<<<<< HEAD
=======
// #include "MPLibrary/DistanceMetrics/EuclideanDistance.h"
// #include "MPLibrary/DistanceMetrics/MinkowskiDistance.h"
>>>>>>> 10b40078

//validity checker includes
#include "MPLibrary/ValidityCheckers/CollisionDetectionValidity.h"
#include "Testing/MPLibrary/ValidityCheckers/AlwaysTrueValidityTest.h"
#include "Testing/MPLibrary/ValidityCheckers/CollisionDetection/BoundingSpheresCollisionDetectionTest.h"
#include "Testing/MPLibrary/ValidityCheckers/CollisionDetection/InsideSpheresCollisionDetectionTest.h"

//neighborhood finder includes
#include "Testing/MPLibrary/NeighborhoodFinders/BruteForceNFTest.h"

//sampler includes
#include "Testing/MPLibrary/Samplers/UniformRandomSamplerTest.h"

//local planner includes
<<<<<<< HEAD
=======
#include "Testing/MPLibrary/LocalPlanners/StraightLineTest.h"
>>>>>>> 10b40078

//extenders includes
#include "Testing/MPLibrary/Extenders/BasicExtenderTest.h"

//path smoothing includes

//connector includes
#include "Testing/MPLibrary/Connectors/CCsConnectorTest.h"
#include "Testing/MPLibrary/Connectors/NeighborhoodConnectorTest.h"
#include "Testing/MPLibrary/Connectors/RewireConnectorTest.h"

//metric includes
#include "Testing/MPLibrary/Metrics/NumNodesMetricTest.h"
#include "Testing/MPLibrary/Metrics/NumEdgesMetricTest.h"
#include "Testing/MPLibrary/Metrics/TimeMetricTest.h"

//map evaluator includes
#include "Testing/MPLibrary/MapEvaluators/LazyQueryTest.h"
#include "Testing/MPLibrary/MapEvaluators/QueryMethodTest.h"

//mp strategies includes
#include "MPLibrary/MPStrategies/ValidationStrategy.h"

////////////////////////////////////////////////////////////////////////////////
/// @ingroup MotionPlanningUniverse
/// @brief Defines available methods in the Motion Planning Universe for Cfg
/// @tparam C Cfg type
/// @tparam W Weight type
///
///TODO::Update this description
/// MPTraits is a type class which defines the motion planning universe. We
/// construct our methods through a factory design pattern, and thus this states
/// all available classes within an abstraction that you can use in the system.
/// Essentially, the important types are the CfgType or the @cspace abstraction
/// class, the WeightType or the edge type of the graph, and a type list for
/// each algorithm abstraction --- here you only need to define what you need,
/// as extraneous methods in the type class imply longer compile times.
///
/// All methods should have "Test" at the end to specify that they are using the
/// test version, and the test version header file should be included at the
/// top of this file.
////////////////////////////////////////////////////////////////////////////////
template <typename C, typename W = DefaultWeight<C>>
struct MPTraits {

  typedef C                               CfgType;
  typedef W                               WeightType;
  typedef RoadmapGraph<C, W>              RoadmapType;
  typedef PathType<MPTraits>              Path;
  typedef MPLibraryTests<MPTraits>         MPLibrary;
  typedef MPSolutionType<MPTraits>        MPSolution;
  typedef MPToolsType<MPTraits>           MPTools;
  typedef LocalObstacleMapType<MPTraits>  LocalObstacleMap;
  typedef GoalTrackerType<MPTraits>       GoalTracker;

  typedef GroupLocalPlan<CfgType>                    GroupWeightType;
  typedef GroupRoadmap<GroupCfg, GroupWeightType>    GroupRoadmapType;
  typedef GroupPath<MPTraits>                        GroupPathType;
  typedef GroupCfg                                   GroupCfgType;

  //types of distance metrics available in our world
  typedef boost::mpl::list<
<<<<<<< HEAD
=======
    // EuclideanDistance<MPTraits>,
    // MinkowskiDistance<MPTraits>
>>>>>>> 10b40078
      > DistanceMetricMethodList;

  //types of validity checkers available in our world
  typedef boost::mpl::list<
      AlwaysTrueValidityTest<MPTraits>
      > ValidityCheckerMethodList;

  //types of neighborhood finders available in our world
  typedef boost::mpl::list<
      BruteForceNFTest<MPTraits>
      > NeighborhoodFinderMethodList;

  //types of samplers available in our world
  typedef boost::mpl::list<
      UniformRandomSamplerTest<MPTraits>
      > SamplerMethodList;

  //types of local planners available in our world
  typedef boost::mpl::list<
<<<<<<< HEAD
=======
    // StraightLine<MPTraits>
>>>>>>> 10b40078
      > LocalPlannerMethodList;

  //types of extenders avaible in our world
  typedef boost::mpl::list<
      BasicExtenderTest<MPTraits>
      > ExtenderMethodList;

  //types of path smoothing available in our world
  typedef boost::mpl::list<
      > PathModifierMethodList;


  //types of connectors available in our world
  typedef boost::mpl::list<
      CCsConnectorTest<MPTraits>,
      NeighborhoodConnectorTest<MPTraits>,
      RewireConnectorTest<MPTraits>
      > ConnectorMethodList;

  //types of metrics available in our world
  typedef boost::mpl::list<
      NumNodesMetricTest<MPTraits>,
      NumEdgesMetricTest<MPTraits>,
      TimeMetricTest<MPTraits>
      > MetricMethodList;


  //types of map evaluators available in our world
  typedef boost::mpl::list<
    LazyQueryTest<MPTraits>,
    QueryMethodTest<MPTraits>
      > MapEvaluatorMethodList;

  //types of motion planning strategies available in our world
  typedef boost::mpl::list<
    ValidationStrategy<MPTraits>
      > MPStrategyMethodList;
};

#endif<|MERGE_RESOLUTION|>--- conflicted
+++ resolved
@@ -17,11 +17,8 @@
 #include "ConfigurationSpace/Weight.h"
 
 //distance metric includes
-<<<<<<< HEAD
-=======
 // #include "MPLibrary/DistanceMetrics/EuclideanDistance.h"
 // #include "MPLibrary/DistanceMetrics/MinkowskiDistance.h"
->>>>>>> 10b40078
 
 //validity checker includes
 #include "MPLibrary/ValidityCheckers/CollisionDetectionValidity.h"
@@ -36,10 +33,7 @@
 #include "Testing/MPLibrary/Samplers/UniformRandomSamplerTest.h"
 
 //local planner includes
-<<<<<<< HEAD
-=======
 #include "Testing/MPLibrary/LocalPlanners/StraightLineTest.h"
->>>>>>> 10b40078
 
 //extenders includes
 #include "Testing/MPLibrary/Extenders/BasicExtenderTest.h"
@@ -102,11 +96,8 @@
 
   //types of distance metrics available in our world
   typedef boost::mpl::list<
-<<<<<<< HEAD
-=======
     // EuclideanDistance<MPTraits>,
     // MinkowskiDistance<MPTraits>
->>>>>>> 10b40078
       > DistanceMetricMethodList;
 
   //types of validity checkers available in our world
@@ -126,10 +117,7 @@
 
   //types of local planners available in our world
   typedef boost::mpl::list<
-<<<<<<< HEAD
-=======
     // StraightLine<MPTraits>
->>>>>>> 10b40078
       > LocalPlannerMethodList;
 
   //types of extenders avaible in our world
