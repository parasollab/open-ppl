#ifndef PPL_TEST_TRAITS_H_
#define PPL_TEST_TRAITS_H_

#include "MPLibrary/GoalTracker.h"
#include "MPLibrary/MPSolution.h"
#include "MPLibrary/MPTools/MPTools.h"

#include "Testing/MPLibrary/MPLibraryTests.h"

#include "ConfigurationSpace/LocalObstacleMap.h"
#include "ConfigurationSpace/CompositeGraph.h"
#include "ConfigurationSpace/GroupCfg.h"
#include "ConfigurationSpace/GroupLocalPlan.h"
#include "ConfigurationSpace/GroupPath.h"
#include "ConfigurationSpace/Path.h"
#include "ConfigurationSpace/Weight.h"

//distance metric includes
#include "Testing/MPLibrary/DistanceMetrics/ManhattanDistanceTest.h"
#include "Testing/MPLibrary/DistanceMetrics/MinkowskiDistanceTest.h"
#include "Testing/MPLibrary/DistanceMetrics/EuclideanDistanceTest.h"
#include "Testing/MPLibrary/DistanceMetrics/WorkspaceTranslationDistanceTest.h"
#include "Testing/MPLibrary/DistanceMetrics/RMSDDistanceTest.h"
#include "Testing/MPLibrary/DistanceMetrics/WeightedEuclideanDistanceTest.h"
#include "Testing/MPLibrary/DistanceMetrics/ScaledEuclideanDistanceTest.h"
#include "Testing/MPLibrary/DistanceMetrics/LPSweptDistanceTest.h"
#include "Testing/MPLibrary/DistanceMetrics/BinaryLPSweptDistanceTest.h"

//validity checker includes
#include "MPLibrary/ValidityCheckers/CollisionDetectionValidity.h"
#include "Testing/MPLibrary/ValidityCheckers/AlwaysTrueValidityTest.h"
#include "Testing/MPLibrary/ValidityCheckers/CollisionDetection/BoundingSpheresCollisionDetectionTest.h"
#include "Testing/MPLibrary/ValidityCheckers/CollisionDetection/InsideSpheresCollisionDetectionTest.h"

//neighborhood finder includes
#include "Testing/MPLibrary/NeighborhoodFinders/BruteForceNFTest.h"

//sampler includes
<<<<<<< HEAD
#include "Testing/MPLibrary/Samplers/BridgeTestSamplerTest.h"
#include "Testing/MPLibrary/Samplers/ObstacleBasedSamplerTest.h"
#include "Testing/MPLibrary/Samplers/UniformRandomSamplerTest.h"
=======
>>>>>>> 250caa68
#include "Testing/MPLibrary/Samplers/BridgeTestSamplerTest.h"
#include "Testing/MPLibrary/Samplers/ObstacleBasedSamplerTest.h"
#include "Testing/MPLibrary/Samplers/UniformRandomSamplerTest.h"

//local planner includes
#include "Testing/MPLibrary/LocalPlanners/StraightLineTest.h"

//extenders includes
#include "Testing/MPLibrary/Extenders/BasicExtenderTest.h"

//path smoothing includes

//connector includes
#include "Testing/MPLibrary/Connectors/CCsConnectorTest.h"
#include "Testing/MPLibrary/Connectors/NeighborhoodConnectorTest.h"
#include "Testing/MPLibrary/Connectors/RewireConnectorTest.h"

//metric includes
#include "Testing/MPLibrary/Metrics/NumNodesMetricTest.h"
#include "Testing/MPLibrary/Metrics/NumEdgesMetricTest.h"
#include "Testing/MPLibrary/Metrics/TimeMetricTest.h"

//map evaluator includes
#include "Testing/MPLibrary/MapEvaluators/LazyQueryTest.h"
#include "Testing/MPLibrary/MapEvaluators/QueryMethodTest.h"

//mp strategies includes
#include "MPLibrary/MPStrategies/ValidationStrategy.h"

//geometry includes
#include "Testing/Geometry/Shapes/NBoxTest.h"

////////////////////////////////////////////////////////////////////////////////
/// @ingroup MotionPlanningUniverse
/// @brief Defines available methods in the Motion Planning Universe for Cfg
/// @tparam C Cfg type
/// @tparam W Weight type
///
///TODO::Update this description
/// MPTraits is a type class which defines the motion planning universe. We
/// construct our methods through a factory design pattern, and thus this states
/// all available classes within an abstraction that you can use in the system.
/// Essentially, the important types are the CfgType or the @cspace abstraction
/// class, the WeightType or the edge type of the graph, and a type list for
/// each algorithm abstraction --- here you only need to define what you need,
/// as extraneous methods in the type class imply longer compile times.
///
/// All methods should have "Test" at the end to specify that they are using the
/// test version, and the test version header file should be included at the
/// top of this file.
////////////////////////////////////////////////////////////////////////////////
template <typename C, typename W = DefaultWeight<C>>
struct MPTraits {

  typedef C                               CfgType;
  typedef W                               WeightType;
  typedef GenericStateGraph<C, W>              RoadmapType;
  typedef PathType<MPTraits>              Path;
  typedef MPLibraryTests<MPTraits>        MPLibrary;
  typedef MPSolutionType<MPTraits>        MPSolution;
  typedef MPToolsType<MPTraits>           MPTools;
  typedef LocalObstacleMapType<MPTraits>  LocalObstacleMap;
  typedef GoalTrackerType<MPTraits>       GoalTracker;

  typedef GroupCfg<RoadmapType>                          GroupCfgType;
  typedef GroupLocalPlan<RoadmapType>                    GroupWeightType;
  typedef GroupRoadmap<GroupCfgType, GroupWeightType>    GroupRoadmapType;
  typedef GroupPath<MPTraits>                            GroupPathType;
<<<<<<< HEAD

=======
>>>>>>> 250caa68

  //types of distance metrics available in our world
  typedef boost::mpl::list<
      ManhattanDistanceTest<MPTraits>,
      MinkowskiDistanceTest<MPTraits>,
      EuclideanDistanceTest<MPTraits>,
      WorkspaceTranslationDistanceTest<MPTraits>,
      RMSDDistanceTest<MPTraits>,
      WeightedEuclideanDistanceTest<MPTraits>,
      LPSweptDistanceTest<MPTraits>,
      BinaryLPSweptDistanceTest<MPTraits>,
      ScaledEuclideanDistanceTest<MPTraits>
      > DistanceMetricMethodList;

  //types of validity checkers available in our world
  typedef boost::mpl::list<
      AlwaysTrueValidityTest<MPTraits>
      > ValidityCheckerMethodList;

  //types of neighborhood finders available in our world
  typedef boost::mpl::list<
      BruteForceNFTest<MPTraits>
      > NeighborhoodFinderMethodList;

  //types of samplers available in our world
  typedef boost::mpl::list<
      BridgeTestSamplerTest<MPTraits>,
      ObstacleBasedSamplerTest<MPTraits>,
      UniformRandomSamplerTest<MPTraits>
      > SamplerMethodList;

  //types of local planners available in our world
  typedef boost::mpl::list<
    // StraightLine<MPTraits>
      > LocalPlannerMethodList;

  //types of extenders avaible in our world
  typedef boost::mpl::list<
      BasicExtenderTest<MPTraits>
      > ExtenderMethodList;

  //types of path smoothing available in our world
  typedef boost::mpl::list<
      > PathModifierMethodList;

  //types of connectors available in our world
  typedef boost::mpl::list<
      CCsConnectorTest<MPTraits>,
      NeighborhoodConnectorTest<MPTraits>,
      RewireConnectorTest<MPTraits>
      > ConnectorMethodList;

  //types of metrics available in our world
  typedef boost::mpl::list<
      NumNodesMetricTest<MPTraits>,
      NumEdgesMetricTest<MPTraits>,
      TimeMetricTest<MPTraits>
      > MetricMethodList;


  //types of map evaluators available in our world
  typedef boost::mpl::list<
    LazyQueryTest<MPTraits>,
    QueryMethodTest<MPTraits>
      > MapEvaluatorMethodList;

  //types of motion planning strategies available in our world
  typedef boost::mpl::list<
    //ValidationStrategy<MPTraits>
      > MPStrategyMethodList;

  //types of shapes available in our world
  typedef boost::mpl::list<
    NBox
      > ShapesList;
};

#endif<|MERGE_RESOLUTION|>--- conflicted
+++ resolved
@@ -36,12 +36,6 @@
 #include "Testing/MPLibrary/NeighborhoodFinders/BruteForceNFTest.h"
 
 //sampler includes
-<<<<<<< HEAD
-#include "Testing/MPLibrary/Samplers/BridgeTestSamplerTest.h"
-#include "Testing/MPLibrary/Samplers/ObstacleBasedSamplerTest.h"
-#include "Testing/MPLibrary/Samplers/UniformRandomSamplerTest.h"
-=======
->>>>>>> 250caa68
 #include "Testing/MPLibrary/Samplers/BridgeTestSamplerTest.h"
 #include "Testing/MPLibrary/Samplers/ObstacleBasedSamplerTest.h"
 #include "Testing/MPLibrary/Samplers/UniformRandomSamplerTest.h"
@@ -110,10 +104,6 @@
   typedef GroupLocalPlan<RoadmapType>                    GroupWeightType;
   typedef GroupRoadmap<GroupCfgType, GroupWeightType>    GroupRoadmapType;
   typedef GroupPath<MPTraits>                            GroupPathType;
-<<<<<<< HEAD
-
-=======
->>>>>>> 250caa68
 
   //types of distance metrics available in our world
   typedef boost::mpl::list<
