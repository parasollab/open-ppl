--- conflicted
+++ resolved
@@ -1,189 +1,3 @@
-<<<<<<< HEAD
-#ifndef PPL_TEST_TRAITS_H_
-#define PPL_TEST_TRAITS_H_
-
-#include "MPLibrary/GoalTracker.h"
-#include "MPLibrary/MPSolution.h"
-#include "MPLibrary/MPTools/MPTools.h"
-
-#include "Testing/MPLibrary/MPLibraryTests.h"
-
-#include "ConfigurationSpace/LocalObstacleMap.h"
-#include "ConfigurationSpace/CompositeGraph.h"
-#include "ConfigurationSpace/GroupCfg.h"
-#include "ConfigurationSpace/GroupLocalPlan.h"
-#include "ConfigurationSpace/GroupPath.h"
-#include "ConfigurationSpace/Path.h"
-#include "ConfigurationSpace/Weight.h"
-
-//distance metric includes
-#include "Testing/MPLibrary/DistanceMetrics/ManhattanDistanceTest.h"
-#include "Testing/MPLibrary/DistanceMetrics/MinkowskiDistanceTest.h"
-#include "Testing/MPLibrary/DistanceMetrics/EuclideanDistanceTest.h"
-#include "Testing/MPLibrary/DistanceMetrics/WorkspaceTranslationDistanceTest.h"
-#include "Testing/MPLibrary/DistanceMetrics/RMSDDistanceTest.h"
-#include "Testing/MPLibrary/DistanceMetrics/WeightedEuclideanDistanceTest.h"
-#include "Testing/MPLibrary/DistanceMetrics/ScaledEuclideanDistanceTest.h"
-#include "Testing/MPLibrary/DistanceMetrics/LPSweptDistanceTest.h"
-#include "Testing/MPLibrary/DistanceMetrics/BinaryLPSweptDistanceTest.h"
-
-//validity checker includes
-#include "MPLibrary/ValidityCheckers/CollisionDetectionValidity.h"
-#include "Testing/MPLibrary/ValidityCheckers/AlwaysTrueValidityTest.h"
-#include "Testing/MPLibrary/ValidityCheckers/CollisionDetection/BoundingSpheresCollisionDetectionTest.h"
-#include "Testing/MPLibrary/ValidityCheckers/CollisionDetection/InsideSpheresCollisionDetectionTest.h"
-
-//neighborhood finder includes
-#include "Testing/MPLibrary/NeighborhoodFinders/BruteForceNFTest.h"
-
-//sampler includes
-#include "Testing/MPLibrary/Samplers/BridgeTestSamplerTest.h"
-#include "Testing/MPLibrary/Samplers/ObstacleBasedSamplerTest.h"
-#include "Testing/MPLibrary/Samplers/UniformRandomSamplerTest.h"
-
-//local planner includes
-#include "Testing/MPLibrary/LocalPlanners/StraightLineTest.h"
-
-//extenders includes
-#include "Testing/MPLibrary/Extenders/BasicExtenderTest.h"
-
-//path smoothing includes
-
-//connector includes
-#include "Testing/MPLibrary/Connectors/CCsConnectorTest.h"
-#include "Testing/MPLibrary/Connectors/NeighborhoodConnectorTest.h"
-#include "Testing/MPLibrary/Connectors/RewireConnectorTest.h"
-
-//metric includes
-#include "Testing/MPLibrary/Metrics/NumNodesMetricTest.h"
-#include "Testing/MPLibrary/Metrics/NumEdgesMetricTest.h"
-#include "Testing/MPLibrary/Metrics/TimeMetricTest.h"
-
-//map evaluator includes
-#include "Testing/MPLibrary/MapEvaluators/LazyQueryTest.h"
-#include "Testing/MPLibrary/MapEvaluators/QueryMethodTest.h"
-
-//mp strategies includes
-#include "MPLibrary/MPStrategies/ValidationStrategy.h"
-
-//geometry includes
-#include "Testing/Geometry/Shapes/NBoxTest.h"
-
-////////////////////////////////////////////////////////////////////////////////
-/// @ingroup MotionPlanningUniverse
-/// @brief Defines available methods in the Motion Planning Universe for Cfg
-/// @tparam C Cfg type
-/// @tparam W Weight type
-///
-///TODO::Update this description
-/// MPTraits is a type class which defines the motion planning universe. We
-/// construct our methods through a factory design pattern, and thus this states
-/// all available classes within an abstraction that you can use in the system.
-/// Essentially, the important types are the CfgType or the @cspace abstraction
-/// class, the WeightType or the edge type of the graph, and a type list for
-/// each algorithm abstraction --- here you only need to define what you need,
-/// as extraneous methods in the type class imply longer compile times.
-///
-/// All methods should have "Test" at the end to specify that they are using the
-/// test version, and the test version header file should be included at the
-/// top of this file.
-////////////////////////////////////////////////////////////////////////////////
-template <typename C, typename W = DefaultWeight<C>>
-struct MPTraits {
-
-  typedef C                               CfgType;
-  typedef W                               WeightType;
-  typedef GenericStateGraph<C, W>              RoadmapType;
-  typedef PathType<MPTraits>              Path;
-  typedef MPLibraryTests<MPTraits>        MPLibrary;
-  typedef MPSolutionType<MPTraits>        MPSolution;
-  typedef MPToolsType<MPTraits>           MPTools;
-  typedef LocalObstacleMapType<MPTraits>  LocalObstacleMap;
-  typedef GoalTrackerType<MPTraits>       GoalTracker;
-
-  typedef GroupCfg<RoadmapType>                          GroupCfgType;
-  typedef GroupLocalPlan<RoadmapType>                    GroupWeightType;
-  typedef GroupRoadmap<GroupCfgType, GroupWeightType>    GroupRoadmapType;
-  typedef GroupPath<MPTraits>                            GroupPathType;
-
-  //types of distance metrics available in our world
-  typedef boost::mpl::list<
-      ManhattanDistanceTest<MPTraits>,
-      MinkowskiDistanceTest<MPTraits>,
-      EuclideanDistanceTest<MPTraits>,
-      WorkspaceTranslationDistanceTest<MPTraits>,
-      RMSDDistanceTest<MPTraits>,
-      WeightedEuclideanDistanceTest<MPTraits>,
-      LPSweptDistanceTest<MPTraits>,
-      BinaryLPSweptDistanceTest<MPTraits>,
-      ScaledEuclideanDistanceTest<MPTraits>
-      > DistanceMetricMethodList;
-
-  //types of validity checkers available in our world
-  typedef boost::mpl::list<
-      AlwaysTrueValidityTest<MPTraits>
-      > ValidityCheckerMethodList;
-
-  //types of neighborhood finders available in our world
-  typedef boost::mpl::list<
-      BruteForceNFTest<MPTraits>
-      > NeighborhoodFinderMethodList;
-
-  //types of samplers available in our world
-  typedef boost::mpl::list<
-      BridgeTestSamplerTest<MPTraits>,
-      ObstacleBasedSamplerTest<MPTraits>,
-      UniformRandomSamplerTest<MPTraits>
-      > SamplerMethodList;
-
-  //types of local planners available in our world
-  typedef boost::mpl::list<
-    // StraightLine<MPTraits>
-      > LocalPlannerMethodList;
-
-  //types of extenders avaible in our world
-  typedef boost::mpl::list<
-      BasicExtenderTest<MPTraits>
-      > ExtenderMethodList;
-
-  //types of path smoothing available in our world
-  typedef boost::mpl::list<
-      > PathModifierMethodList;
-
-  //types of connectors available in our world
-  typedef boost::mpl::list<
-      CCsConnectorTest<MPTraits>,
-      NeighborhoodConnectorTest<MPTraits>,
-      RewireConnectorTest<MPTraits>
-      > ConnectorMethodList;
-
-  //types of metrics available in our world
-  typedef boost::mpl::list<
-      NumNodesMetricTest<MPTraits>,
-      NumEdgesMetricTest<MPTraits>,
-      TimeMetricTest<MPTraits>
-      > MetricMethodList;
-
-
-  //types of map evaluators available in our world
-  typedef boost::mpl::list<
-    LazyQueryTest<MPTraits>,
-    QueryMethodTest<MPTraits>
-      > MapEvaluatorMethodList;
-
-  //types of motion planning strategies available in our world
-  typedef boost::mpl::list<
-    //ValidationStrategy<MPTraits>
-      > MPStrategyMethodList;
-
-  //types of shapes available in our world
-  typedef boost::mpl::list<
-    NBox
-      > ShapesList;
-};
-
-#endif
-=======
 #ifndef PPL_TEST_TRAITS_H_
 #define PPL_TEST_TRAITS_H_
 
@@ -371,5 +185,4 @@
       > ShapesList;
 };
 
-#endif
->>>>>>> e1e01ca6
+#endif