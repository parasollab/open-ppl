#ifndef PPL_TEST_TRAITS_H_
#define PPL_TEST_TRAITS_H_

#include "MPLibrary/GoalTracker.h"
#include "MPLibrary/MPSolution.h"
#include "MPLibrary/MPTools/MPTools.h"

#include "Testing/MPLibrary/MPLibraryTests.h"

#include "ConfigurationSpace/LocalObstacleMap.h"
#include "ConfigurationSpace/GroupCfg.h"
#include "ConfigurationSpace/GroupLocalPlan.h"
#include "ConfigurationSpace/GroupPath.h"
#include "ConfigurationSpace/GroupRoadmap.h"
#include "ConfigurationSpace/Path.h"
#include "ConfigurationSpace/RoadmapGraph.h"
#include "ConfigurationSpace/Weight.h"

//distance metric includes
#include "Testing/MPLibrary/DistanceMetrics/ManhattanDistanceTest.h"
#include "Testing/MPLibrary/DistanceMetrics/MinkowskiDistanceTest.h"
#include "Testing/MPLibrary/DistanceMetrics/EuclideanDistanceTest.h"
#include "Testing/MPLibrary/DistanceMetrics/WorkspaceTranslationDistanceTest.h"
#include "Testing/MPLibrary/DistanceMetrics/RMSDDistanceTest.h"
#include "Testing/MPLibrary/DistanceMetrics/WeightedEuclideanDistanceTest.h"
#include "Testing/MPLibrary/DistanceMetrics/ScaledEuclideanDistanceTest.h"
#include "Testing/MPLibrary/DistanceMetrics/LPSweptDistanceTest.h"
#include "Testing/MPLibrary/DistanceMetrics/BinaryLPSweptDistanceTest.h"

//validity checker includes
#include "MPLibrary/ValidityCheckers/CollisionDetectionValidity.h"
#include "Testing/MPLibrary/ValidityCheckers/AlwaysTrueValidityTest.h"
#include "Testing/MPLibrary/ValidityCheckers/CollisionDetection/BoundingSpheresCollisionDetectionTest.h"
#include "Testing/MPLibrary/ValidityCheckers/CollisionDetection/InsideSpheresCollisionDetectionTest.h"

//neighborhood finder includes
#include "Testing/MPLibrary/NeighborhoodFinders/BruteForceNFTest.h"

//sampler includes
#include "Testing/MPLibrary/Samplers/UniformRandomSamplerTest.h"
<<<<<<< HEAD
#include "Testing/MPLibrary/Samplers/ObstacleBasedSamplerTest.h"
=======
#include "Testing/MPLibrary/Samplers/BridgeTestSamplerTest.h"
>>>>>>> a75f75f2

//local planner includes
#include "Testing/MPLibrary/LocalPlanners/StraightLineTest.h"

//extenders includes
#include "Testing/MPLibrary/Extenders/BasicExtenderTest.h"

//path smoothing includes

//connector includes
#include "Testing/MPLibrary/Connectors/CCsConnectorTest.h"
#include "Testing/MPLibrary/Connectors/NeighborhoodConnectorTest.h"
#include "Testing/MPLibrary/Connectors/RewireConnectorTest.h"

//metric includes
#include "Testing/MPLibrary/Metrics/NumNodesMetricTest.h"
#include "Testing/MPLibrary/Metrics/NumEdgesMetricTest.h"
#include "Testing/MPLibrary/Metrics/TimeMetricTest.h"

//map evaluator includes
#include "Testing/MPLibrary/MapEvaluators/LazyQueryTest.h"
#include "Testing/MPLibrary/MapEvaluators/QueryMethodTest.h"

//mp strategies includes
#include "MPLibrary/MPStrategies/ValidationStrategy.h"

//geometry includes
#include "Testing/Geometry/Shapes/NBoxTest.h"

////////////////////////////////////////////////////////////////////////////////
/// @ingroup MotionPlanningUniverse
/// @brief Defines available methods in the Motion Planning Universe for Cfg
/// @tparam C Cfg type
/// @tparam W Weight type
///
///TODO::Update this description
/// MPTraits is a type class which defines the motion planning universe. We
/// construct our methods through a factory design pattern, and thus this states
/// all available classes within an abstraction that you can use in the system.
/// Essentially, the important types are the CfgType or the @cspace abstraction
/// class, the WeightType or the edge type of the graph, and a type list for
/// each algorithm abstraction --- here you only need to define what you need,
/// as extraneous methods in the type class imply longer compile times.
///
/// All methods should have "Test" at the end to specify that they are using the
/// test version, and the test version header file should be included at the
/// top of this file.
////////////////////////////////////////////////////////////////////////////////
template <typename C, typename W = DefaultWeight<C>>
struct MPTraits {

  typedef C                               CfgType;
  typedef W                               WeightType;
  typedef RoadmapGraph<C, W>              RoadmapType;
  typedef PathType<MPTraits>              Path;
  typedef MPLibraryTests<MPTraits>        MPLibrary;
  typedef MPSolutionType<MPTraits>        MPSolution;
  typedef MPToolsType<MPTraits>           MPTools;
  typedef LocalObstacleMapType<MPTraits>  LocalObstacleMap;
  typedef GoalTrackerType<MPTraits>       GoalTracker;

  typedef GroupLocalPlan<CfgType>                    GroupWeightType;
  typedef GroupRoadmap<GroupCfg, GroupWeightType>    GroupRoadmapType;
  typedef GroupPath<MPTraits>                        GroupPathType;
  typedef GroupCfg                                   GroupCfgType;


  //types of distance metrics available in our world
  typedef boost::mpl::list<
      ManhattanDistanceTest<MPTraits>,
      MinkowskiDistanceTest<MPTraits>,
      EuclideanDistanceTest<MPTraits>,
      WorkspaceTranslationDistanceTest<MPTraits>,
      RMSDDistanceTest<MPTraits>,
      WeightedEuclideanDistanceTest<MPTraits>,
      LPSweptDistanceTest<MPTraits>,
      BinaryLPSweptDistanceTest<MPTraits>,
      ScaledEuclideanDistanceTest<MPTraits>
      > DistanceMetricMethodList;

  //types of validity checkers available in our world
  typedef boost::mpl::list<
      AlwaysTrueValidityTest<MPTraits>
      > ValidityCheckerMethodList;

  //types of neighborhood finders available in our world
  typedef boost::mpl::list<
      BruteForceNFTest<MPTraits>
      > NeighborhoodFinderMethodList;

  //types of samplers available in our world
  typedef boost::mpl::list<
      UniformRandomSamplerTest<MPTraits>,
<<<<<<< HEAD
      ObstacleBasedSamplerTest<MPTraits>
      > SamplerMethodList;
    

=======
      BridgeTestSamplerTest<MPTraits>
      > SamplerMethodList;
  
>>>>>>> a75f75f2
  //types of local planners available in our world
  typedef boost::mpl::list<
    // StraightLine<MPTraits>
      > LocalPlannerMethodList;

  //types of extenders avaible in our world
  typedef boost::mpl::list<
      BasicExtenderTest<MPTraits>
      > ExtenderMethodList;

  //types of path smoothing available in our world
  typedef boost::mpl::list<
      > PathModifierMethodList;

  //types of connectors available in our world
  typedef boost::mpl::list<
      CCsConnectorTest<MPTraits>,
      NeighborhoodConnectorTest<MPTraits>,
      RewireConnectorTest<MPTraits>
      > ConnectorMethodList;

  //types of metrics available in our world
  typedef boost::mpl::list<
      NumNodesMetricTest<MPTraits>,
      NumEdgesMetricTest<MPTraits>,
      TimeMetricTest<MPTraits>
      > MetricMethodList;


  //types of map evaluators available in our world
  typedef boost::mpl::list<
    LazyQueryTest<MPTraits>,
    QueryMethodTest<MPTraits>
      > MapEvaluatorMethodList;

  //types of motion planning strategies available in our world
  typedef boost::mpl::list<
    //ValidationStrategy<MPTraits>
      > MPStrategyMethodList;

  //types of shapes available in our world
  typedef boost::mpl::list<
    NBox  
      > ShapesList;
};

#endif<|MERGE_RESOLUTION|>--- conflicted
+++ resolved
@@ -37,12 +37,9 @@
 #include "Testing/MPLibrary/NeighborhoodFinders/BruteForceNFTest.h"
 
 //sampler includes
+#include "Testing/MPLibrary/Samplers/BridgeTestSamplerTest.h"
+#include "Testing/MPLibrary/Samplers/ObstacleBasedSamplerTest.h"
 #include "Testing/MPLibrary/Samplers/UniformRandomSamplerTest.h"
-<<<<<<< HEAD
-#include "Testing/MPLibrary/Samplers/ObstacleBasedSamplerTest.h"
-=======
-#include "Testing/MPLibrary/Samplers/BridgeTestSamplerTest.h"
->>>>>>> a75f75f2
 
 //local planner includes
 #include "Testing/MPLibrary/LocalPlanners/StraightLineTest.h"
@@ -135,17 +132,11 @@
 
   //types of samplers available in our world
   typedef boost::mpl::list<
-      UniformRandomSamplerTest<MPTraits>,
-<<<<<<< HEAD
-      ObstacleBasedSamplerTest<MPTraits>
+      BridgeTestSamplerTest<MPTraits>,
+      ObstacleBasedSamplerTest<MPTraits>,
+      UniformRandomSamplerTest<MPTraits>
       > SamplerMethodList;
-    
 
-=======
-      BridgeTestSamplerTest<MPTraits>
-      > SamplerMethodList;
-  
->>>>>>> a75f75f2
   //types of local planners available in our world
   typedef boost::mpl::list<
     // StraightLine<MPTraits>
@@ -188,7 +179,7 @@
 
   //types of shapes available in our world
   typedef boost::mpl::list<
-    NBox  
+    NBox
       > ShapesList;
 };
 
