#ifndef PPL_TEST_TRAITS_H_
#define PPL_TEST_TRAITS_H_

#include "MPLibrary/GoalTracker.h"
#include "MPLibrary/MPSolution.h"
#include "MPLibrary/MPTools/MPTools.h"

#include "Testing/MPLibrary/MPLibraryTests.h"

#include "ConfigurationSpace/LocalObstacleMap.h"
#include "ConfigurationSpace/GroupCfg.h"
#include "ConfigurationSpace/GroupLocalPlan.h"
#include "ConfigurationSpace/GroupPath.h"
#include "ConfigurationSpace/GroupRoadmap.h"
#include "ConfigurationSpace/Path.h"
#include "ConfigurationSpace/RoadmapGraph.h"
#include "ConfigurationSpace/Weight.h"

//distance metric includes
<<<<<<< HEAD
=======
// #include "MPLibrary/DistanceMetrics/EuclideanDistance.h"
// #include "MPLibrary/DistanceMetrics/MinkowskiDistance.h"
>>>>>>> c6a164d2

//validity checker includes
#include "MPLibrary/ValidityCheckers/CollisionDetectionValidity.h"
#include "Testing/MPLibrary/ValidityCheckers/AlwaysTrueValidityTest.h"
#include "Testing/MPLibrary/ValidityCheckers/CollisionDetection/BoundingSpheresCollisionDetectionTest.h"
#include "Testing/MPLibrary/ValidityCheckers/CollisionDetection/InsideSpheresCollisionDetectionTest.h"
//neighborhood finder includes

//sampler includes
#include "Testing/MPLibrary/Samplers/UniformRandomSamplerTest.h"

//local planner includes
<<<<<<< HEAD
=======
// #include "MPLibrary/LocalPlanners/StraightLine.h"
>>>>>>> c6a164d2

//extenders includes

//path smoothing includes

//connector includes
#include "Testing/MPLibrary/Connectors/RewireConnectorTest.h"

//metric includes
#include "Testing/MPLibrary/Metrics/NumNodesMetricTest.h"
#include "Testing/MPLibrary/Metrics/NumEdgesMetricTest.h"
#include "Testing/MPLibrary/Metrics/TimeMetricTest.h"

//map evaluator includes
#include "Testing/MPLibrary/MapEvaluators/LazyQueryTest.h"

//mp strategies includes
#include "MPLibrary/MPStrategies/ValidationStrategy.h"

////////////////////////////////////////////////////////////////////////////////
/// @ingroup MotionPlanningUniverse
/// @brief Defines available methods in the Motion Planning Universe for Cfg
/// @tparam C Cfg type
/// @tparam W Weight type
///
///TODO::Update this description
/// MPTraits is a type class which defines the motion planning universe. We
/// construct our methods through a factory design pattern, and thus this states
/// all available classes within an abstraction that you can use in the system.
/// Essentially, the important types are the CfgType or the @cspace abstraction
/// class, the WeightType or the edge type of the graph, and a type list for
/// each algorithm abstraction --- here you only need to define what you need,
/// as extraneous methods in the type class imply longer compile times.
///
/// All methods should have "Test" at the end to specify that they are using the
/// test version, and the test version header file should be included at the
/// top of this file.
////////////////////////////////////////////////////////////////////////////////
template <typename C, typename W = DefaultWeight<C>>
struct MPTraits {

  typedef C                               CfgType;
  typedef W                               WeightType;
  typedef RoadmapGraph<C, W>              RoadmapType;
  typedef PathType<MPTraits>              Path;
  typedef MPLibraryTests<MPTraits>         MPLibrary;
  typedef MPSolutionType<MPTraits>        MPSolution;
  typedef MPToolsType<MPTraits>           MPTools;
  typedef LocalObstacleMapType<MPTraits>  LocalObstacleMap;
  typedef GoalTrackerType<MPTraits>       GoalTracker;

  typedef GroupLocalPlan<CfgType>                    GroupWeightType;
  typedef GroupRoadmap<GroupCfg, GroupWeightType>    GroupRoadmapType;
  typedef GroupPath<MPTraits>                        GroupPathType;
  typedef GroupCfg                                   GroupCfgType;

  //types of distance metrics available in our world
  typedef boost::mpl::list<
<<<<<<< HEAD
=======
    // EuclideanDistance<MPTraits>,
    // MinkowskiDistance<MPTraits>
>>>>>>> c6a164d2
      > DistanceMetricMethodList;

  //types of validity checkers available in our world
  typedef boost::mpl::list<
      AlwaysTrueValidityTest<MPTraits>
      > ValidityCheckerMethodList;

  //types of neighborhood finders available in our world
  typedef boost::mpl::list<
      > NeighborhoodFinderMethodList;

  //types of samplers available in our world
  typedef boost::mpl::list<
      UniformRandomSamplerTest<MPTraits>
      > SamplerMethodList;

  //types of local planners available in our world
  typedef boost::mpl::list<
<<<<<<< HEAD
=======
    // StraightLine<MPTraits>
>>>>>>> c6a164d2
      > LocalPlannerMethodList;

  //types of extenders avaible in our world
  typedef boost::mpl::list<
      > ExtenderMethodList;

  //types of path smoothing available in our world
  typedef boost::mpl::list<
      > PathModifierMethodList;


  //types of connectors available in our world
  typedef boost::mpl::list<
      RewireConnectorTest<MPTraits>
      > ConnectorMethodList;

  //types of metrics available in our world
  typedef boost::mpl::list<
      NumNodesMetricTest<MPTraits>,
      NumEdgesMetricTest<MPTraits>,
      TimeMetricTest<MPTraits>
      > MetricMethodList;


  //types of map evaluators available in our world
  typedef boost::mpl::list<
    LazyQueryTest<MPTraits>
      > MapEvaluatorMethodList;

  //types of motion planning strategies available in our world
  typedef boost::mpl::list<
    ValidationStrategy<MPTraits>
      > MPStrategyMethodList;
};

#endif<|MERGE_RESOLUTION|>--- conflicted
+++ resolved
@@ -17,11 +17,8 @@
 #include "ConfigurationSpace/Weight.h"
 
 //distance metric includes
-<<<<<<< HEAD
-=======
 // #include "MPLibrary/DistanceMetrics/EuclideanDistance.h"
 // #include "MPLibrary/DistanceMetrics/MinkowskiDistance.h"
->>>>>>> c6a164d2
 
 //validity checker includes
 #include "MPLibrary/ValidityCheckers/CollisionDetectionValidity.h"
@@ -34,10 +31,7 @@
 #include "Testing/MPLibrary/Samplers/UniformRandomSamplerTest.h"
 
 //local planner includes
-<<<<<<< HEAD
-=======
 // #include "MPLibrary/LocalPlanners/StraightLine.h"
->>>>>>> c6a164d2
 
 //extenders includes
 
@@ -96,11 +90,8 @@
 
   //types of distance metrics available in our world
   typedef boost::mpl::list<
-<<<<<<< HEAD
-=======
     // EuclideanDistance<MPTraits>,
     // MinkowskiDistance<MPTraits>
->>>>>>> c6a164d2
       > DistanceMetricMethodList;
 
   //types of validity checkers available in our world
@@ -119,10 +110,7 @@
 
   //types of local planners available in our world
   typedef boost::mpl::list<
-<<<<<<< HEAD
-=======
     // StraightLine<MPTraits>
->>>>>>> c6a164d2
       > LocalPlannerMethodList;
 
   //types of extenders avaible in our world
