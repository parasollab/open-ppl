--- conflicted
+++ resolved
@@ -17,7 +17,6 @@
 #include "ConfigurationSpace/Weight.h"
 
 //distance metric includes
-<<<<<<< HEAD
 #include "Testing/MPLibrary/DistanceMetrics/ManhattanDistanceTest.h"
 #include "Testing/MPLibrary/DistanceMetrics/MinkowskiDistanceTest.h"
 #include "Testing/MPLibrary/DistanceMetrics/EuclideanDistanceTest.h"
@@ -27,8 +26,6 @@
 #include "Testing/MPLibrary/DistanceMetrics/ScaledEuclideanDistanceTest.h"
 #include "Testing/MPLibrary/DistanceMetrics/LPSweptDistanceTest.h"
 #include "Testing/MPLibrary/DistanceMetrics/BinaryLPSweptDistanceTest.h"
-=======
->>>>>>> 3f0e2694
 
 //validity checker includes
 #include "MPLibrary/ValidityCheckers/CollisionDetectionValidity.h"
@@ -107,7 +104,6 @@
 
   //types of distance metrics available in our world
   typedef boost::mpl::list<
-<<<<<<< HEAD
       ManhattanDistanceTest<MPTraits>,
       MinkowskiDistanceTest<MPTraits>,
       EuclideanDistanceTest<MPTraits>,
@@ -117,8 +113,6 @@
       LPSweptDistanceTest<MPTraits>,
       BinaryLPSweptDistanceTest<MPTraits>,
       ScaledEuclideanDistanceTest<MPTraits>
-=======
->>>>>>> 3f0e2694
       > DistanceMetricMethodList;
 
   //types of validity checkers available in our world
@@ -133,12 +127,8 @@
 
   //types of samplers available in our world
   typedef boost::mpl::list<
-<<<<<<< HEAD
-      //UniformRandomSamplerTest<MPTraits>
-=======
       UniformRandomSamplerTest<MPTraits>,
       BridgeTestSamplerTest<MPTraits>
->>>>>>> 3f0e2694
       > SamplerMethodList;
   
   //types of local planners available in our world
