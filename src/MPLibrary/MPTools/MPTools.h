--- conflicted
+++ resolved
@@ -1,782 +1,324 @@
-#ifndef MP_TOOLS_H_
-#define MP_TOOLS_H_
-
-#include <string>
-#include <unordered_map>
-
-#include "Utilities/XMLNode.h"
-
-#include "MedialAxisUtilities.h"
-#include "MeanCurvatureSkeleton3D.h"
-#include "ReebGraphConstruction.h"
-#include "SafeIntervalTool.h"
-#include "SkeletonClearanceUtility.h"
-#include "TetGenDecomposition.h"
-#include "TopologicalMap.h"
-#include "ReachabilityUtil.h"
-#include "PointConstruction.h"
-<<<<<<< HEAD
-// #include "MPLibrary/LearningModels/SVMModel.h"
-=======
-#include "WrenchAccessibilityTool.h"
-
-//#include "MPLibrary/LearningModels/SVMModel.h"
->>>>>>> f43614ad
-
-
-class WorkspaceDecomposition;
-class MPLibrary;
-
-
-////////////////////////////////////////////////////////////////////////////////
-/// This class is a general tool box for stateful objects that don't belong
-/// elsewhere. It gives us a way to do XML parsing and uniform access for these
-/// odd-balls like medial axis tools.
-///
-/// For most utilities, this object creates and maintains a map of string ->
-/// instance. One instance will be generated for each MedialAxisUtility node in
-/// the XML file (with corresponding label). Instances can also be added
-/// manually with the Set functions.
-///
-/// For the other tools, this object parses a single XML node to set default
-/// parameters for the tool classes. Default-constructed tools then use those
-/// values. This effectively uses the XML to set default parameters so that we
-/// don't have to create an instance of the tool right away (or at all) in order
-/// to parse the input file. For these, there is no label attribute, and using
-/// multiple XML nodes will throw a parse error.
-////////////////////////////////////////////////////////////////////////////////
-class MPToolsType final {
-
-  ///@name Motion Planning Types
-  ///@{
-
-
-
-  ///@}
-  ///@name Local Types
-  ///@{
-
-  template <typename Utility>
-  using LabelMap = std::unordered_map<std::string, Utility*>;
-
-  ///@}
-  ///@name Internal State
-  ///@{
-
-  MPLibrary* const m_library; ///< The owning library.
-
-  LabelMap<ClearanceUtility>         m_clearanceUtils;
-  LabelMap<MedialAxisUtility>        m_medialAxisUtils;
-  LabelMap<SkeletonClearanceUtility> m_skeletonUtils;
-  LabelMap<TopologicalMap>           m_topologicalMaps;
-  LabelMap<SafeIntervalTool>         m_safeIntervalTools;
-  LabelMap<ReachabilityUtil>         m_reachabilityUtils;
-  LabelMap<PointConstruction>        m_pointConstruction;
-  LabelMap<WrenchAccessibilityTool>  m_wrenchAccessibilityTools;
-
-
-  std::unordered_map<std::string, TetGenDecomposition> m_tetgens;
-  std::unordered_map<std::string, const WorkspaceDecomposition*> m_decompositions;
-
-  ///@}
-
-  public:
-
-    ///@name Construction
-    ///@{
-
-    /// Construct a tool set.
-    /// @param _library The owning library.
-    MPToolsType(MPLibrary* const _library);
-
-    /// Parse an XML node.
-    /// @param _node The XML node object.
-    void ParseXML(XMLNode& _node);
-
-    /// Initialize the clearance and MA tools prior to use.
-    void Initialize();
-
-    /// Uninitialize the clearance and MA tools.
-    void Uninitialize();
-
-    ~MPToolsType();
-
-    ///@}
-    ///@name Clearance Utility
-    ///@{
-
-    /// Get a ClearanceUtility by label.
-    /// @param _label The string label of the desired utility as defined in the
-    ///               XML file.
-    /// @return The labeled utility.
-    ClearanceUtility* GetClearanceUtility(const std::string& _label)
-        const;
-
-    /// Set a ClearanceUtility. This object will take ownership of the utility
-    /// and delete it when necessary.
-    /// @param _label The string label for the new utility.
-    /// @param _utility The ClearanceUtility to use.
-    void SetClearanceUtility(const std::string& _label,
-        ClearanceUtility* const _utility);
-
-    ///@}
-    ///@name Medial Axis Utility
-    ///@{
-
-    /// Get a MedialAxisUtility by label.
-    /// @param _label The string label of the desired utility as defined in the
-    ///               XML file.
-    /// @return The labeled utility.
-    MedialAxisUtility* GetMedialAxisUtility(const std::string& _label)
-        const;
-
-    /// Set a MedialAxisUtility. This object will take ownership of the utility
-    /// and delete it when necessary.
-    /// @param _label The string label for the new utility.
-    /// @param _utility The MedialAxisUtility to use.
-    void SetMedialAxisUtility(const std::string& _label,
-        MedialAxisUtility* const _utility);
-
-    ///@}
-    ///@name Skeleton Clearance Utility
-    ///@{
-
-    /// Get a SkeletonClearanceUtility by label.
-    /// @param _label The string label of the desired utility as defined in the
-    ///               XML file.
-    /// @return The labeled utility.
-    SkeletonClearanceUtility* GetSkeletonClearanceUtility(
-        const std::string& _label) const;
-
-    /// Set a SkeletonClearanceUtility. This object will take ownership of the
-    /// utility and delete it when necessary.
-    /// @param _label The string label for the new utility.
-    /// @param _utility The SkeletonClearanceUtility to use.
-    void SetSkeletonClearanceUtility(const std::string& _label,
-        SkeletonClearanceUtility* const _utility);
-
-    ///@}
-    ///@name Topological Map
-    ///@{
-
-    /// Get a TopologicalMap by label.
-    /// @param _label The string label of the desired utility as defined in the
-    ///               XML file.
-    /// @return The labeled utility.
-    TopologicalMap* GetTopologicalMap(const std::string& _label) const;
-
-    /// Set a TopologicalMap. This object will take ownership of the utility and
-    /// delete it when necessary.
-    /// @param _label The string label for the new utility.
-    /// @param _utility The TopologicalMap to use.
-    void SetTopologicalMap(const std::string& _label,
-        TopologicalMap* const _utility);
-
-    ///@}
-    ///@name Safe Interval Tool
-    ///@{
-
-    /// Get a SafeIntervalTool by label.
-    /// @param _label The string label of the desired utility as defined in the
-    ///               XML file.
-    /// @return The labeled utility.
-    SafeIntervalTool* GetSafeIntervalTool(const std::string& _label)
-        const;
-
-    /// Set a SafeIntervalTool. This object will take ownership of the utility and
-    /// delete it when necessary.
-    /// @param _label The string label for the new utility.
-    /// @param _utility The TopologicalMap to use.
-    void SetSafeIntervalTool(const std::string& _label,
-        SafeIntervalTool* const _utility);
-
-    ///@}
-    ///@name Decompositions
-    ///@{
-
-    /// Get a decomposition.
-    /// @param _label The label of the decomposition to use.
-    const WorkspaceDecomposition* GetDecomposition(const std::string& _label);
-
-    /// Set a workspace decomposition by label. This object will take ownership
-    /// the decomposition and delete it when necessary.
-    /// @param _label The label for this decomposition.
-    /// @param _decomposition The decomposition object to set.
-    void SetDecomposition(const std::string& _label,
-        const WorkspaceDecomposition* _decomposition);
-
-    ///@}
-    ///@name Reachability
-    ///@{
-
-    /// Get a Reachability Utility
-    /// @param _label The label of the decomposition to use.
-    ReachabilityUtil* GetReachabilityUtil(const std::string& _label) const;
-
-    /// Set a reachability utility  by label.
-    /// @param _label The label for this utility
-    /// @param _decomposition the reachability utility
-    void SetReachabilityUtil(const std::string& _label,
-        ReachabilityUtil* _util);
-
-    ///}
-
-    ///@{
-
-    /// Get a Point Construction
-    /// @param _label The label of the decomposition to use.
-    PointConstruction* GetPointConstruction(const std::string& _label) const;
-
-    /// Set a Point Construction  by label.
-    /// @param _label The label for this utility
-    /// @param _decomposition the point construction
-    void SetPointConstruction(const std::string& _label,
-        PointConstruction* _util);
-
-    ///}
-    ///@name Wrench Accessibility Tool
-    ///@{
-    /// Get a WrenchAccessibilityTool by label.
-    /// @param _label The string label of the desired utility as defined in the
-    ///               XML file.
-    /// @return The labeled utility.
-    WrenchAccessibilityTool<MPTraits>* GetWrenchAccessibilityTool(const std::string& _label) const;
-
-    /// Set a WrenchAccessibilityTool. This object will take ownership of the utility and
-    /// delete it when necessary.
-    /// @param _label The string label for the new utility.
-    /// @param _utility The GetWrenchAccessibilityTool to use.
-    void SetWrenchAccessibilityTool(const std::string& _label,
-        WrenchAccessibilityTool<MPTraits>* const _utility);
-
-    ///@}
-  private:
-
-    ///@name Helpers
-    ///@{
-
-    /// Get a utility in a label map. Throws if not found.
-    /// @param _label The utility label.
-    /// @param _map The label map which holds _utility.
-    /// @return The named utility.
-    template <typename Utility>
-    Utility* GetUtility(const std::string& _label,
-        const LabelMap<Utility>& _map) const;
-
-
-    /// Set a utility in a label map.
-    /// @param _label The utility label.
-    /// @param _utility The utility to set.
-    /// @param _map The label map which holds _utility.
-    template <typename Utility>
-    void SetUtility(const std::string& _label, Utility* _utility,
-        LabelMap<Utility>& _map) const;
-
-    ///@}
-
-};
-
-<<<<<<< HEAD
-=======
-/*------------------------------ Construction --------------------------------*/
-
-template <typename MPTraits>
-MPToolsType<MPTraits>::
-MPToolsType(MPLibrary* const _library) : m_library(_library) { }
-
-
-template <typename MPTraits>
-void
-MPToolsType<MPTraits>::
-ParseXML(XMLNode& _node) {
-  // For the tools that use the XML to set defaults, keep track of whether we've
-  // seen them before.
-  bool parsedReebGraph = false,
-//       parsedSVMModel  = false,
-       parsedMCS       = false;
-
-  // MPTools shouldn't have any data of its own, only child nodes.
-  for(auto& child : _node) {
-    if(child.Name() == "ClearanceUtility") {
-      auto utility = new ClearanceUtility<MPTraits>(child);
-
-      // A second node with the same label is an error during XML parsing.
-      if(m_clearanceUtils.count(utility->GetLabel()))
-        throw ParseException(child.Where(), "Second ClearanceUtility node with "
-            "the label '" + utility->GetLabel() + "'. Labels must be unique.");
-
-      SetClearanceUtility(utility->GetLabel(), utility);
-    }
-    else if(child.Name() == "MedialAxisUtility") {
-      auto utility = new MedialAxisUtility<MPTraits>(child);
-
-      // A second node with the same label is an error during XML parsing.
-      if(m_medialAxisUtils.count(utility->GetLabel()))
-        throw ParseException(child.Where(), "Second MedialAxisUtility node with "
-            "the label '" + utility->GetLabel() + "'. Labels must be unique.");
-
-      SetMedialAxisUtility(utility->GetLabel(), utility);
-    }
-    else if(child.Name() == "SkeletonClearanceUtility") {
-      auto utility = new SkeletonClearanceUtility<MPTraits>(child);
-
-      // A second node with the same label is an error during XML parsing.
-      if(m_skeletonUtils.count(utility->GetLabel()))
-        throw ParseException(child.Where(), "Second SkeletonClearanceUtility "
-            "node with the label '" + utility->GetLabel() + "'. Labels must be "
-            "unique.");
-
-      SetSkeletonClearanceUtility(utility->GetLabel(), utility);
-    }
-    else if(child.Name() == "TopologicalMap") {
-      auto utility = new TopologicalMap<MPTraits>(child);
-
-      // A second node with the same label is an error during XML parsing.
-      if(m_topologicalMaps.count(utility->GetLabel()))
-        throw ParseException(child.Where(), "Second TopologicalMap "
-            "node with the label '" + utility->GetLabel() + "'. Labels must be "
-            "unique.");
-
-      SetTopologicalMap(utility->GetLabel(), utility);
-    }
-    else if(child.Name() == "TetGenDecomposition") {
-      // Parse the label and check that it is unique.
-      const std::string label = child.Read("label", true, "",
-          "The label for this decomposition.");
-
-      if(m_decompositions.count(label))
-        throw ParseException(child.Where(), "Second decomposition node "
-            "with the label " + label + ". Labels must be unique across all "
-            "types of decomposition.");
-
-      m_tetgens[label] = TetGenDecomposition(child);
-      SetDecomposition(label, nullptr);
-    }
-    else if(child.Name() == "SafeIntervalTool") {
-      auto utility = new SafeIntervalTool<MPTraits>(child);
-
-      // A second node with the same label is an error during XML parsing.
-      if(m_safeIntervalTools.count(utility->GetLabel()))
-        throw ParseException(child.Where(), "Second SafeIntervalTool "
-            "node with the label '" + utility->GetLabel() + "'. Labels must be "
-            "unique.");
-
-      SetSafeIntervalTool(utility->GetLabel(), utility);
-    }
-    else if(child.Name() == "LKHSearch") {
-      auto utility = new LKHSearch<MPTraits>(child);
-
-      // A second node with the same label is an error during XML parsing.
-      if(m_lkhSearchTools.count(utility->GetLabel()))
-        throw ParseException(child.Where(), "Second LKHSearch "
-            "node with the label '" + utility->GetLabel() + "'. Labels must be "
-            "unique.");
-
-      SetLKHSearch(utility->GetLabel(), utility);
-    }
-    else if(child.Name() == "TRPTool") {
-      auto utility = new TRPTool<MPTraits>(child);
-
-      // A second node with the same label is an error during XML parsing.
-      if(m_trpTools.count(utility->GetLabel()))
-        throw ParseException(child.Where(), "Second TRPTool "
-            "node with the label '" + utility->GetLabel() + "'. Labels must be "
-            "unique.");
-
-      SetTRPTool(utility->GetLabel(), utility);
-    }
-    else if(child.Name() == "WrenchAccessibilityTool") {
-      auto utility = new WrenchAccessibilityTool<MPTraits>(child);
-
-      // A second node with the same label is an error during XML parsing.
-      if(m_wrenchAccessibilityTools.count(utility->GetLabel()))
-        throw ParseException(child.Where(), "Second WrenchAccessibilityTool "
-            "node with the label '" + utility->GetLabel() + "'. Labels must be "
-            "unique.");
-
-      SetWrenchAccessibilityTool(utility->GetLabel(), utility);
-    }
-    // Below here we are setting defaults rather than creating instances.
-    else if(child.Name() == "ReebGraphConstruction") {
-      if(parsedReebGraph)
-        throw ParseException(child.Where(),
-            "Second ReebGraphConstruction node detected. This node sets "
-            "default parameters - only one is allowed.");
-      parsedReebGraph = true;
-
-      ReebGraphConstruction::SetDefaultParameters(child);
-    }
-    else if(child.Name() == "MeanCurvatureSkeleton3D") {
-      if(parsedMCS)
-        throw ParseException(child.Where(),
-            "Second meanCurvatureSkeleton3D node detected. This node sets "
-            "default parameters - only one is allowed.");
-      parsedMCS = true;
-
-      MeanCurvatureSkeleton3D::SetDefaultParameters(child);
-    }
-/*    else if(child.Name() == "SVMModel") {
-      if(parsedSVMModel)
-        throw ParseException(child.Where(), "Second SVMModel node detected. "
-            "This node sets default parameters - only one is allowed.");
-      parsedSVMModel = true;
-
-      SVMModel<MPTraits>::SetDefaultParameters(child);
-    }
-*/
-    else if(child.Name() == "ReachabilityUtil") {
-      auto util = new ReachabilityUtil<MPTraits>(child);
-      SetReachabilityUtil(util->GetLabel(), util);
-    }
-    
-    else if(child.Name() == "PointConstruction") {
-      auto util = new PointConstruction<MPTraits>(child);
-      SetPointConstruction(util->GetLabel(), util);
-    }
-  }
-}
-
-
-template <typename MPTraits>
-void
-MPToolsType<MPTraits>::
-Initialize() {
-  //Uninitialize();
-  for(auto& pair : m_clearanceUtils)
-    pair.second->Initialize();
-  for(auto& pair : m_medialAxisUtils)
-    pair.second->Initialize();
-  for(auto& pair : m_skeletonUtils)
-    pair.second->Initialize();
-  for(auto& pair : m_topologicalMaps)
-    pair.second->Initialize();
-  for(auto& pair : m_safeIntervalTools)
-    pair.second->Initialize();
-  for(auto& pair : m_lkhSearchTools)
-    pair.second->Initialize();
-  /// @todo Homogenize trp tool initialization.
-  //for(auto& pair : m_trpTools)
-  //  pair.second->Initialize();
-  for(auto& pair : m_reachabilityUtils)
-    pair.second->Initialize();
-  for(auto& pair : m_pointConstruction)
-    pair.second->Initialize();
-  for(auto& pair : m_wrenchAccessibilityTools)
-    pair.second->Initialize();
-}
-
-template <typename MPTraits>
-void
-MPToolsType<MPTraits>::
-Uninitialize() {
-  for(auto& pair : m_decompositions){
-    delete pair.second;
-    pair.second = nullptr;
-  }
-}
-
-template <typename MPTraits>
-MPToolsType<MPTraits>::
-~MPToolsType() {
-  for(auto& pair : m_clearanceUtils)
-    delete pair.second;
-  for(auto& pair : m_medialAxisUtils)
-    delete pair.second;
-  for(auto& pair : m_skeletonUtils)
-    delete pair.second;
-  for(auto& pair : m_topologicalMaps)
-    delete pair.second;
-  for(auto& pair : m_safeIntervalTools)
-    delete pair.second;
-  for(auto& pair : m_decompositions)
-    delete pair.second;
-  for(auto& pair : m_lkhSearchTools)
-    delete pair.second;
-  for(auto& pair : m_trpTools)
-    delete pair.second;
-  for(auto& pair : m_reachabilityUtils)
-    delete pair.second;
-  for(auto& pair : m_pointConstruction) 
-    delete pair.second;
-  for(auto& pair : m_wrenchAccessibilityTools)
-    delete pair.second;
-}
-
-/*--------------------------- Clearance Utility ------------------------------*/
-
-template <typename MPTraits>
-ClearanceUtility<MPTraits>*
-MPToolsType<MPTraits>::
-GetClearanceUtility(const std::string& _label) const {
-  return GetUtility(_label, m_clearanceUtils);
-}
-
-
-template <typename MPTraits>
-void
-MPToolsType<MPTraits>::
-SetClearanceUtility(const std::string& _label,
-    ClearanceUtility<MPTraits>* const _utility) {
-  SetUtility(_label, _utility, m_clearanceUtils);
-}
-
-
-/*-------------------------- Medial Axis Utility -----------------------------*/
-
-template <typename MPTraits>
-MedialAxisUtility<MPTraits>*
-MPToolsType<MPTraits>::
-GetMedialAxisUtility(const std::string& _label) const {
-  return GetUtility(_label, m_medialAxisUtils);
-}
-
-
-template <typename MPTraits>
-void
-MPToolsType<MPTraits>::
-SetMedialAxisUtility(const std::string& _label,
-    MedialAxisUtility<MPTraits>* const _utility) {
-  SetUtility(_label, _utility, m_medialAxisUtils);
-}
-
-/*----------------------------- Skeleton Tools -------------------------------*/
-
-template <typename MPTraits>
-SkeletonClearanceUtility<MPTraits>*
-MPToolsType<MPTraits>::
-GetSkeletonClearanceUtility(const std::string& _label) const {
-  return GetUtility(_label, m_skeletonUtils);
-}
-
-
-template <typename MPTraits>
-void
-MPToolsType<MPTraits>::
-SetSkeletonClearanceUtility(const std::string& _label,
-    SkeletonClearanceUtility<MPTraits>* const _utility) {
-  SetUtility(_label, _utility, m_skeletonUtils);
-}
-
-/*------------------------------ Topological Map -----------------------------*/
-
-template <typename MPTraits>
-TopologicalMap<MPTraits>*
-MPToolsType<MPTraits>::
-GetTopologicalMap(const std::string& _label) const {
-  return GetUtility(_label, m_topologicalMaps);
-}
-
-
-template <typename MPTraits>
-void
-MPToolsType<MPTraits>::
-SetTopologicalMap(const std::string& _label,
-    TopologicalMap<MPTraits>* const _utility) {
-  SetUtility(_label, _utility, m_topologicalMaps);
-}
-
-/*---------------------------- Safe Interval Tool ----------------------------*/
-
-template <typename MPTraits>
-SafeIntervalTool<MPTraits>*
-MPToolsType<MPTraits>::
-GetSafeIntervalTool(const std::string& _label) const {
-  return GetUtility(_label, m_safeIntervalTools);
-}
-
-
-template <typename MPTraits>
-void
-MPToolsType<MPTraits>::
-SetSafeIntervalTool(const std::string& _label,
-    SafeIntervalTool<MPTraits>* const _utility) {
-  SetUtility(_label, _utility, m_safeIntervalTools);
-}
-
-/*------------------------------- LKH Search ---------------------------------*/
-
-template <typename MPTraits>
-LKHSearch<MPTraits>*
-MPToolsType<MPTraits>::
-GetLKHSearch(const std::string& _label) const {
-  return GetUtility(_label, m_lkhSearchTools);
-}
-
-
-
-template <typename MPTraits>
-void
-MPToolsType<MPTraits>::
-SetLKHSearch(const std::string& _label,
-    LKHSearch<MPTraits>* const _utility) {
-  SetUtility(_label, _utility, m_lkhSearchTools);
-}
-
-/*-------------------------------- TRP Tool ----------------------------------*/
-
-template <typename MPTraits>
-TRPTool<MPTraits>*
-MPToolsType<MPTraits>::
-GetTRPTool(const std::string& _label) const {
-  return GetUtility(_label, m_trpTools);
-}
-
-
-
-template <typename MPTraits>
-void
-MPToolsType<MPTraits>::
-SetTRPTool(const std::string& _label,
-    TRPTool<MPTraits>* const _utility) {
-  SetUtility(_label, _utility, m_trpTools);
-}
-
-
-/*----------------------------- Decompositions -------------------------------*/
-
-template <typename MPTraits>
-const WorkspaceDecomposition*
-MPToolsType<MPTraits>::
-GetDecomposition(const std::string& _label) {
-  // Initialize the decomposition if not already.
-  typename decltype(m_decompositions)::iterator iter;
-  try {
-    iter = m_decompositions.find(_label);
-  }
-  catch(const std::out_of_range&) {
-    throw RunTimeException(WHERE) << "Requested decomposition '" << _label
-                                  << "' does not exist.";
-  }
-
-  if(iter->second == nullptr) {
-    MethodTimer mt(m_library->GetStatClass(), "TetGenDecomposition::" + _label);
-    iter->second = m_tetgens[_label](m_library->GetMPProblem()->GetEnvironment());
-  }
-  return iter->second;
-}
-
-
-template <typename MPTraits>
-void
-MPToolsType<MPTraits>::
-SetDecomposition(const std::string& _label,
-    const WorkspaceDecomposition* _decomposition) {
-  // If a decomposition was already assigned to this label, delete it before
-  // storing the new one.
-  auto iter = m_decompositions.find(_label);
-  const bool alreadyExists = iter != m_decompositions.end();
-
-  if(alreadyExists) {
-    delete iter->second;
-    iter->second = _decomposition;
-  }
-  else
-    m_decompositions[_label] = _decomposition;
-}
-
-/*----------------------------- Reachability Utils -------------------------------*/
-
-template <typename MPTraits>
-ReachabilityUtil<MPTraits>*
-MPToolsType<MPTraits>::
-GetReachabilityUtil(const std::string& _label) const {
-  return GetUtility(_label, m_reachabilityUtils);
-}
-
-
-template <typename MPTraits>
-void
-MPToolsType<MPTraits>::
-SetReachabilityUtil(const std::string& _label,
-    ReachabilityUtil<MPTraits>* _util) {
-  SetUtility(_label, _util, m_reachabilityUtils);
-}
-
-
-
-/*----------------------------- Point Construction -------------------------------*/
-
-template <typename MPTraits>
-PointConstruction<MPTraits>*
-MPToolsType<MPTraits>::
-GetPointConstruction(const std::string& _label) const {
-  return GetUtility(_label, m_pointConstruction);
-}
-
-
-template <typename MPTraits>
-void
-MPToolsType<MPTraits>::
-SetPointConstruction(const std::string& _label,
-    PointConstruction<MPTraits>* _util) {
-  SetUtility(_label, _util, m_pointConstruction);
-}
-
-/*------------------------------ Wrench Accessibility Tools ------------------------------*/
-
-template <typename MPTraits>
-WrenchAccessibilityTool<MPTraits>*
-MPToolsType<MPTraits>::
-GetWrenchAccessibilityTool(const std::string& _label) const {
-  return GetUtility(_label, m_wrenchAccessibilityTools);
-}
-
-
-template <typename MPTraits>
-void
-MPToolsType<MPTraits>::
-SetWrenchAccessibilityTool(const std::string& _label,
-    WrenchAccessibilityTool<MPTraits>* const _utility) {
-  SetUtility(_label, _utility, m_wrenchAccessibilityTools);
-}
->>>>>>> f43614ad
-/*---------------------------------- Helpers ---------------------------------*/
-
-template <typename Utility>
-inline
-Utility*
-MPToolsType::
-GetUtility(const std::string& _label, const LabelMap<Utility>& _map) const {
-  try {
-    return _map.at(_label);
-  }
-  catch(const std::out_of_range&) {
-    Utility dummy;
-    throw RunTimeException(WHERE) << "Requested " << dummy.GetName()
-                                  << " '" << _label  << "' does not exist.";
-  }
-  catch(const std::exception& _e) {
-    Utility dummy;
-    throw RunTimeException(WHERE) << "Error when fetching " << dummy.GetName()
-                                  << " '" << _label << "': " << _e.what();
-  }
-  catch(...) {
-    Utility dummy;
-    throw RunTimeException(WHERE) << "Error when fetching " << dummy.GetName()
-                                  << " '" << _label << "': (unknown).";
-  }
-}
-
-
-template <typename Utility>
-void
-MPToolsType::
-SetUtility(const std::string& _label, Utility* _utility,
-    LabelMap<Utility>& _map) const {
-  // Set the library pointer.
-  _utility->SetMPLibrary(m_library);
-
-  // Check if this label is already in use.
-  auto iter = _map.find(_label);
-  const bool alreadyExists = iter != _map.end();
-
-  // If the label already exists, we need to release the previous utility first.
-  if(alreadyExists) {
-    delete iter->second;
-    iter->second = _utility;
-  }
-  else
-    _map.insert({_label, _utility});
-}
-
-#endif
+#ifndef MP_TOOLS_H_
+#define MP_TOOLS_H_
+
+#include <string>
+#include <unordered_map>
+
+#include "Utilities/XMLNode.h"
+
+#include "MedialAxisUtilities.h"
+#include "MeanCurvatureSkeleton3D.h"
+#include "ReebGraphConstruction.h"
+#include "SafeIntervalTool.h"
+#include "SkeletonClearanceUtility.h"
+#include "TetGenDecomposition.h"
+#include "TopologicalMap.h"
+#include "ReachabilityUtil.h"
+#include "PointConstruction.h"
+#include "WrenchAccessibilityTool.h"
+
+//#include "MPLibrary/LearningModels/SVMModel.h"
+
+
+class WorkspaceDecomposition;
+class MPLibrary;
+
+
+////////////////////////////////////////////////////////////////////////////////
+/// This class is a general tool box for stateful objects that don't belong
+/// elsewhere. It gives us a way to do XML parsing and uniform access for these
+/// odd-balls like medial axis tools.
+///
+/// For most utilities, this object creates and maintains a map of string ->
+/// instance. One instance will be generated for each MedialAxisUtility node in
+/// the XML file (with corresponding label). Instances can also be added
+/// manually with the Set functions.
+///
+/// For the other tools, this object parses a single XML node to set default
+/// parameters for the tool classes. Default-constructed tools then use those
+/// values. This effectively uses the XML to set default parameters so that we
+/// don't have to create an instance of the tool right away (or at all) in order
+/// to parse the input file. For these, there is no label attribute, and using
+/// multiple XML nodes will throw a parse error.
+////////////////////////////////////////////////////////////////////////////////
+class MPToolsType final {
+
+  ///@name Motion Planning Types
+  ///@{
+
+
+
+  ///@}
+  ///@name Local Types
+  ///@{
+
+  template <typename Utility>
+  using LabelMap = std::unordered_map<std::string, Utility*>;
+
+  ///@}
+  ///@name Internal State
+  ///@{
+
+  MPLibrary* const m_library; ///< The owning library.
+
+  LabelMap<ClearanceUtility>         m_clearanceUtils;
+  LabelMap<MedialAxisUtility>        m_medialAxisUtils;
+  LabelMap<SkeletonClearanceUtility> m_skeletonUtils;
+  LabelMap<TopologicalMap>           m_topologicalMaps;
+  LabelMap<SafeIntervalTool>         m_safeIntervalTools;
+  LabelMap<ReachabilityUtil>         m_reachabilityUtils;
+  LabelMap<PointConstruction>        m_pointConstruction;
+  LabelMap<WrenchAccessibilityTool>  m_wrenchAccessibilityTools;
+
+
+  std::unordered_map<std::string, TetGenDecomposition> m_tetgens;
+  std::unordered_map<std::string, const WorkspaceDecomposition*> m_decompositions;
+
+  ///@}
+
+  public:
+
+    ///@name Construction
+    ///@{
+
+    /// Construct a tool set.
+    /// @param _library The owning library.
+    MPToolsType(MPLibrary* const _library);
+
+    /// Parse an XML node.
+    /// @param _node The XML node object.
+    void ParseXML(XMLNode& _node);
+
+    /// Initialize the clearance and MA tools prior to use.
+    void Initialize();
+
+    /// Uninitialize the clearance and MA tools.
+    void Uninitialize();
+
+    ~MPToolsType();
+
+    ///@}
+    ///@name Clearance Utility
+    ///@{
+
+    /// Get a ClearanceUtility by label.
+    /// @param _label The string label of the desired utility as defined in the
+    ///               XML file.
+    /// @return The labeled utility.
+    ClearanceUtility* GetClearanceUtility(const std::string& _label)
+        const;
+
+    /// Set a ClearanceUtility. This object will take ownership of the utility
+    /// and delete it when necessary.
+    /// @param _label The string label for the new utility.
+    /// @param _utility The ClearanceUtility to use.
+    void SetClearanceUtility(const std::string& _label,
+        ClearanceUtility* const _utility);
+
+    ///@}
+    ///@name Medial Axis Utility
+    ///@{
+
+    /// Get a MedialAxisUtility by label.
+    /// @param _label The string label of the desired utility as defined in the
+    ///               XML file.
+    /// @return The labeled utility.
+    MedialAxisUtility* GetMedialAxisUtility(const std::string& _label)
+        const;
+
+    /// Set a MedialAxisUtility. This object will take ownership of the utility
+    /// and delete it when necessary.
+    /// @param _label The string label for the new utility.
+    /// @param _utility The MedialAxisUtility to use.
+    void SetMedialAxisUtility(const std::string& _label,
+        MedialAxisUtility* const _utility);
+
+    ///@}
+    ///@name Skeleton Clearance Utility
+    ///@{
+
+    /// Get a SkeletonClearanceUtility by label.
+    /// @param _label The string label of the desired utility as defined in the
+    ///               XML file.
+    /// @return The labeled utility.
+    SkeletonClearanceUtility* GetSkeletonClearanceUtility(
+        const std::string& _label) const;
+
+    /// Set a SkeletonClearanceUtility. This object will take ownership of the
+    /// utility and delete it when necessary.
+    /// @param _label The string label for the new utility.
+    /// @param _utility The SkeletonClearanceUtility to use.
+    void SetSkeletonClearanceUtility(const std::string& _label,
+        SkeletonClearanceUtility* const _utility);
+
+    ///@}
+    ///@name Topological Map
+    ///@{
+
+    /// Get a TopologicalMap by label.
+    /// @param _label The string label of the desired utility as defined in the
+    ///               XML file.
+    /// @return The labeled utility.
+    TopologicalMap* GetTopologicalMap(const std::string& _label) const;
+
+    /// Set a TopologicalMap. This object will take ownership of the utility and
+    /// delete it when necessary.
+    /// @param _label The string label for the new utility.
+    /// @param _utility The TopologicalMap to use.
+    void SetTopologicalMap(const std::string& _label,
+        TopologicalMap* const _utility);
+
+    ///@}
+    ///@name Safe Interval Tool
+    ///@{
+
+    /// Get a SafeIntervalTool by label.
+    /// @param _label The string label of the desired utility as defined in the
+    ///               XML file.
+    /// @return The labeled utility.
+    SafeIntervalTool* GetSafeIntervalTool(const std::string& _label)
+        const;
+
+    /// Set a SafeIntervalTool. This object will take ownership of the utility and
+    /// delete it when necessary.
+    /// @param _label The string label for the new utility.
+    /// @param _utility The TopologicalMap to use.
+    void SetSafeIntervalTool(const std::string& _label,
+        SafeIntervalTool* const _utility);
+
+    ///@}
+    ///@name Decompositions
+    ///@{
+
+    /// Get a decomposition.
+    /// @param _label The label of the decomposition to use.
+    const WorkspaceDecomposition* GetDecomposition(const std::string& _label);
+
+    /// Set a workspace decomposition by label. This object will take ownership
+    /// the decomposition and delete it when necessary.
+    /// @param _label The label for this decomposition.
+    /// @param _decomposition The decomposition object to set.
+    void SetDecomposition(const std::string& _label,
+        const WorkspaceDecomposition* _decomposition);
+
+    ///@}
+    ///@name Reachability
+    ///@{
+
+    /// Get a Reachability Utility
+    /// @param _label The label of the decomposition to use.
+    ReachabilityUtil* GetReachabilityUtil(const std::string& _label) const;
+
+    /// Set a reachability utility  by label.
+    /// @param _label The label for this utility
+    /// @param _decomposition the reachability utility
+    void SetReachabilityUtil(const std::string& _label,
+        ReachabilityUtil* _util);
+
+    ///}
+
+    ///@{
+
+    /// Get a Point Construction
+    /// @param _label The label of the decomposition to use.
+    PointConstruction* GetPointConstruction(const std::string& _label) const;
+
+    /// Set a Point Construction  by label.
+    /// @param _label The label for this utility
+    /// @param _decomposition the point construction
+    void SetPointConstruction(const std::string& _label,
+        PointConstruction* _util);
+
+    ///}
+    ///@name Wrench Accessibility Tool
+    ///@{
+    /// Get a WrenchAccessibilityTool by label.
+    /// @param _label The string label of the desired utility as defined in the
+    ///               XML file.
+    /// @return The labeled utility.
+    WrenchAccessibilityTool* GetWrenchAccessibilityTool(const std::string& _label) const;
+
+    /// Set a WrenchAccessibilityTool. This object will take ownership of the utility and
+    /// delete it when necessary.
+    /// @param _label The string label for the new utility.
+    /// @param _utility The GetWrenchAccessibilityTool to use.
+    void SetWrenchAccessibilityTool(const std::string& _label,
+        WrenchAccessibilityTool* const _utility);
+
+    ///@}
+  private:
+
+    ///@name Helpers
+    ///@{
+
+    /// Get a utility in a label map. Throws if not found.
+    /// @param _label The utility label.
+    /// @param _map The label map which holds _utility.
+    /// @return The named utility.
+    template <typename Utility>
+    Utility* GetUtility(const std::string& _label,
+        const LabelMap<Utility>& _map) const;
+
+
+    /// Set a utility in a label map.
+    /// @param _label The utility label.
+    /// @param _utility The utility to set.
+    /// @param _map The label map which holds _utility.
+    template <typename Utility>
+    void SetUtility(const std::string& _label, Utility* _utility,
+        LabelMap<Utility>& _map) const;
+
+    ///@}
+
+};
+
+/*---------------------------------- Helpers ---------------------------------*/
+
+template <typename Utility>
+inline
+Utility*
+MPToolsType::
+GetUtility(const std::string& _label, const LabelMap<Utility>& _map) const {
+  try {
+    return _map.at(_label);
+  }
+  catch(const std::out_of_range&) {
+    Utility dummy;
+    throw RunTimeException(WHERE) << "Requested " << dummy.GetName()
+                                  << " '" << _label  << "' does not exist.";
+  }
+  catch(const std::exception& _e) {
+    Utility dummy;
+    throw RunTimeException(WHERE) << "Error when fetching " << dummy.GetName()
+                                  << " '" << _label << "': " << _e.what();
+  }
+  catch(...) {
+    Utility dummy;
+    throw RunTimeException(WHERE) << "Error when fetching " << dummy.GetName()
+                                  << " '" << _label << "': (unknown).";
+  }
+}
+
+
+template <typename Utility>
+void
+MPToolsType::
+SetUtility(const std::string& _label, Utility* _utility,
+    LabelMap<Utility>& _map) const {
+  // Set the library pointer.
+  _utility->SetMPLibrary(m_library);
+
+  // Check if this label is already in use.
+  auto iter = _map.find(_label);
+  const bool alreadyExists = iter != _map.end();
+
+  // If the label already exists, we need to release the previous utility first.
+  if(alreadyExists) {
+    delete iter->second;
+    iter->second = _utility;
+  }
+  else
+    _map.insert({_label, _utility});
+}
+
+#endif