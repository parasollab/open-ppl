#ifndef MP_TOOLS_H_
#define MP_TOOLS_H_

#include <string>
#include <unordered_map>

#include "Utilities/XMLNode.h"

#include "SafeIntervalTool.h"
<<<<<<< HEAD
#include "SkeletonClearanceUtility.h"
#include "TetGenDecomposition.h"
#include "TopologicalMap.h"
#include "TRPTool.h"
#include "MPLibrary/MPTools/LKHSearch.h"
#include "MPLibrary/LearningModels/SVMModel.h"

=======
>>>>>>> 7c0a7f7e

class WorkspaceDecomposition;


////////////////////////////////////////////////////////////////////////////////
/// This class is a general tool box for stateful objects that don't belong
/// elsewhere. It gives us a way to do XML parsing and uniform access for these
/// odd-balls like medial axis tools.
///
/// For most utilities, this object creates and maintains a map of string ->
/// instance. One instance will be generated for each MedialAxisUtility node in
/// the XML file (with corresponding label). Instances can also be added
/// manually with the Set functions.
///
/// For the other tools, this object parses a single XML node to set default
/// parameters for the tool classes. Default-constructed tools then use those
/// values. This effectively uses the XML to set default parameters so that we
/// don't have to create an instance of the tool right away (or at all) in order
/// to parse the input file. For these, there is no label attribute, and using
/// multiple XML nodes will throw a parse error.
////////////////////////////////////////////////////////////////////////////////
template <typename MPTraits>
class MPToolsType final {

  ///@name Motion Planning Types
  ///@{

  typedef typename MPTraits::MPLibrary MPLibrary;

  ///@}
  ///@name Local Types
  ///@{

  template <template <typename> class Utility>
  using LabelMap = std::unordered_map<std::string, Utility<MPTraits>*>;

  ///@}
  ///@name Internal State
  ///@{

  MPLibrary* const m_library; ///< The owning library.

  LabelMap<SafeIntervalTool>         m_safeIntervalTools;
<<<<<<< HEAD
  LabelMap<LKHSearch>                m_lkhSearchTools;
  LabelMap<TRPTool>                  m_trpTools;

  std::unordered_map<std::string, TetGenDecomposition> m_tetgens;
  std::unordered_map<std::string, const WorkspaceDecomposition*> m_decompositions;
=======
>>>>>>> 7c0a7f7e

  ///@}

  public:

    ///@name Construction
    ///@{

    /// Construct a tool set.
    /// @param _library The owning library.
    MPToolsType(MPLibrary* const _library);

    /// Parse an XML node.
    /// @param _node The XML node object.
    void ParseXML(XMLNode& _node);

    /// Initialize the clearance and MA tools prior to use.
    void Initialize();

    /// Uninitialize the clearance and MA tools.
    void Uninitialize();

    ~MPToolsType();

    ///@}
    ///@name Safe Interval Tool
    ///@{

    /// Get a SafeIntervalTool by label.
    /// @param _label The string label of the desired utility as defined in the
    ///               XML file.
    /// @return The labeled utility.
    SafeIntervalTool<MPTraits>* GetSafeIntervalTool(const std::string& _label)
        const;

    /// Set a SafeIntervalTool. This object will take ownership of the utility and
    /// delete it when necessary.
    /// @param _label The string label for the new utility.
    /// @param _utility The TopologicalMap to use.
    void SetSafeIntervalTool(const std::string& _label,
        SafeIntervalTool<MPTraits>* const _utility);

    ///@}
<<<<<<< HEAD
    ///@name LKH Search
    ///@{

    /// Get an LKH Search by label.
    /// @param _label The string label of the desired utility as defined in the
    ///               XML file.
    /// @return The labeled utility.
    LKHSearch<MPTraits>* GetLKHSearch(const std::string& _label) const;

    /// Set an LKH Search
    /// @param _label The string label for the new utility
    /// @param _utility The LKHSearch to use
    void SetLKHSearch(const std::string& _label,
        LKHSearch<MPTraits>* const _utility);

    ///@}
    ////@name TRP Tool
    ///@{

    /// Get a TRP Tool by label.
    /// @param _label The string label of the desired utility as defined in the
    ///               XML file.
    /// @return The labeled utility.
    TRPTool<MPTraits>* GetTRPTool(const std::string& _label) const;

    /// Set a TRP Tool
    /// @param _label The string label for the new utility
    /// @param _utility The LKHSearch to use
    void SetTRPTool(const std::string& _label,
        TRPTool<MPTraits>* const _utility);

    ///@}
    ///@name Decompositions
    ///@{

    /// Get a decomposition.
    /// @param _label The label of the decomposition to use.
    const WorkspaceDecomposition* GetDecomposition(const std::string& _label);

    /// Set a workspace decomposition by label. This object will take ownership
    /// the decomposition and delete it when necessary.
    /// @param _label The label for this decomposition.
    /// @param _decomposition The decomposition object to set.
    void SetDecomposition(const std::string& _label,
        const WorkspaceDecomposition* _decomposition);

    ///@}
=======
>>>>>>> 7c0a7f7e

  private:

    ///@name Helpers
    ///@{

    /// Get a utility in a label map. Throws if not found.
    /// @param _label The utility label.
    /// @param _map The label map which holds _utility.
    /// @return The named utility.
    template <template <typename> class Utility>
    Utility<MPTraits>* GetUtility(const std::string& _label,
        const LabelMap<Utility>& _map) const;


    /// Set a utility in a label map.
    /// @param _label The utility label.
    /// @param _utility The utility to set.
    /// @param _map The label map which holds _utility.
    template <template <typename> class Utility>
    void SetUtility(const std::string& _label, Utility<MPTraits>* _utility,
        LabelMap<Utility>& _map) const;

    ///@}

};

/*------------------------------ Construction --------------------------------*/

template <typename MPTraits>
MPToolsType<MPTraits>::
MPToolsType(MPLibrary* const _library) : m_library(_library) { }


template <typename MPTraits>
void
MPToolsType<MPTraits>::
ParseXML(XMLNode& _node) {

  // MPTools shouldn't have any data of its own, only child nodes.
  for(auto& child : _node) {
    if(child.Name() == "SafeIntervalTool") {
      auto utility = new SafeIntervalTool<MPTraits>(child);

      // A second node with the same label is an error during XML parsing.
      if(m_safeIntervalTools.count(utility->GetLabel()))
        throw ParseException(child.Where(), "Second SafeIntervalTool "
            "node with the label '" + utility->GetLabel() + "'. Labels must be "
            "unique.");

      SetSafeIntervalTool(utility->GetLabel(), utility);
    }
<<<<<<< HEAD
    else if(child.Name() == "LKHSearch") {
      auto utility = new LKHSearch<MPTraits>(child);

      // A second node with the same label is an error during XML parsing.
      if(m_lkhSearchTools.count(utility->GetLabel()))
        throw ParseException(child.Where(), "Second LKHSearch "
            "node with the label '" + utility->GetLabel() + "'. Labels must be "
            "unique.");

      SetLKHSearch(utility->GetLabel(), utility);
    }
    else if(child.Name() == "TRPTool") {
      auto utility = new TRPTool<MPTraits>(child);

      // A second node with the same label is an error during XML parsing.
      if(m_trpTools.count(utility->GetLabel()))
        throw ParseException(child.Where(), "Second TRPTool "
            "node with the label '" + utility->GetLabel() + "'. Labels must be "
            "unique.");

      SetTRPTool(utility->GetLabel(), utility);
    }
    // Below here we are setting defaults rather than creating instances.
    else if(child.Name() == "ReebGraphConstruction") {
      if(parsedReebGraph)
        throw ParseException(child.Where(),
            "Second ReebGraphConstruction node detected. This node sets "
            "default parameters - only one is allowed.");
      parsedReebGraph = true;

      ReebGraphConstruction::SetDefaultParameters(child);
    }
    else if(child.Name() == "MeanCurvatureSkeleton3D") {
      if(parsedMCS)
        throw ParseException(child.Where(),
            "Second meanCurvatureSkeleton3D node detected. This node sets "
            "default parameters - only one is allowed.");
      parsedMCS = true;

      MeanCurvatureSkeleton3D::SetDefaultParameters(child);
    }
    else if(child.Name() == "SVMModel") {
      if(parsedSVMModel)
        throw ParseException(child.Where(), "Second SVMModel node detected. "
            "This node sets default parameters - only one is allowed.");
      parsedSVMModel = true;

      SVMModel<MPTraits>::SetDefaultParameters(child);
    }
=======
>>>>>>> 7c0a7f7e
  }
}


template <typename MPTraits>
void
MPToolsType<MPTraits>::
Initialize() {
  for(auto& pair : m_safeIntervalTools)
    pair.second->Initialize();
<<<<<<< HEAD
  for(auto& pair : m_lkhSearchTools)
    pair.second->Initialize();
  /// @todo Homogenize trp tool initialization.
  //for(auto& pair : m_trpTools)
  //  pair.second->Initialize();
=======
>>>>>>> 7c0a7f7e
}

template <typename MPTraits>
void
MPToolsType<MPTraits>::
Uninitialize() {
}

template <typename MPTraits>
MPToolsType<MPTraits>::
~MPToolsType() {
  for(auto& pair : m_safeIntervalTools)
    delete pair.second;
<<<<<<< HEAD
  for(auto& pair : m_decompositions)
    delete pair.second;
  for(auto& pair : m_lkhSearchTools)
    delete pair.second;
  for(auto& pair : m_trpTools)
    delete pair.second;
}

/*--------------------------- Clearance Utility ------------------------------*/

template <typename MPTraits>
ClearanceUtility<MPTraits>*
MPToolsType<MPTraits>::
GetClearanceUtility(const std::string& _label) const {
  return GetUtility(_label, m_clearanceUtils);
}


template <typename MPTraits>
void
MPToolsType<MPTraits>::
SetClearanceUtility(const std::string& _label,
    ClearanceUtility<MPTraits>* const _utility) {
  SetUtility(_label, _utility, m_clearanceUtils);
}


/*------------------------------ Grid Interval Map -----------------------------*/

template <typename MPTraits>
GridIntervalMap<MPTraits>*
MPToolsType<MPTraits>::
GetGridIntervalMap(const std::string& _label) const {
  return GetUtility(_label, m_gridIntervalMaps);
}


template <typename MPTraits>
void
MPToolsType<MPTraits>::
SetGridIntervalMap(const std::string& _label,
    GridIntervalMap<MPTraits>* const _utility) {
  SetUtility(_label, _utility, m_gridIntervalMaps);
}
/*-------------------------- Medial Axis Utility -----------------------------*/

template <typename MPTraits>
MedialAxisUtility<MPTraits>*
MPToolsType<MPTraits>::
GetMedialAxisUtility(const std::string& _label) const {
  return GetUtility(_label, m_medialAxisUtils);
}


template <typename MPTraits>
void
MPToolsType<MPTraits>::
SetMedialAxisUtility(const std::string& _label,
    MedialAxisUtility<MPTraits>* const _utility) {
  SetUtility(_label, _utility, m_medialAxisUtils);
}

/*----------------------------- Skeleton Tools -------------------------------*/

template <typename MPTraits>
SkeletonClearanceUtility<MPTraits>*
MPToolsType<MPTraits>::
GetSkeletonClearanceUtility(const std::string& _label) const {
  return GetUtility(_label, m_skeletonUtils);
}


template <typename MPTraits>
void
MPToolsType<MPTraits>::
SetSkeletonClearanceUtility(const std::string& _label,
    SkeletonClearanceUtility<MPTraits>* const _utility) {
  SetUtility(_label, _utility, m_skeletonUtils);
}

/*------------------------------ Topological Map -----------------------------*/

template <typename MPTraits>
TopologicalMap<MPTraits>*
MPToolsType<MPTraits>::
GetTopologicalMap(const std::string& _label) const {
  return GetUtility(_label, m_topologicalMaps);
}


template <typename MPTraits>
void
MPToolsType<MPTraits>::
SetTopologicalMap(const std::string& _label,
    TopologicalMap<MPTraits>* const _utility) {
  SetUtility(_label, _utility, m_topologicalMaps);
=======
>>>>>>> 7c0a7f7e
}

/*---------------------------- Safe Interval Tool ----------------------------*/

template <typename MPTraits>
SafeIntervalTool<MPTraits>*
MPToolsType<MPTraits>::
GetSafeIntervalTool(const std::string& _label) const {
  return GetUtility(_label, m_safeIntervalTools);
}


template <typename MPTraits>
void
MPToolsType<MPTraits>::
SetSafeIntervalTool(const std::string& _label,
    SafeIntervalTool<MPTraits>* const _utility) {
  SetUtility(_label, _utility, m_safeIntervalTools);
}

<<<<<<< HEAD
/*------------------------------- LKH Search ---------------------------------*/

template <typename MPTraits>
LKHSearch<MPTraits>*
MPToolsType<MPTraits>::
GetLKHSearch(const std::string& _label) const {
  return GetUtility(_label, m_lkhSearchTools);
}



template <typename MPTraits>
void
MPToolsType<MPTraits>::
SetLKHSearch(const std::string& _label,
    LKHSearch<MPTraits>* const _utility) {
  SetUtility(_label, _utility, m_lkhSearchTools);
}

/*-------------------------------- TRP Tool ----------------------------------*/

template <typename MPTraits>
TRPTool<MPTraits>*
MPToolsType<MPTraits>::
GetTRPTool(const std::string& _label) const {
  return GetUtility(_label, m_trpTools);
}



template <typename MPTraits>
void
MPToolsType<MPTraits>::
SetTRPTool(const std::string& _label,
    TRPTool<MPTraits>* const _utility) {
  SetUtility(_label, _utility, m_trpTools);
}


/*----------------------------- Decompositions -------------------------------*/

template <typename MPTraits>
const WorkspaceDecomposition*
MPToolsType<MPTraits>::
GetDecomposition(const std::string& _label) {
  // Initialize the decomposition if not already.
  typename decltype(m_decompositions)::iterator iter;
  try {
    iter = m_decompositions.find(_label);
  }
  catch(const std::out_of_range&) {
    throw RunTimeException(WHERE) << "Requested decomposition '" << _label
                                  << "' does not exist.";
  }

  if(iter->second == nullptr) {
    MethodTimer mt(m_library->GetStatClass(), "TetGenDecomposition::" + _label);
    iter->second = m_tetgens[_label](m_library->GetMPProblem()->GetEnvironment());
  }
  return iter->second;
}


template <typename MPTraits>
void
MPToolsType<MPTraits>::
SetDecomposition(const std::string& _label,
    const WorkspaceDecomposition* _decomposition) {
  // If a decomposition was already assigned to this label, delete it before
  // storing the new one.
  auto iter = m_decompositions.find(_label);
  const bool alreadyExists = iter != m_decompositions.end();

  if(alreadyExists) {
    delete iter->second;
    iter->second = _decomposition;
  }
  else
    m_decompositions[_label] = _decomposition;
}

=======
>>>>>>> 7c0a7f7e
/*---------------------------------- Helpers ---------------------------------*/

template <typename MPTraits>
template <template <typename> class Utility>
inline
Utility<MPTraits>*
MPToolsType<MPTraits>::
GetUtility(const std::string& _label, const LabelMap<Utility>& _map) const {
  try {
    return _map.at(_label);
  }
  catch(const std::out_of_range&) {
    Utility<MPTraits> dummy;
    throw RunTimeException(WHERE) << "Requested " << dummy.GetName()
                                  << " '" << _label  << "' does not exist.";
  }
  catch(const std::exception& _e) {
    Utility<MPTraits> dummy;
    throw RunTimeException(WHERE) << "Error when fetching " << dummy.GetName()
                                  << " '" << _label << "': " << _e.what();
  }
  catch(...) {
    Utility<MPTraits> dummy;
    throw RunTimeException(WHERE) << "Error when fetching " << dummy.GetName()
                                  << " '" << _label << "': (unknown).";
  }
}


template <typename MPTraits>
template <template <typename> class Utility>
void
MPToolsType<MPTraits>::
SetUtility(const std::string& _label, Utility<MPTraits>* _utility,
    LabelMap<Utility>& _map) const {
  // Set the library pointer.
  _utility->SetMPLibrary(m_library);

  // Check if this label is already in use.
  auto iter = _map.find(_label);
  const bool alreadyExists = iter != _map.end();

  // If the label already exists, we need to release the previous utility first.
  if(alreadyExists) {
    delete iter->second;
    iter->second = _utility;
  }
  else
    _map.insert({_label, _utility});
}

/*----------------------------------------------------------------------------*/

#endif<|MERGE_RESOLUTION|>--- conflicted
+++ resolved
@@ -6,17 +6,17 @@
 
 #include "Utilities/XMLNode.h"
 
+#include "GridIntervalMap.h"
+#include "MedialAxisUtilities.h"
+#include "MeanCurvatureSkeleton3D.h"
+#include "ReebGraphConstruction.h"
 #include "SafeIntervalTool.h"
-<<<<<<< HEAD
 #include "SkeletonClearanceUtility.h"
 #include "TetGenDecomposition.h"
 #include "TopologicalMap.h"
 #include "TRPTool.h"
 #include "MPLibrary/MPTools/LKHSearch.h"
-#include "MPLibrary/LearningModels/SVMModel.h"
-
-=======
->>>>>>> 7c0a7f7e
+
 
 class WorkspaceDecomposition;
 
@@ -59,15 +59,17 @@
 
   MPLibrary* const m_library; ///< The owning library.
 
+  LabelMap<ClearanceUtility>         m_clearanceUtils;
+  LabelMap<GridIntervalMap>          m_gridIntervalMaps;
+  LabelMap<MedialAxisUtility>        m_medialAxisUtils;
+  LabelMap<SkeletonClearanceUtility> m_skeletonUtils;
+  LabelMap<TopologicalMap>           m_topologicalMaps;
   LabelMap<SafeIntervalTool>         m_safeIntervalTools;
-<<<<<<< HEAD
   LabelMap<LKHSearch>                m_lkhSearchTools;
   LabelMap<TRPTool>                  m_trpTools;
 
   std::unordered_map<std::string, TetGenDecomposition> m_tetgens;
   std::unordered_map<std::string, const WorkspaceDecomposition*> m_decompositions;
-=======
->>>>>>> 7c0a7f7e
 
   ///@}
 
@@ -91,6 +93,94 @@
     void Uninitialize();
 
     ~MPToolsType();
+
+    ///@}
+    ///@name Clearance Utility
+    ///@{
+
+    /// Get a ClearanceUtility by label.
+    /// @param _label The string label of the desired utility as defined in the
+    ///               XML file.
+    /// @return The labeled utility.
+    ClearanceUtility<MPTraits>* GetClearanceUtility(const std::string& _label)
+        const;
+
+    /// Set a ClearanceUtility. This object will take ownership of the utility
+    /// and delete it when necessary.
+    /// @param _label The string label for the new utility.
+    /// @param _utility The ClearanceUtility to use.
+    void SetClearanceUtility(const std::string& _label,
+        ClearanceUtility<MPTraits>* const _utility);
+
+    ///@}
+    ///@name Grid Interval Map
+    ///@{
+
+    /// Get a TopologicalMap by label.
+    /// @param _label The string label of the desired utility as defined in the
+    ///               XML file.
+    /// @return The labeled utility.
+    GridIntervalMap<MPTraits>* GetGridIntervalMap(const std::string& _label) const;
+
+    /// Set a TopologicalMap. This object will take ownership of the utility and
+    /// delete it when necessary.
+    /// @param _label The string label for the new utility.
+    /// @param _utility The GridIntervalMap to use.
+    void SetGridIntervalMap(const std::string& _label,
+        GridIntervalMap<MPTraits>* const _utility);
+
+    ///@}
+    ///@name Medial Axis Utility
+    ///@{
+
+    /// Get a MedialAxisUtility by label.
+    /// @param _label The string label of the desired utility as defined in the
+    ///               XML file.
+    /// @return The labeled utility.
+    MedialAxisUtility<MPTraits>* GetMedialAxisUtility(const std::string& _label)
+        const;
+
+    /// Set a MedialAxisUtility. This object will take ownership of the utility
+    /// and delete it when necessary.
+    /// @param _label The string label for the new utility.
+    /// @param _utility The MedialAxisUtility to use.
+    void SetMedialAxisUtility(const std::string& _label,
+        MedialAxisUtility<MPTraits>* const _utility);
+
+    ///@}
+    ///@name Skeleton Clearance Utility
+    ///@{
+
+    /// Get a SkeletonClearanceUtility by label.
+    /// @param _label The string label of the desired utility as defined in the
+    ///               XML file.
+    /// @return The labeled utility.
+    SkeletonClearanceUtility<MPTraits>* GetSkeletonClearanceUtility(
+        const std::string& _label) const;
+
+    /// Set a SkeletonClearanceUtility. This object will take ownership of the
+    /// utility and delete it when necessary.
+    /// @param _label The string label for the new utility.
+    /// @param _utility The SkeletonClearanceUtility to use.
+    void SetSkeletonClearanceUtility(const std::string& _label,
+        SkeletonClearanceUtility<MPTraits>* const _utility);
+
+    ///@}
+    ///@name Topological Map
+    ///@{
+
+    /// Get a TopologicalMap by label.
+    /// @param _label The string label of the desired utility as defined in the
+    ///               XML file.
+    /// @return The labeled utility.
+    TopologicalMap<MPTraits>* GetTopologicalMap(const std::string& _label) const;
+
+    /// Set a TopologicalMap. This object will take ownership of the utility and
+    /// delete it when necessary.
+    /// @param _label The string label for the new utility.
+    /// @param _utility The TopologicalMap to use.
+    void SetTopologicalMap(const std::string& _label,
+        TopologicalMap<MPTraits>* const _utility);
 
     ///@}
     ///@name Safe Interval Tool
@@ -111,7 +201,6 @@
         SafeIntervalTool<MPTraits>* const _utility);
 
     ///@}
-<<<<<<< HEAD
     ///@name LKH Search
     ///@{
 
@@ -159,8 +248,6 @@
         const WorkspaceDecomposition* _decomposition);
 
     ///@}
-=======
->>>>>>> 7c0a7f7e
 
   private:
 
@@ -199,10 +286,80 @@
 void
 MPToolsType<MPTraits>::
 ParseXML(XMLNode& _node) {
+  // For the tools that use the XML to set defaults, keep track of whether we've
+  // seen them before.
+  bool parsedReebGraph = false,
+       parsedMCS       = false;
 
   // MPTools shouldn't have any data of its own, only child nodes.
   for(auto& child : _node) {
-    if(child.Name() == "SafeIntervalTool") {
+    if(child.Name() == "ClearanceUtility") {
+      auto utility = new ClearanceUtility<MPTraits>(child);
+
+      // A second node with the same label is an error during XML parsing.
+      if(m_clearanceUtils.count(utility->GetLabel()))
+        throw ParseException(child.Where(), "Second ClearanceUtility node with "
+            "the label '" + utility->GetLabel() + "'. Labels must be unique.");
+
+      SetClearanceUtility(utility->GetLabel(), utility);
+    }
+    else if(child.Name() == "GridIntervalMap") {
+      auto utility = new GridIntervalMap<MPTraits>(child);
+
+      // A second node with the same label is an error during XML parsing.
+      if(m_gridIntervalMaps.count(utility->GetLabel()))
+        throw ParseException(child.Where(), "Second GridIntervalMap "
+            "node with the label '" + utility->GetLabel() + "'. Labels must be "
+            "unique.");
+
+      SetGridIntervalMap(utility->GetLabel(), utility);
+    }
+    else if(child.Name() == "MedialAxisUtility") {
+      auto utility = new MedialAxisUtility<MPTraits>(child);
+
+      // A second node with the same label is an error during XML parsing.
+      if(m_medialAxisUtils.count(utility->GetLabel()))
+        throw ParseException(child.Where(), "Second MedialAxisUtility node with "
+            "the label '" + utility->GetLabel() + "'. Labels must be unique.");
+
+      SetMedialAxisUtility(utility->GetLabel(), utility);
+    }
+    else if(child.Name() == "SkeletonClearanceUtility") {
+      auto utility = new SkeletonClearanceUtility<MPTraits>(child);
+
+      // A second node with the same label is an error during XML parsing.
+      if(m_skeletonUtils.count(utility->GetLabel()))
+        throw ParseException(child.Where(), "Second SkeletonClearanceUtility "
+            "node with the label '" + utility->GetLabel() + "'. Labels must be "
+            "unique.");
+
+      SetSkeletonClearanceUtility(utility->GetLabel(), utility);
+    }
+    else if(child.Name() == "TopologicalMap") {
+      auto utility = new TopologicalMap<MPTraits>(child);
+
+      // A second node with the same label is an error during XML parsing.
+      if(m_topologicalMaps.count(utility->GetLabel()))
+        throw ParseException(child.Where(), "Second TopologicalMap "
+            "node with the label '" + utility->GetLabel() + "'. Labels must be "
+            "unique.");
+
+      SetTopologicalMap(utility->GetLabel(), utility);
+    }
+    else if(child.Name() == "TetGenDecomposition") {
+      // Parse the label and check that it is unique.
+      const std::string label = child.Read("label", true, "",
+          "The label for this decomposition.");
+
+      if(m_decompositions.count(label))
+        throw ParseException(child.Where(), "Second decomposition node "
+            "with the label " + label + ". Labels must be unique across all "
+            "types of decomposition.");
+
+      m_tetgens[label] = TetGenDecomposition(child);
+      SetDecomposition(label, nullptr);
+    }
+    else if(child.Name() == "SafeIntervalTool") {
       auto utility = new SafeIntervalTool<MPTraits>(child);
 
       // A second node with the same label is an error during XML parsing.
@@ -213,7 +370,6 @@
 
       SetSafeIntervalTool(utility->GetLabel(), utility);
     }
-<<<<<<< HEAD
     else if(child.Name() == "LKHSearch") {
       auto utility = new LKHSearch<MPTraits>(child);
 
@@ -255,16 +411,6 @@
 
       MeanCurvatureSkeleton3D::SetDefaultParameters(child);
     }
-    else if(child.Name() == "SVMModel") {
-      if(parsedSVMModel)
-        throw ParseException(child.Where(), "Second SVMModel node detected. "
-            "This node sets default parameters - only one is allowed.");
-      parsedSVMModel = true;
-
-      SVMModel<MPTraits>::SetDefaultParameters(child);
-    }
-=======
->>>>>>> 7c0a7f7e
   }
 }
 
@@ -273,30 +419,49 @@
 void
 MPToolsType<MPTraits>::
 Initialize() {
+  //Uninitialize();
+  for(auto& pair : m_clearanceUtils)
+    pair.second->Initialize();
+  for(auto& pair : m_gridIntervalMaps)
+    pair.second->Initialize();
+  for(auto& pair : m_medialAxisUtils)
+    pair.second->Initialize();
+  for(auto& pair : m_skeletonUtils)
+    pair.second->Initialize();
+  for(auto& pair : m_topologicalMaps)
+    pair.second->Initialize();
   for(auto& pair : m_safeIntervalTools)
     pair.second->Initialize();
-<<<<<<< HEAD
   for(auto& pair : m_lkhSearchTools)
     pair.second->Initialize();
   /// @todo Homogenize trp tool initialization.
   //for(auto& pair : m_trpTools)
   //  pair.second->Initialize();
-=======
->>>>>>> 7c0a7f7e
 }
 
 template <typename MPTraits>
 void
 MPToolsType<MPTraits>::
 Uninitialize() {
+  for(auto& pair : m_decompositions){
+    delete pair.second;
+    pair.second = nullptr;
+  }
 }
 
 template <typename MPTraits>
 MPToolsType<MPTraits>::
 ~MPToolsType() {
+  for(auto& pair : m_clearanceUtils)
+    delete pair.second;
+  for(auto& pair : m_medialAxisUtils)
+    delete pair.second;
+  for(auto& pair : m_skeletonUtils)
+    delete pair.second;
+  for(auto& pair : m_topologicalMaps)
+    delete pair.second;
   for(auto& pair : m_safeIntervalTools)
     delete pair.second;
-<<<<<<< HEAD
   for(auto& pair : m_decompositions)
     delete pair.second;
   for(auto& pair : m_lkhSearchTools)
@@ -393,8 +558,6 @@
 SetTopologicalMap(const std::string& _label,
     TopologicalMap<MPTraits>* const _utility) {
   SetUtility(_label, _utility, m_topologicalMaps);
-=======
->>>>>>> 7c0a7f7e
 }
 
 /*---------------------------- Safe Interval Tool ----------------------------*/
@@ -415,7 +578,6 @@
   SetUtility(_label, _utility, m_safeIntervalTools);
 }
 
-<<<<<<< HEAD
 /*------------------------------- LKH Search ---------------------------------*/
 
 template <typename MPTraits>
@@ -497,8 +659,7 @@
     m_decompositions[_label] = _decomposition;
 }
 
-=======
->>>>>>> 7c0a7f7e
+
 /*---------------------------------- Helpers ---------------------------------*/
 
 template <typename MPTraits>
