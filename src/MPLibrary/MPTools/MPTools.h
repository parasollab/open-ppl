#ifndef MP_TOOLS_H_
#define MP_TOOLS_H_

#include <string>
#include <unordered_map>

#include "Utilities/XMLNode.h"

#include "GridIntervalMap.h"
#include "MedialAxisUtilities.h"
#include "MeanCurvatureSkeleton3D.h"
#include "ReebGraphConstruction.h"
#include "SafeIntervalTool.h"
#include "SkeletonClearanceUtility.h"
#include "TetGenDecomposition.h"
#include "TopologicalMap.h"
#include "TRPTool.h"
#include "MPLibrary/MPTools/LKHSearch.h"
<<<<<<< HEAD
//#include "MPLibrary/LearningModels/SVMModel.h"
=======
>>>>>>> 0390a7a1


class WorkspaceDecomposition;


////////////////////////////////////////////////////////////////////////////////
/// This class is a general tool box for stateful objects that don't belong
/// elsewhere. It gives us a way to do XML parsing and uniform access for these
/// odd-balls like medial axis tools.
///
/// For most utilities, this object creates and maintains a map of string ->
/// instance. One instance will be generated for each MedialAxisUtility node in
/// the XML file (with corresponding label). Instances can also be added
/// manually with the Set functions.
///
/// For the other tools, this object parses a single XML node to set default
/// parameters for the tool classes. Default-constructed tools then use those
/// values. This effectively uses the XML to set default parameters so that we
/// don't have to create an instance of the tool right away (or at all) in order
/// to parse the input file. For these, there is no label attribute, and using
/// multiple XML nodes will throw a parse error.
////////////////////////////////////////////////////////////////////////////////
template <typename MPTraits>
class MPToolsType final {

  ///@name Motion Planning Types
  ///@{

  typedef typename MPTraits::MPLibrary MPLibrary;

  ///@}
  ///@name Local Types
  ///@{

  template <template <typename> class Utility>
  using LabelMap = std::unordered_map<std::string, Utility<MPTraits>*>;

  ///@}
  ///@name Internal State
  ///@{

  MPLibrary* const m_library; ///< The owning library.

  LabelMap<ClearanceUtility>         m_clearanceUtils;
  LabelMap<GridIntervalMap>          m_gridIntervalMaps;
  LabelMap<MedialAxisUtility>        m_medialAxisUtils;
  LabelMap<SkeletonClearanceUtility> m_skeletonUtils;
  LabelMap<TopologicalMap>           m_topologicalMaps;
  LabelMap<SafeIntervalTool>         m_safeIntervalTools;
  LabelMap<LKHSearch>                m_lkhSearchTools;
  LabelMap<TRPTool>                  m_trpTools;

  std::unordered_map<std::string, TetGenDecomposition> m_tetgens;
  std::unordered_map<std::string, const WorkspaceDecomposition*> m_decompositions;

  ///@}

  public:

    ///@name Construction
    ///@{

    /// Construct a tool set.
    /// @param _library The owning library.
    MPToolsType(MPLibrary* const _library);

    /// Parse an XML node.
    /// @param _node The XML node object.
    void ParseXML(XMLNode& _node);

    /// Initialize the clearance and MA tools prior to use.
    void Initialize();

    /// Uninitialize the clearance and MA tools.
    void Uninitialize();

    ~MPToolsType();

    ///@}
    ///@name Clearance Utility
    ///@{

    /// Get a ClearanceUtility by label.
    /// @param _label The string label of the desired utility as defined in the
    ///               XML file.
    /// @return The labeled utility.
    ClearanceUtility<MPTraits>* GetClearanceUtility(const std::string& _label)
        const;

    /// Set a ClearanceUtility. This object will take ownership of the utility
    /// and delete it when necessary.
    /// @param _label The string label for the new utility.
    /// @param _utility The ClearanceUtility to use.
    void SetClearanceUtility(const std::string& _label,
        ClearanceUtility<MPTraits>* const _utility);

    ///@}
    ///@name Grid Interval Map
    ///@{

    /// Get a TopologicalMap by label.
    /// @param _label The string label of the desired utility as defined in the
    ///               XML file.
    /// @return The labeled utility.
    GridIntervalMap<MPTraits>* GetGridIntervalMap(const std::string& _label) const;

    /// Set a TopologicalMap. This object will take ownership of the utility and
    /// delete it when necessary.
    /// @param _label The string label for the new utility.
    /// @param _utility The GridIntervalMap to use.
    void SetGridIntervalMap(const std::string& _label,
        GridIntervalMap<MPTraits>* const _utility);

    ///@}
    ///@name Medial Axis Utility
    ///@{

    /// Get a MedialAxisUtility by label.
    /// @param _label The string label of the desired utility as defined in the
    ///               XML file.
    /// @return The labeled utility.
    MedialAxisUtility<MPTraits>* GetMedialAxisUtility(const std::string& _label)
        const;

    /// Set a MedialAxisUtility. This object will take ownership of the utility
    /// and delete it when necessary.
    /// @param _label The string label for the new utility.
    /// @param _utility The MedialAxisUtility to use.
    void SetMedialAxisUtility(const std::string& _label,
        MedialAxisUtility<MPTraits>* const _utility);

    ///@}
    ///@name Skeleton Clearance Utility
    ///@{

    /// Get a SkeletonClearanceUtility by label.
    /// @param _label The string label of the desired utility as defined in the
    ///               XML file.
    /// @return The labeled utility.
    SkeletonClearanceUtility<MPTraits>* GetSkeletonClearanceUtility(
        const std::string& _label) const;

    /// Set a SkeletonClearanceUtility. This object will take ownership of the
    /// utility and delete it when necessary.
    /// @param _label The string label for the new utility.
    /// @param _utility The SkeletonClearanceUtility to use.
    void SetSkeletonClearanceUtility(const std::string& _label,
        SkeletonClearanceUtility<MPTraits>* const _utility);

    ///@}
    ///@name Topological Map
    ///@{

    /// Get a TopologicalMap by label.
    /// @param _label The string label of the desired utility as defined in the
    ///               XML file.
    /// @return The labeled utility.
    TopologicalMap<MPTraits>* GetTopologicalMap(const std::string& _label) const;

    /// Set a TopologicalMap. This object will take ownership of the utility and
    /// delete it when necessary.
    /// @param _label The string label for the new utility.
    /// @param _utility The TopologicalMap to use.
    void SetTopologicalMap(const std::string& _label,
        TopologicalMap<MPTraits>* const _utility);

    ///@}
    ///@name Safe Interval Tool
    ///@{

    /// Get a SafeIntervalTool by label.
    /// @param _label The string label of the desired utility as defined in the
    ///               XML file.
    /// @return The labeled utility.
    SafeIntervalTool<MPTraits>* GetSafeIntervalTool(const std::string& _label)
        const;

    /// Set a SafeIntervalTool. This object will take ownership of the utility and
    /// delete it when necessary.
    /// @param _label The string label for the new utility.
    /// @param _utility The TopologicalMap to use.
    void SetSafeIntervalTool(const std::string& _label,
        SafeIntervalTool<MPTraits>* const _utility);

    ///@}
    ///@name LKH Search
    ///@{

    /// Get an LKH Search by label.
    /// @param _label The string label of the desired utility as defined in the
    ///               XML file.
    /// @return The labeled utility.
    LKHSearch<MPTraits>* GetLKHSearch(const std::string& _label) const;

    /// Set an LKH Search
    /// @param _label The string label for the new utility
    /// @param _utility The LKHSearch to use
    void SetLKHSearch(const std::string& _label,
        LKHSearch<MPTraits>* const _utility);

    ///@}
    ////@name TRP Tool
    ///@{

    /// Get a TRP Tool by label.
    /// @param _label The string label of the desired utility as defined in the
    ///               XML file.
    /// @return The labeled utility.
    TRPTool<MPTraits>* GetTRPTool(const std::string& _label) const;

    /// Set a TRP Tool
    /// @param _label The string label for the new utility
    /// @param _utility The LKHSearch to use
    void SetTRPTool(const std::string& _label,
        TRPTool<MPTraits>* const _utility);

    ///@}
    ///@name Decompositions
    ///@{

    /// Get a decomposition.
    /// @param _label The label of the decomposition to use.
    const WorkspaceDecomposition* GetDecomposition(const std::string& _label);

    /// Set a workspace decomposition by label. This object will take ownership
    /// the decomposition and delete it when necessary.
    /// @param _label The label for this decomposition.
    /// @param _decomposition The decomposition object to set.
    void SetDecomposition(const std::string& _label,
        const WorkspaceDecomposition* _decomposition);

    ///@}

  private:

    ///@name Helpers
    ///@{

    /// Get a utility in a label map. Throws if not found.
    /// @param _label The utility label.
    /// @param _map The label map which holds _utility.
    /// @return The named utility.
    template <template <typename> class Utility>
    Utility<MPTraits>* GetUtility(const std::string& _label,
        const LabelMap<Utility>& _map) const;


    /// Set a utility in a label map.
    /// @param _label The utility label.
    /// @param _utility The utility to set.
    /// @param _map The label map which holds _utility.
    template <template <typename> class Utility>
    void SetUtility(const std::string& _label, Utility<MPTraits>* _utility,
        LabelMap<Utility>& _map) const;

    ///@}

};

/*------------------------------ Construction --------------------------------*/

template <typename MPTraits>
MPToolsType<MPTraits>::
MPToolsType(MPLibrary* const _library) : m_library(_library) { }


template <typename MPTraits>
void
MPToolsType<MPTraits>::
ParseXML(XMLNode& _node) {
  // For the tools that use the XML to set defaults, keep track of whether we've
  // seen them before.
  bool parsedReebGraph = false,
<<<<<<< HEAD
//       parsedSVMModel  = false,
=======
>>>>>>> 0390a7a1
       parsedMCS       = false;

  // MPTools shouldn't have any data of its own, only child nodes.
  for(auto& child : _node) {
    if(child.Name() == "ClearanceUtility") {
      auto utility = new ClearanceUtility<MPTraits>(child);

      // A second node with the same label is an error during XML parsing.
      if(m_clearanceUtils.count(utility->GetLabel()))
        throw ParseException(child.Where(), "Second ClearanceUtility node with "
            "the label '" + utility->GetLabel() + "'. Labels must be unique.");

      SetClearanceUtility(utility->GetLabel(), utility);
    }
    else if(child.Name() == "GridIntervalMap") {
      auto utility = new GridIntervalMap<MPTraits>(child);

      // A second node with the same label is an error during XML parsing.
      if(m_gridIntervalMaps.count(utility->GetLabel()))
        throw ParseException(child.Where(), "Second GridIntervalMap "
            "node with the label '" + utility->GetLabel() + "'. Labels must be "
            "unique.");

      SetGridIntervalMap(utility->GetLabel(), utility);
    }
    else if(child.Name() == "MedialAxisUtility") {
      auto utility = new MedialAxisUtility<MPTraits>(child);

      // A second node with the same label is an error during XML parsing.
      if(m_medialAxisUtils.count(utility->GetLabel()))
        throw ParseException(child.Where(), "Second MedialAxisUtility node with "
            "the label '" + utility->GetLabel() + "'. Labels must be unique.");

      SetMedialAxisUtility(utility->GetLabel(), utility);
    }
    else if(child.Name() == "SkeletonClearanceUtility") {
      auto utility = new SkeletonClearanceUtility<MPTraits>(child);

      // A second node with the same label is an error during XML parsing.
      if(m_skeletonUtils.count(utility->GetLabel()))
        throw ParseException(child.Where(), "Second SkeletonClearanceUtility "
            "node with the label '" + utility->GetLabel() + "'. Labels must be "
            "unique.");

      SetSkeletonClearanceUtility(utility->GetLabel(), utility);
    }
    else if(child.Name() == "TopologicalMap") {
      auto utility = new TopologicalMap<MPTraits>(child);

      // A second node with the same label is an error during XML parsing.
      if(m_topologicalMaps.count(utility->GetLabel()))
        throw ParseException(child.Where(), "Second TopologicalMap "
            "node with the label '" + utility->GetLabel() + "'. Labels must be "
            "unique.");

      SetTopologicalMap(utility->GetLabel(), utility);
    }
    else if(child.Name() == "TetGenDecomposition") {
      // Parse the label and check that it is unique.
      const std::string label = child.Read("label", true, "",
          "The label for this decomposition.");

      if(m_decompositions.count(label))
        throw ParseException(child.Where(), "Second decomposition node "
            "with the label " + label + ". Labels must be unique across all "
            "types of decomposition.");

      m_tetgens[label] = TetGenDecomposition(child);
      SetDecomposition(label, nullptr);
    }
    else if(child.Name() == "SafeIntervalTool") {
      auto utility = new SafeIntervalTool<MPTraits>(child);

      // A second node with the same label is an error during XML parsing.
      if(m_safeIntervalTools.count(utility->GetLabel()))
        throw ParseException(child.Where(), "Second SafeIntervalTool "
            "node with the label '" + utility->GetLabel() + "'. Labels must be "
            "unique.");

      SetSafeIntervalTool(utility->GetLabel(), utility);
    }
    else if(child.Name() == "LKHSearch") {
      auto utility = new LKHSearch<MPTraits>(child);

      // A second node with the same label is an error during XML parsing.
      if(m_lkhSearchTools.count(utility->GetLabel()))
        throw ParseException(child.Where(), "Second LKHSearch "
            "node with the label '" + utility->GetLabel() + "'. Labels must be "
            "unique.");

      SetLKHSearch(utility->GetLabel(), utility);
    }
    else if(child.Name() == "TRPTool") {
      auto utility = new TRPTool<MPTraits>(child);

      // A second node with the same label is an error during XML parsing.
      if(m_trpTools.count(utility->GetLabel()))
        throw ParseException(child.Where(), "Second TRPTool "
            "node with the label '" + utility->GetLabel() + "'. Labels must be "
            "unique.");

      SetTRPTool(utility->GetLabel(), utility);
    }
    // Below here we are setting defaults rather than creating instances.
    else if(child.Name() == "ReebGraphConstruction") {
      if(parsedReebGraph)
        throw ParseException(child.Where(),
            "Second ReebGraphConstruction node detected. This node sets "
            "default parameters - only one is allowed.");
      parsedReebGraph = true;

      ReebGraphConstruction::SetDefaultParameters(child);
    }
    else if(child.Name() == "MeanCurvatureSkeleton3D") {
      if(parsedMCS)
        throw ParseException(child.Where(),
            "Second meanCurvatureSkeleton3D node detected. This node sets "
            "default parameters - only one is allowed.");
      parsedMCS = true;

      MeanCurvatureSkeleton3D::SetDefaultParameters(child);
    }
<<<<<<< HEAD
/*    else if(child.Name() == "SVMModel") {
      if(parsedSVMModel)
        throw ParseException(child.Where(), "Second SVMModel node detected. "
            "This node sets default parameters - only one is allowed.");
      parsedSVMModel = true;

      SVMModel<MPTraits>::SetDefaultParameters(child);
    }
*/
    else if(child.Name() == "ReachabilityUtil") {
      auto util = new ReachabilityUtil<MPTraits>(child);
      SetReachabilityUtil(util->GetLabel(), util);
    }
=======
>>>>>>> 0390a7a1
  }
}


template <typename MPTraits>
void
MPToolsType<MPTraits>::
Initialize() {
  //Uninitialize();
  for(auto& pair : m_clearanceUtils)
    pair.second->Initialize();
  for(auto& pair : m_gridIntervalMaps)
    pair.second->Initialize();
  for(auto& pair : m_medialAxisUtils)
    pair.second->Initialize();
  for(auto& pair : m_skeletonUtils)
    pair.second->Initialize();
  for(auto& pair : m_topologicalMaps)
    pair.second->Initialize();
  for(auto& pair : m_safeIntervalTools)
    pair.second->Initialize();
  for(auto& pair : m_lkhSearchTools)
    pair.second->Initialize();
  /// @todo Homogenize trp tool initialization.
  //for(auto& pair : m_trpTools)
  //  pair.second->Initialize();
}

template <typename MPTraits>
void
MPToolsType<MPTraits>::
Uninitialize() {
  for(auto& pair : m_decompositions){
    delete pair.second;
    pair.second = nullptr;
  }
}

template <typename MPTraits>
MPToolsType<MPTraits>::
~MPToolsType() {
  for(auto& pair : m_clearanceUtils)
    delete pair.second;
  for(auto& pair : m_medialAxisUtils)
    delete pair.second;
  for(auto& pair : m_skeletonUtils)
    delete pair.second;
  for(auto& pair : m_topologicalMaps)
    delete pair.second;
  for(auto& pair : m_safeIntervalTools)
    delete pair.second;
  for(auto& pair : m_decompositions)
    delete pair.second;
  for(auto& pair : m_lkhSearchTools)
    delete pair.second;
  for(auto& pair : m_trpTools)
    delete pair.second;
}

/*--------------------------- Clearance Utility ------------------------------*/

template <typename MPTraits>
ClearanceUtility<MPTraits>*
MPToolsType<MPTraits>::
GetClearanceUtility(const std::string& _label) const {
  return GetUtility(_label, m_clearanceUtils);
}


template <typename MPTraits>
void
MPToolsType<MPTraits>::
SetClearanceUtility(const std::string& _label,
    ClearanceUtility<MPTraits>* const _utility) {
  SetUtility(_label, _utility, m_clearanceUtils);
}


/*------------------------------ Grid Interval Map -----------------------------*/

template <typename MPTraits>
GridIntervalMap<MPTraits>*
MPToolsType<MPTraits>::
GetGridIntervalMap(const std::string& _label) const {
  return GetUtility(_label, m_gridIntervalMaps);
}


template <typename MPTraits>
void
MPToolsType<MPTraits>::
SetGridIntervalMap(const std::string& _label,
    GridIntervalMap<MPTraits>* const _utility) {
  SetUtility(_label, _utility, m_gridIntervalMaps);
}
/*-------------------------- Medial Axis Utility -----------------------------*/

template <typename MPTraits>
MedialAxisUtility<MPTraits>*
MPToolsType<MPTraits>::
GetMedialAxisUtility(const std::string& _label) const {
  return GetUtility(_label, m_medialAxisUtils);
}


template <typename MPTraits>
void
MPToolsType<MPTraits>::
SetMedialAxisUtility(const std::string& _label,
    MedialAxisUtility<MPTraits>* const _utility) {
  SetUtility(_label, _utility, m_medialAxisUtils);
}

/*----------------------------- Skeleton Tools -------------------------------*/

template <typename MPTraits>
SkeletonClearanceUtility<MPTraits>*
MPToolsType<MPTraits>::
GetSkeletonClearanceUtility(const std::string& _label) const {
  return GetUtility(_label, m_skeletonUtils);
}


template <typename MPTraits>
void
MPToolsType<MPTraits>::
SetSkeletonClearanceUtility(const std::string& _label,
    SkeletonClearanceUtility<MPTraits>* const _utility) {
  SetUtility(_label, _utility, m_skeletonUtils);
}

/*------------------------------ Topological Map -----------------------------*/

template <typename MPTraits>
TopologicalMap<MPTraits>*
MPToolsType<MPTraits>::
GetTopologicalMap(const std::string& _label) const {
  return GetUtility(_label, m_topologicalMaps);
}


template <typename MPTraits>
void
MPToolsType<MPTraits>::
SetTopologicalMap(const std::string& _label,
    TopologicalMap<MPTraits>* const _utility) {
  SetUtility(_label, _utility, m_topologicalMaps);
}

/*---------------------------- Safe Interval Tool ----------------------------*/

template <typename MPTraits>
SafeIntervalTool<MPTraits>*
MPToolsType<MPTraits>::
GetSafeIntervalTool(const std::string& _label) const {
  return GetUtility(_label, m_safeIntervalTools);
}


template <typename MPTraits>
void
MPToolsType<MPTraits>::
SetSafeIntervalTool(const std::string& _label,
    SafeIntervalTool<MPTraits>* const _utility) {
  SetUtility(_label, _utility, m_safeIntervalTools);
}

/*------------------------------- LKH Search ---------------------------------*/

template <typename MPTraits>
LKHSearch<MPTraits>*
MPToolsType<MPTraits>::
GetLKHSearch(const std::string& _label) const {
  return GetUtility(_label, m_lkhSearchTools);
}



template <typename MPTraits>
void
MPToolsType<MPTraits>::
SetLKHSearch(const std::string& _label,
    LKHSearch<MPTraits>* const _utility) {
  SetUtility(_label, _utility, m_lkhSearchTools);
}

/*-------------------------------- TRP Tool ----------------------------------*/

template <typename MPTraits>
TRPTool<MPTraits>*
MPToolsType<MPTraits>::
GetTRPTool(const std::string& _label) const {
  return GetUtility(_label, m_trpTools);
}



template <typename MPTraits>
void
MPToolsType<MPTraits>::
SetTRPTool(const std::string& _label,
    TRPTool<MPTraits>* const _utility) {
  SetUtility(_label, _utility, m_trpTools);
}


/*----------------------------- Decompositions -------------------------------*/

template <typename MPTraits>
const WorkspaceDecomposition*
MPToolsType<MPTraits>::
GetDecomposition(const std::string& _label) {
  // Initialize the decomposition if not already.
  typename decltype(m_decompositions)::iterator iter;
  try {
    iter = m_decompositions.find(_label);
  }
  catch(const std::out_of_range&) {
    throw RunTimeException(WHERE) << "Requested decomposition '" << _label
                                  << "' does not exist.";
  }

  if(iter->second == nullptr) {
    MethodTimer mt(m_library->GetStatClass(), "TetGenDecomposition::" + _label);
    iter->second = m_tetgens[_label](m_library->GetMPProblem()->GetEnvironment());
  }
  return iter->second;
}


template <typename MPTraits>
void
MPToolsType<MPTraits>::
SetDecomposition(const std::string& _label,
    const WorkspaceDecomposition* _decomposition) {
  // If a decomposition was already assigned to this label, delete it before
  // storing the new one.
  auto iter = m_decompositions.find(_label);
  const bool alreadyExists = iter != m_decompositions.end();

  if(alreadyExists) {
    delete iter->second;
    iter->second = _decomposition;
  }
  else
    m_decompositions[_label] = _decomposition;
}


/*---------------------------------- Helpers ---------------------------------*/

template <typename MPTraits>
template <template <typename> class Utility>
inline
Utility<MPTraits>*
MPToolsType<MPTraits>::
GetUtility(const std::string& _label, const LabelMap<Utility>& _map) const {
  try {
    return _map.at(_label);
  }
  catch(const std::out_of_range&) {
    Utility<MPTraits> dummy;
    throw RunTimeException(WHERE) << "Requested " << dummy.GetName()
                                  << " '" << _label  << "' does not exist.";
  }
  catch(const std::exception& _e) {
    Utility<MPTraits> dummy;
    throw RunTimeException(WHERE) << "Error when fetching " << dummy.GetName()
                                  << " '" << _label << "': " << _e.what();
  }
  catch(...) {
    Utility<MPTraits> dummy;
    throw RunTimeException(WHERE) << "Error when fetching " << dummy.GetName()
                                  << " '" << _label << "': (unknown).";
  }
}


template <typename MPTraits>
template <template <typename> class Utility>
void
MPToolsType<MPTraits>::
SetUtility(const std::string& _label, Utility<MPTraits>* _utility,
    LabelMap<Utility>& _map) const {
  // Set the library pointer.
  _utility->SetMPLibrary(m_library);

  // Check if this label is already in use.
  auto iter = _map.find(_label);
  const bool alreadyExists = iter != _map.end();

  // If the label already exists, we need to release the previous utility first.
  if(alreadyExists) {
    delete iter->second;
    iter->second = _utility;
  }
  else
    _map.insert({_label, _utility});
}

/*----------------------------------------------------------------------------*/

#endif<|MERGE_RESOLUTION|>--- conflicted
+++ resolved
@@ -6,7 +6,6 @@
 
 #include "Utilities/XMLNode.h"
 
-#include "GridIntervalMap.h"
 #include "MedialAxisUtilities.h"
 #include "MeanCurvatureSkeleton3D.h"
 #include "ReebGraphConstruction.h"
@@ -15,11 +14,9 @@
 #include "TetGenDecomposition.h"
 #include "TopologicalMap.h"
 #include "TRPTool.h"
+#include "ReachabilityUtil.h"
 #include "MPLibrary/MPTools/LKHSearch.h"
-<<<<<<< HEAD
 //#include "MPLibrary/LearningModels/SVMModel.h"
-=======
->>>>>>> 0390a7a1
 
 
 class WorkspaceDecomposition;
@@ -64,13 +61,13 @@
   MPLibrary* const m_library; ///< The owning library.
 
   LabelMap<ClearanceUtility>         m_clearanceUtils;
-  LabelMap<GridIntervalMap>          m_gridIntervalMaps;
   LabelMap<MedialAxisUtility>        m_medialAxisUtils;
   LabelMap<SkeletonClearanceUtility> m_skeletonUtils;
   LabelMap<TopologicalMap>           m_topologicalMaps;
   LabelMap<SafeIntervalTool>         m_safeIntervalTools;
   LabelMap<LKHSearch>                m_lkhSearchTools;
   LabelMap<TRPTool>                  m_trpTools;
+  LabelMap<ReachabilityUtil>         m_reachabilityUtils;
 
   std::unordered_map<std::string, TetGenDecomposition> m_tetgens;
   std::unordered_map<std::string, const WorkspaceDecomposition*> m_decompositions;
@@ -117,23 +114,6 @@
         ClearanceUtility<MPTraits>* const _utility);
 
     ///@}
-    ///@name Grid Interval Map
-    ///@{
-
-    /// Get a TopologicalMap by label.
-    /// @param _label The string label of the desired utility as defined in the
-    ///               XML file.
-    /// @return The labeled utility.
-    GridIntervalMap<MPTraits>* GetGridIntervalMap(const std::string& _label) const;
-
-    /// Set a TopologicalMap. This object will take ownership of the utility and
-    /// delete it when necessary.
-    /// @param _label The string label for the new utility.
-    /// @param _utility The GridIntervalMap to use.
-    void SetGridIntervalMap(const std::string& _label,
-        GridIntervalMap<MPTraits>* const _utility);
-
-    ///@}
     ///@name Medial Axis Utility
     ///@{
 
@@ -252,6 +232,20 @@
         const WorkspaceDecomposition* _decomposition);
 
     ///@}
+    ///@name Reachability
+    ///@{
+
+    /// Get a Reachability Utility
+    /// @param _label The label of the decomposition to use.
+    ReachabilityUtil<MPTraits>* GetReachabilityUtil(const std::string& _label) const;
+
+    /// Set a reachability utility  by label.
+    /// @param _label The label for this utility
+    /// @param _decomposition the reachability utility
+    void SetReachabilityUtil(const std::string& _label,
+        ReachabilityUtil<MPTraits>* _util);
+
+    ///}
 
   private:
 
@@ -293,10 +287,7 @@
   // For the tools that use the XML to set defaults, keep track of whether we've
   // seen them before.
   bool parsedReebGraph = false,
-<<<<<<< HEAD
 //       parsedSVMModel  = false,
-=======
->>>>>>> 0390a7a1
        parsedMCS       = false;
 
   // MPTools shouldn't have any data of its own, only child nodes.
@@ -310,17 +301,6 @@
             "the label '" + utility->GetLabel() + "'. Labels must be unique.");
 
       SetClearanceUtility(utility->GetLabel(), utility);
-    }
-    else if(child.Name() == "GridIntervalMap") {
-      auto utility = new GridIntervalMap<MPTraits>(child);
-
-      // A second node with the same label is an error during XML parsing.
-      if(m_gridIntervalMaps.count(utility->GetLabel()))
-        throw ParseException(child.Where(), "Second GridIntervalMap "
-            "node with the label '" + utility->GetLabel() + "'. Labels must be "
-            "unique.");
-
-      SetGridIntervalMap(utility->GetLabel(), utility);
     }
     else if(child.Name() == "MedialAxisUtility") {
       auto utility = new MedialAxisUtility<MPTraits>(child);
@@ -419,7 +399,6 @@
 
       MeanCurvatureSkeleton3D::SetDefaultParameters(child);
     }
-<<<<<<< HEAD
 /*    else if(child.Name() == "SVMModel") {
       if(parsedSVMModel)
         throw ParseException(child.Where(), "Second SVMModel node detected. "
@@ -433,8 +412,6 @@
       auto util = new ReachabilityUtil<MPTraits>(child);
       SetReachabilityUtil(util->GetLabel(), util);
     }
-=======
->>>>>>> 0390a7a1
   }
 }
 
@@ -445,8 +422,6 @@
 Initialize() {
   //Uninitialize();
   for(auto& pair : m_clearanceUtils)
-    pair.second->Initialize();
-  for(auto& pair : m_gridIntervalMaps)
     pair.second->Initialize();
   for(auto& pair : m_medialAxisUtils)
     pair.second->Initialize();
@@ -461,6 +436,8 @@
   /// @todo Homogenize trp tool initialization.
   //for(auto& pair : m_trpTools)
   //  pair.second->Initialize();
+  for(auto& pair : m_reachabilityUtils)
+    pair.second->Initialize();
 }
 
 template <typename MPTraits>
@@ -491,6 +468,8 @@
   for(auto& pair : m_lkhSearchTools)
     delete pair.second;
   for(auto& pair : m_trpTools)
+    delete pair.second;
+  for(auto& pair : m_reachabilityUtils)
     delete pair.second;
 }
 
@@ -513,23 +492,6 @@
 }
 
 
-/*------------------------------ Grid Interval Map -----------------------------*/
-
-template <typename MPTraits>
-GridIntervalMap<MPTraits>*
-MPToolsType<MPTraits>::
-GetGridIntervalMap(const std::string& _label) const {
-  return GetUtility(_label, m_gridIntervalMaps);
-}
-
-
-template <typename MPTraits>
-void
-MPToolsType<MPTraits>::
-SetGridIntervalMap(const std::string& _label,
-    GridIntervalMap<MPTraits>* const _utility) {
-  SetUtility(_label, _utility, m_gridIntervalMaps);
-}
 /*-------------------------- Medial Axis Utility -----------------------------*/
 
 template <typename MPTraits>
@@ -683,6 +645,23 @@
     m_decompositions[_label] = _decomposition;
 }
 
+/*----------------------------- Reachability Utils -------------------------------*/
+
+template <typename MPTraits>
+ReachabilityUtil<MPTraits>*
+MPToolsType<MPTraits>::
+GetReachabilityUtil(const std::string& _label) const {
+  return GetUtility(_label, m_reachabilityUtils);
+}
+
+
+template <typename MPTraits>
+void
+MPToolsType<MPTraits>::
+SetReachabilityUtil(const std::string& _label,
+    ReachabilityUtil<MPTraits>* _util) {
+  SetUtility(_label, _util, m_reachabilityUtils);
+}
 
 /*---------------------------------- Helpers ---------------------------------*/
 
