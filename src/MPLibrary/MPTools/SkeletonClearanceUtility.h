--- conflicted
+++ resolved
@@ -88,12 +88,6 @@
 operator()(WorkspaceSkeleton& _skeleton) const {
   MethodTimer mt(this->GetStatClass(), "SkeletonClearanceUtility");
 
-<<<<<<< HEAD
-  // auto g = _skeleton.GetGraph();
-=======
-  auto g = _skeleton;
->>>>>>> 250caa68
-
   if(this->m_debug)
     std::cout << "Skeleton has " << _skeleton.get_num_vertices() << " vertices "
               << "and " << _skeleton.get_num_edges() << " edges."
@@ -137,12 +131,6 @@
 SkeletonClearanceUtility<MPTraits>::
 HackFix(WorkspaceSkeleton& _skeleton) const {
   MethodTimer mt(this->GetStatClass(), "SkeletonClearanceUtility::HackFix");
-
-<<<<<<< HEAD
-  // auto g = _skeleton.GetGraph();
-=======
-  auto g = _skeleton;
->>>>>>> 250caa68
 
   if(this->m_debug)
     std::cout << "Skeleton has " << _skeleton.get_num_vertices() << " vertices "
