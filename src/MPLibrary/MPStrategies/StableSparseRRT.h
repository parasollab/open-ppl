#ifndef PMPL_STABLE_SPARSE_RRT_H_
#define PMPL_STABLE_SPARSE_RRT_H_

#include "BasicRRTStrategy.h"

#include <algorithm>
#include <unordered_map>
#include <unordered_set>
#include <vector>


////////////////////////////////////////////////////////////////////////////////
/// StableSparseRRT is an RRT variant which aims to maintain a sparse 'active
/// set' of vertices.
///
/// A set of 'witness' configurations creates the sparseness criteria. Each
/// witness defines a ball region in state space, and the tree should grow
/// from only the lowest-cost vertex in each witness region. These vertices
/// form the 'active set', while the other vertices are 'inactive'. The latter
/// aren't used in neighborhood finding or extension, and should be pruned
/// away.
///
/// @note The 'witnesss configurations' here are are different from the witness
///       configurations used elsewhere in PMPL.
///
/// @note This method currently measures cost with distance in holonomic
///       problems and time steps in nonholonomic problems.
///
/// Reference:
///   Yanbo Li, Zakary Littlefield, and Kostas Bekris. "Sparse Methods for
///   Efficient Asymptotically Optimal Kinodynamic Planning". Algorithmic
///   Foundations of Robotics XI (WAFR 2014). 2015. 263-282.
////////////////////////////////////////////////////////////////////////////////
template <typename MPTraits>
class StableSparseRRT : public BasicRRTStrategy<MPTraits> {

  public:

    ///@name Motion Planning Types
    ///@{

    typedef typename MPTraits::CfgType      CfgType;
    typedef typename MPTraits::WeightType   WeightType;
    typedef typename MPTraits::RoadmapType  RoadmapType;
    typedef typename RoadmapType::VID       VID;

    using typename BasicRRTStrategy<MPTraits>::VertexSet;

    ///@}
    ///@name Construction
    ///@{

    StableSparseRRT();

    StableSparseRRT(XMLNode& _node);

    virtual ~StableSparseRRT() = default;

    ///@}

  private:

    ///@name MPStrategy Overrides
    ///@{

    virtual void Initialize() override;

    ///@}
    ///@name BasicRRTStrategy Overrides
    ///@{

    /// SST's version of this function requires a radius NF and only searches
    /// the active set.
    virtual VID FindNearestNeighbor(const CfgType& _cfg,
        const VertexSet* const _candidates = nullptr) override;

    /// SST selects the neighbor with best path cost rather than closest
    /// distance.
    virtual Neighbor SelectNeighbor(const CfgType& _cfg,
        const std::vector<Neighbor>& _neighbors) override;

    /// SST's version of this function calls the base class version and then
    /// updates metadata specific to this method.
    virtual VID Extend(const VID _nearest, const CfgType& _target,
        LPOutput<MPTraits>& _lp, const bool _requireNew = true) override;

    ///@}
    ///@name SST Helpers
    ///@{

    /// Update the active set, witnesses, and representatives after a successful
    /// extension.
    /// @param _nearestVID The starting VID for the extension.
    /// @param _newVID The new VID created by the extension.
    /// @param _lp The local plan info.
    /// @return True if the new node is active.
    bool UpdateSSTStructures(const VID _nearestVID, const VID _newVID,
        const LPOutput<MPTraits>& _lp);

    /// Add a new witness node and track its representative.
    /// @param _roadmapVID The node's VID in the roadmap.
    void AddNewWitness(const VID _roadmapVID);

    /// Update the representative for a witness.
    /// @param _witness The witness's VID in the witness map.
    /// @param _representative The new representative's VID in the roadmap.
    void UpdateRepresentative(const VID _witness, const VID _representative);

    // Find nearest witness to a vertex.
    Neighbor FindNearestWitness(const CfgType& _newCfg);

    /// Recursively prune the set of inactive leaves until none remain.
    void PruneInactiveLeaves();

    ///@}
    ///@name Internal State
    ///@{

    /// The active set represents the 'sparse' tree.
    VertexSet m_active;
    /// Set of witnesses for enforcing sparseness.
    VertexSet m_witnesses;
    /// The inactive nodes with no children.
    VertexSet m_inactiveLeaves;
    /// Maps witness nodes to the best-cost representative for their region.
    std::unordered_map<VID, VID> m_representatives;

    std::string m_witnessNfLabel; ///< NF to use for finding witness nodes.

    /// Storage for witnessess. They must be stored separately from the main
    /// roadmap because they may be pruned from the tree.
    std::map<RoadmapType*, RoadmapType> m_witnessMaps;

    double m_witnessRadius{.5}; ///< Distance between witness nodes.
    bool m_prune{false};

    ///@}
};

/*------------------------------ Construction --------------------------------*/

template <typename MPTraits>
StableSparseRRT<MPTraits>::
StableSparseRRT() {
  this->SetName("StableSparseRRT");
}


template <typename MPTraits>
StableSparseRRT<MPTraits>::
StableSparseRRT(XMLNode& _node) : BasicRRTStrategy<MPTraits>(_node) {
  this->SetName("StableSparseRRT");

  m_witnessNfLabel = _node.Read("witnessNfLabel", false, this->m_nfLabel,
      "Optional different NF to use for witnesses.");
  m_witnessRadius = _node.Read("witnessRadius", true, m_witnessRadius, .01,
      std::numeric_limits<double>::max(), "Distance between witnesses.");
  m_prune = _node.Read("prune", false, m_prune,
      "Enable/disable pruning inactive leaves");
}

/*-------------------------- MPStrategy Overrides ----------------------------*/

template <typename MPTraits>
void
StableSparseRRT<MPTraits>::
Initialize() {
  BasicRRTStrategy<MPTraits>::Initialize();

  // Clear SST structures.
  m_active.clear();
  m_witnesses.clear();
  m_inactiveLeaves.clear();
  m_representatives.clear();
  m_witnessMaps.clear();

  if(this->m_debug)
    std::cout << "Initializing StableSparseRRT" << std::endl;

  // Issue a warning if we aren't using a radius NF.
  auto nf = this->GetNeighborhoodFinder(this->m_nfLabel);
  if(nf->GetType() != NeighborhoodFinderMethod<MPTraits>::Type::RADIUS)
    std::cout << "Warning: neighborhood finder '" << this->m_nfLabel
              << "' is not of type 'RADIUS'. A radius-based NF is needed "
              << "to make SST's proofs work out."
              << std::endl;

  // Find the start node.
  auto goalTracker = this->GetGoalTracker();
  const auto& startVIDs = goalTracker->GetStartVIDs();
  if(startVIDs.empty())
    throw RunTimeException(WHERE) << "A start VID is required for this method.";
  const VID start = *startVIDs.begin();

  // We need to check each of the start nodes for active/witnesss/rep status to
  // make SST work with multiple roots.
  if(startVIDs.size() > 1)
    throw RunTimeException(WHERE) << "SST needs modification to support multiple "
                                  << "start nodes (" << startVIDs.size()
                                  << " detected)."
                                  << std::endl;

  // Add the start node to the SST structures.
  AddNewWitness(start);
}

/*----------------------- BasicRRTStrategy Overrides -------------------------*/

template <typename MPTraits>
typename StableSparseRRT<MPTraits>::VID
StableSparseRRT<MPTraits>::
FindNearestNeighbor(const CfgType& _cfg, const VertexSet* const _candidates) {
  MethodTimer mt(this->GetStatClass(), "SST::FindNearestNeighbor");

  // If we are not interested in a particular candidate set, search the entire
  // active set for neighbors.
  if(!_candidates)
    return BasicRRTStrategy<MPTraits>::FindNearestNeighbor(_cfg, &m_active);

  // Otherwise we need to select only nodes that are both active and in the
  // candidate set. Find the intersection of the active set with the candidates.
  VertexSet activeCandidates;
  activeCandidates.reserve(std::min(_candidates->size(), m_active.size()));
  std::copy_if(m_active.begin(), m_active.end(),
      std::inserter(activeCandidates, activeCandidates.end()),
      [_candidates](const VID _vid){return _candidates->count(_vid);}
  );

  // Ensure we found some active candidates.
  if(activeCandidates.empty())
    throw RunTimeException(WHERE) << "SST can't find any active candidates.";

  // Search only the active candidates using a radius NF.
  return BasicRRTStrategy<MPTraits>::FindNearestNeighbor(_cfg, &activeCandidates);
}


template <typename MPTraits>
Neighbor
StableSparseRRT<MPTraits>::
SelectNeighbor(const CfgType& _cfg, const std::vector<Neighbor>& _neighbors) {
  auto g = this->GetRoadmap();

  // Select the node with the best path cost.
  Neighbor best = _neighbors[0];
  double bestCost = g->GetVertex(best.target).GetStat("cost");
  for(const auto& n : _neighbors) {
    // Check for invalid neighbors.
    if(n.target == INVALID_VID)
      throw RunTimeException(WHERE) << "NF should not return bogus nodes.";

    // Skip if this neighbor isn't better than the best.
    const double pathCost = g->GetVertex(n.target).GetStat("cost");
    if(pathCost >= bestCost)
      continue;

    best = n;
    bestCost = pathCost;
  }

  return best;
}


template <typename MPTraits>
typename StableSparseRRT<MPTraits>::VID
StableSparseRRT<MPTraits>::
Extend(const VID _nearest, const CfgType& _target, LPOutput<MPTraits>& _lp,
    const bool _requireNew) {
  /// @todo Add support for connecting extensions to enable bi-directional SST
  ///       and more options for path refinement. This also requires managing
  ///       the updates to path cost that occur when trees merge.
  const bool connecting = !_requireNew;
  if(connecting)
    throw RunTimeException(WHERE) << "SST can't yet support connection because "
                                  << "reconnecting to an existing node would "
                                  << "require updating all path costs."
                                  << std::endl;

  // Extend using the basic RRT method.
  const VID newVID = BasicRRTStrategy<MPTraits>::Extend(_nearest, _target, _lp,
      _requireNew);

  // If we succeeded, update the SST structures before we return.
  const bool success = newVID != INVALID_VID;
  if(success) {
    // If the node isn't active, then we will have deleted it if pruning is
    // used. Do not return a valid VID all cases to keep behavior the same
    // regardless of pruning setting.
    const bool active = UpdateSSTStructures(_nearest, newVID, _lp);
    if(!active)
      return INVALID_VID;
  }

  return newVID;
}

/*----------------------------- SST Functions --------------------------------*/

template <typename MPTraits>
bool
StableSparseRRT<MPTraits>::
UpdateSSTStructures(const VID _nearestVID, const VID _newVID,
    const LPOutput<MPTraits>& _lp) {
  MethodTimer mt(this->GetStatClass(), "SST::UpdateSSTStructures");

  auto g = this->GetRoadmap();

  // If the parent node was an inactive leaf, it isn't any longer.
  m_inactiveLeaves.erase(_nearestVID);

  // Set the cost of the new node based on the previous node plus lp info.
  const CfgType& nearest = g->GetVertex(_nearestVID);
  CfgType& newNode = g->GetVertex(_newVID);

  // Cost of new node is the cost from root to parent plus cost from parent to
  // new node.
  /// @todo Change this to only edge weights, nonholonomic extenders/local
  ///       planners should set the weight using desired cost (such as time).
  double cost = nearest.GetStat("cost");
  if(this->GetTask()->GetRobot()->IsNonholonomic())
    cost += _lp.m_edge.first.GetTimeSteps();
  else
    cost += _lp.m_edge.first.GetWeight();
  newNode.SetStat("cost", cost);

  // Find the nearest witness to newNode and the separation distance.
  const auto   witnessPair = FindNearestWitness(newNode);
  const VID    witness     = witnessPair.target;
  const double distance    = witnessPair.distance;

  // If nearest witness is invalid or more than m_witnessRadius away from
  // newNode, then newNode is a new witness and its own representative.
  if(witness == INVALID_VID or distance > m_witnessRadius) {
    AddNewWitness(_newVID);
    return true;
  }

  // Otherwise we need to see if this node is a better representative for the
  // nearby witness.
  const VID    representative     = m_representatives[witness];
  const double representativeCost = g->GetVertex(representative).GetStat("cost");

  // If the new node isn't better, it's an inactive leaf.
  const bool betterCost = cost < representativeCost;
  if(!betterCost) {
    if(this->m_debug)
      std::cout << "\tNew node " << _newVID << " with cost "
                << cost << " >= " << representativeCost
                << " not better than previous representative " << representative
                << "." << std::endl;
    m_inactiveLeaves.insert(_newVID);
  }
  else
    UpdateRepresentative(witness, _newVID);

  // Prune leaf nodes that are inactive.
  if(m_prune)
    PruneInactiveLeaves();

  return betterCost;
}


template <typename MPTraits>
void
StableSparseRRT<MPTraits>::
AddNewWitness(const VID _roadmapVID) {
  // Find the witness map for the current roadmap.
  auto r = this->GetRoadmap();
  auto iter = m_witnessMaps.find(r);
  if(iter == m_witnessMaps.end()) {
    auto pair = m_witnessMaps.emplace(r, RoadmapType(r->GetRobot()));
    iter = pair.first;
  }
  RoadmapType& witnessMap = iter->second;

  // Add the witness configuration to the witness map.
  const CfgType& cfg = r->GetVertex(_roadmapVID);
  const VID witnessMapVID = witnessMap.AddVertex(cfg);
  m_witnesses.insert(witnessMapVID);

  if(this->m_debug)
    std::cout << "\tAdding new witness node " << witnessMapVID
              << std::endl;

  // Update the representative.
  UpdateRepresentative(witnessMapVID, _roadmapVID);
}


template <typename MPTraits>
void
StableSparseRRT<MPTraits>::
UpdateRepresentative(const VID _witness, const VID _representative) {
  if(this->m_debug)
    std::cout << "\tSetting representative for witness node " << _witness
              << " to " << _representative
              << " with cost "
              << this->GetRoadmap()->GetVertex(_representative).GetStat("cost")
              << std::endl;

  // Add the new representative to the active set.
  m_active.insert(_representative);

  // If there isn't a representative for this witness yet, create a new entry.
  auto iter = m_representatives.find(_witness);
  const bool exists = iter != m_representatives.end();
  if(!exists) {
    m_representatives[_witness] = _representative;
    return;
  }

  // There is already a representative for this witness: we must erase it
  // from the active set.
  const VID oldRepresentative = iter->second;
  m_active.erase(iter->second);
  iter->second = _representative;

  // If the old representative has no children, it is now an inactive leaf.
  auto vi = this->GetRoadmap()->find_vertex(oldRepresentative);
  const bool noChildren = vi->begin() == vi->end();
  if(noChildren)
    m_inactiveLeaves.insert(oldRepresentative);
}


template <typename MPTraits>
Neighbor
StableSparseRRT<MPTraits>::
FindNearestWitness(const CfgType& _cfg) {
  MethodTimer mt(this->GetStatClass(), "SST::FindNearestWitness");

  std::vector<Neighbor> witnessNeighbors;

  // Search with the witness NF.
  const auto nf = this->GetNeighborhoodFinder(this->m_witnessNfLabel);
  RoadmapType& witnessMap = m_witnessMaps.at(this->GetRoadmap());
  nf->FindNeighbors(&witnessMap, _cfg, m_witnesses,
      std::back_inserter(witnessNeighbors));

  // If that failed, return a null result.
  if(witnessNeighbors.empty())
    return Neighbor();

  if(this->m_debug)
    std::cout << "Found nearest witness " << witnessNeighbors.begin()->target
              << " at a distance of "
              << std::setprecision(4) << witnessNeighbors.begin()->distance
              << " / " << m_witnessRadius
              << " units."
              << std::endl;

  return *(witnessNeighbors.begin());
}


template <typename MPTraits>
void
StableSparseRRT<MPTraits>::
PruneInactiveLeaves() {
  MethodTimer mt(this->GetStatClass(), "SST::PruneInactiveLeaves");
  auto g = this->GetRoadmap();

  if(this->m_debug)
    std::cout << "Pruning tree, " << m_inactiveLeaves.size()
              << " inactive leaves."
              << std::endl;

  // Prune the inactive leaves until there are none.
  size_t count = 0;
  while(!m_inactiveLeaves.empty()) {
    ++count;

    // Get the next leaf.
    auto leaf = m_inactiveLeaves.begin();
    const VID leafVID = *leaf;
    m_inactiveLeaves.erase(leaf);

    // Find parent.
<<<<<<< HEAD
    const VID parent = m_parent[leafVID];
    m_parent.erase(leafVID);

    // Check if parent is also a leaf.

    // Remove leaf.
    this->RemoveNodeFromTrees(leafVID);
    g->DeleteVertex(leafVID);
=======
    const VertexSet& predecessors = g->GetPredecessors(leafVID);
    switch(predecessors.size()) {
      case 0:
        throw RunTimeException(WHERE) << "Node " << leafVID << " is a root.";
      case 1:
        break;
      default:
        throw RunTimeException(WHERE) << "Node " << leafVID << " has "
                                      << predecessors.size() << " parents. "
                                      << "Graph is not a tree.";
    }
    const VID parent = *predecessors.begin();

    // Remove leaf.
    g->DeleteVertex(leafVID);
    m_inactiveLeaves.erase(leaf);
>>>>>>> f0b13a29

    // If parent is now an inactive leaf, add it to m_inactiveLeaves.
    if(g->get_out_degree(parent) == 0) {
      const bool active = m_active.count(parent);
      if(!active)
        m_inactiveLeaves.insert(parent);
      if(this->m_debug)
        std::cout << "\tParent node '" << parent << "' is a leaf and "
                  << (active ? "" : "in") << "active."
                  << std::endl;
    }
    else if(this->m_debug)
      std::cout << "\tParent node '" << parent << "' has other children."
                << std::endl;
  }

  if(this->m_debug)
    std::cout << "Pruned " << count << " vertices." << std::endl;
}

/*----------------------------------------------------------------------------*/

#endif<|MERGE_RESOLUTION|>--- conflicted
+++ resolved
@@ -43,8 +43,7 @@
     typedef typename MPTraits::WeightType   WeightType;
     typedef typename MPTraits::RoadmapType  RoadmapType;
     typedef typename RoadmapType::VID       VID;
-
-    using typename BasicRRTStrategy<MPTraits>::VertexSet;
+    typedef typename RoadmapType::VertexSet VertexSet;
 
     ///@}
     ///@name Construction
@@ -478,16 +477,6 @@
     m_inactiveLeaves.erase(leaf);
 
     // Find parent.
-<<<<<<< HEAD
-    const VID parent = m_parent[leafVID];
-    m_parent.erase(leafVID);
-
-    // Check if parent is also a leaf.
-
-    // Remove leaf.
-    this->RemoveNodeFromTrees(leafVID);
-    g->DeleteVertex(leafVID);
-=======
     const VertexSet& predecessors = g->GetPredecessors(leafVID);
     switch(predecessors.size()) {
       case 0:
@@ -503,8 +492,6 @@
 
     // Remove leaf.
     g->DeleteVertex(leafVID);
-    m_inactiveLeaves.erase(leaf);
->>>>>>> f0b13a29
 
     // If parent is now an inactive leaf, add it to m_inactiveLeaves.
     if(g->get_out_degree(parent) == 0) {
