#ifndef PMPL_MP_STRATEGY_METHOD_H_
#define PMPL_MP_STRATEGY_METHOD_H_

#include "ConfigurationSpace/RoadmapGraph.h"
#include "MPProblem/Constraints/Constraint.h"
#include "MPProblem/MPTask.h"
#include "MPLibrary/Samplers/SamplerMethod.h"
#include "Utilities/MPUtils.h"
#include "Utilities/MetricUtils.h"
#include "Utilities/PMPLExceptions.h"
#include "Utilities/XMLNode.h"

#include <cstddef>
#include <iostream>
#include <string>
#include <vector>


////////////////////////////////////////////////////////////////////////////////
/// Base algorithm abstraction for \ref MotionPlanningStrategies.
///
/// MPStrategyMethod has one main function, @c operator(), which
/// performs preprocessing, processing, and postprocessing functionalities of
/// the motion planning algorithm.
///
/// @usage
/// @code
/// MPStrategyPointer mps = this->GetMPStrategy(m_mpsLabel);
/// (*mps)(); //call as a function object
/// mps->operator()(); //call with pointer notation
/// @endcode
///
/// @todo Incorporate path constraints when generating the start and goal.
///
/// @ingroup MotionPlanningStrategies
////////////////////////////////////////////////////////////////////////////////
template <typename MPTraits>
class MPStrategyMethod : public MPBaseObject<MPTraits> {

  public:

    ///@name Motion Planning Types
    ///@{

    typedef typename MPTraits::CfgType     CfgType;
    typedef typename MPTraits::RoadmapType RoadmapType;
    typedef typename RoadmapType::VID      VID;

    ///@}
    ///@name Construction
    ///@{

    MPStrategyMethod() = default;

    MPStrategyMethod(XMLNode& _node);

    virtual ~MPStrategyMethod() = default;

    ///@}
    ///@name MPBaseObject Overrides
    ///@{

    virtual void Print(std::ostream& _os) const override;

    ///@}
    ///@name Interface
    ///@{

    using MPBaseObject<MPTraits>::Initialize;

    /// Execute the strategy by calling Initialize, Run, and Finalize.
    void operator()();

    /// Set output file writing to on or off (on by default). This is used to
    /// suppress generation of roadmap, path, and stat files.
    /// @param _enable True to enable, false to disable.
    void EnableOutputFiles(const bool _enable = true);

    ///@}

  protected:

    ///@name Helpers
    ///@{

    virtual void Run();            ///< Call Iterate until EvaluateMap is true.
    virtual bool EvaluateMap();    ///< Check if we satisfied all map evaluators.
    virtual void Iterate() {}      ///< Execute one iteration of the strategy.
    virtual void Finalize();       ///< Clean-up and output results.

<<<<<<< HEAD
    template <typename> friend class AOAnalyzer; ///< Needs access to Iterate for other methods.
=======
    virtual void ClearRoadmap();   ///< Pre-clear the roadmap(s) if requested.
>>>>>>> a90b25bc

    ///@}
    ///@name Start/Goal Generation
    ///@{

    /// Generate a 'start' node for the task and add it to the roadmap.
    /// @param _samplerLabel The label for the sampler to use if no query
    ///                      sampler was provided, or empty to require a query
    ///                      sampler.
    /// @return The VID of the generated configuration.
    /// @note This returns size_t so that it will work for both individual and
    ///       group strategies (all VID types are typedefs for size_t).
    virtual size_t GenerateStart(const std::string& _samplerLabel = "");

    /// Generate 'goal' node(s) for the task and add it(them) to the roadmap.
    /// @param _samplerLabel The label for the sampler to use if no query
    ///                      sampler was provided, or empty to require a query
    ///                      sampler.
    /// @return The VIDs of the generated configurations.
    /// @note This returns size_t so that it will work for both individual and
    ///       group strategies (all VID types are typedefs for size_t).
    virtual std::vector<size_t> GenerateGoals(
        const std::string& _samplerLabel = "");

    ///@}
    ///@name Internal State
    ///@{

    std::string m_querySampler;          ///< Sampler for generating start/goal.
    std::vector<std::string> m_meLabels; ///< The list of map evaluators to use.
    size_t m_iterations{0};              ///< The number of executed iterations.
    bool m_writeOutput{true};            ///< Write output at the end?
    bool m_clearMap{false};              ///< Clear the roadmap(s) before run?

    ///@}
};

/*----------------------------- Construction ---------------------------------*/

template <typename MPTraits>
MPStrategyMethod<MPTraits>::
MPStrategyMethod(XMLNode& _node) : MPBaseObject<MPTraits>(_node) {
  m_querySampler = _node.Read("querySampler", false, "", "Start/goal sampler.");

  m_writeOutput = _node.Read("writeOutput", false, m_writeOutput,
      "Enable writing of output files (roadmap, path, stats)?");
  m_clearMap = _node.Read("clearMap", false, m_clearMap,
      "Clear the roadmap(s) prior to executing the strategy?");

  // Parse evaluator child nodes.
  for(auto& child : _node)
    if(child.Name() == "Evaluator")
      m_meLabels.push_back(child.Read("label", true, "", "Evaluation Method"));
}

/*-------------------------- MPBaseObject Overrides --------------------------*/

template <typename MPTraits>
void
MPStrategyMethod<MPTraits>::
Print(std::ostream& _os) const {
  _os << this->GetNameAndLabel()
      << "\n\tQuery Sampler: " << m_querySampler
      << "\n\tMap Evaluators:";

  for(const auto& s : this->m_meLabels)
    _os << "\n\t\t" << s;

  _os << std::endl;
}

/*------------------------------ Interface -----------------------------------*/

template <typename MPTraits>
void
MPStrategyMethod<MPTraits>::
operator()() {
  m_iterations = 0;

  // Print settings.
  Print(std::cout);

  auto stats = this->GetStatClass();
  const std::string id = this->GetNameAndLabel();

<<<<<<< HEAD
  // Initialize.
=======
  if(m_clearMap)
    ClearRoadmap();

  MethodTimer* mt = new MethodTimer(stats, id + "::InitAndRun");
>>>>>>> a90b25bc
  {
    MethodTimer mt(stats, id + "::Initialize");
    Initialize();
  }
  stats->PrintClock(id + "::Initialize", std::cout);

  // Run.
  Run();
  stats->PrintClock(id + "::Run", std::cout);

  // Don't count finalize in the time because file io isn't relevant to
  // algorithmic performance.
  Finalize();
}


template <typename MPTraits>
void
MPStrategyMethod<MPTraits>::
EnableOutputFiles(const bool _enable) {
  m_writeOutput = _enable;
}

/*--------------------------------- Helpers ----------------------------------*/

template <typename MPTraits>
void
MPStrategyMethod<MPTraits>::
Run() {
  auto stats = this->GetStatClass();
  const std::string clockName = this->GetNameAndLabel() + "::Run";
  MethodTimer mt(stats, clockName);

  do {
    ++m_iterations;
    if(this->m_debug) {
      const size_t vertices = this->GetGroupTask()
                            ? this->GetGroupRoadmap()->Size()
                            : this->GetRoadmap()->Size();
      const std::string roadmap = this->GetGroupTask()
                                ? "Group Roadmap"
                                : "Roadmap";
      stats->PrintClock(clockName, std::cout);
      std::cout << "\n*** Starting iteration " << m_iterations
                << " ***************************************************"
                << "\n" << roadmap << " has " << vertices << " vertices."
                << std::endl;
    }

    Iterate();
  } while(!EvaluateMap() and this->IsRunning());
}


template <typename MPTraits>
bool
MPStrategyMethod<MPTraits>::
EvaluateMap() {
  // If there are no evaluators, then this is a single-iteration method.
  if(m_meLabels.empty())
    return true;

  const std::string clockName = this->GetNameAndLabel() + "::EvaluateMap";
  StatClass* stats = this->GetStatClass();
  stats->StartClock(clockName);

  bool passed = true;
  for(auto& label : m_meLabels) {
    auto evaluator = this->GetMapEvaluator(label);
    const std::string& evalName = evaluator->GetNameAndLabel();

    stats->StartClock(evalName);
    passed = evaluator->operator()();
    stats->StopClock(evalName);

    if(this->m_debug) {
      stats->PrintClock(evalName, std::cout);
      std::cout << "\t" << (passed ? "+++Passed+++" : "---Failed---")
                << std::endl;
    }

    if(!passed)
      break;
  }

  stats->StopClock(clockName);

  if(this->m_debug) {
    stats->PrintClock(clockName, std::cout);
    std::cout << "\t" << (passed ? "+++Passed+++" : "---Failed---")
              << std::endl;
  }

  return passed;
}


template <typename MPTraits>
void
MPStrategyMethod<MPTraits>::
Finalize() {
  if(!m_writeOutput)
    return;

  const std::string base = this->GetBaseFilename();

  // Output final map.
  auto roadmap = this->GetRoadmap();
  roadmap->Write(base + ".map", this->GetEnvironment());

  // Output the blocked map if it is populated.
  auto blockmap = this->GetBlockRoadmap();
  if(blockmap->Size())
    blockmap->Write(base + ".block.map", this->GetEnvironment());

  // Output path vertices. If you want all of the intermediates as well,
  // override this function in the derived class.
  if(this->GetPath() and this->GetPath()->Size())
    ::WritePath(base + ".rdmp.path", this->GetPath()->Cfgs());

  // Output stats.
  std::ofstream osStat(base + ".stat");
  this->GetStatClass()->PrintAllStats(osStat, roadmap);
}


template <typename MPTraits>
void
MPStrategyMethod<MPTraits>::
ClearRoadmap() {
  /// @todo This uses the STAPL graph 'clear' function, which doesn't activate
  ///       any roadmap hooks. Methods which use hooks may have stale data after
  ///       clearing the map. To fix we'll need to replace with our own function
  ///       in RoadmapGraph.

  // If we have a CC tracker, remove its hooks.
  auto roadmap = this->GetRoadmap();
  auto ccTracker = roadmap->GetCCTracker();
  if(ccTracker)
    ccTracker->RemoveHooks();

  roadmap->clear();
  roadmap->SetCCTracker(this->GetStatClass());
}

/*--------------------------- Start/Goal Generation --------------------------*/

template <typename MPTraits>
size_t
MPStrategyMethod<MPTraits>::
GenerateStart(const std::string& _samplerLabel) {
  // If we have no start constraint, there is nothing to do.
  auto startConstraint = this->GetTask()->GetStartConstraint();
  if(!startConstraint)
    return INVALID_VID;

  // If we have no start boundary, there is also nothing to do.
  auto startBoundary = startConstraint->GetBoundary();
  if(!startBoundary)
    return INVALID_VID;

  MethodTimer mt(this->GetStatClass(),
      this->GetNameAndLabel() + "::GenerateStart");

  // Determine which sampler to use.
  const auto& samplerLabel = m_querySampler.empty() ? _samplerLabel
                                                    : m_querySampler;

  if(this->m_debug)
    std::cout << "Generating start configuration with sampler " << samplerLabel
              << ":"
              << std::endl;

  // Generate a valid start configuration. We will try up to 100 times before
  // giving up and declaring failure.
  std::vector<CfgType> cfgs;
  auto sampler = this->GetSampler(samplerLabel);
  sampler->Sample(1, 100, startBoundary, std::back_inserter(cfgs));

  // Throw an error if we failed to generate a single configuration.
  if(cfgs.empty())
    throw RunTimeException(WHERE) << "Could not generate valid start "
                                  << "configuration in boundary "
                                  << *startBoundary
                                  << " with sampler '" << samplerLabel
                                  << "'.";

  // Add the configuration to the roadmap.
  const auto& start = cfgs.front();
  auto g = this->GetRoadmap();
  const VID vid = g->AddVertex(start);

  if(this->m_debug)
    std::cout << "\tVID " << vid << " at " << start.PrettyPrint()
              << std::endl;

  // Do not accept any bullcrap about the configuration not satisfying the
  // boundary we just used to sample it.
  if(!this->GetTask()->EvaluateStartConstraints(g->GetVertex(vid)))
    throw RunTimeException(WHERE) << "Sampled configuration from a start "
                                  << "boundary, but task claims it doesn't satisfy:"
                                  << "\n\tBoundary: " << *startBoundary
                                  << "\n\tCfg:      " << start.PrettyPrint()
                                  << "\n\tFull cfg: " << start;
  // Do not accept any bullcrap about the goal tracker not recognizing this
  // configuration.
  if(!this->GetGoalTracker()->GetStartVIDs().count(vid))
    throw RunTimeException(WHERE) << "Added VID " << vid << " as a start "
                                  << "node, but GoalTracker didn't log it.";

  return vid;
}


template <typename MPTraits>
std::vector<size_t>
MPStrategyMethod<MPTraits>::
GenerateGoals(const std::string& _samplerLabel) {
  const auto& goalConstraints = this->GetTask()->GetGoalConstraints();

  // If we have no goal constraints, there is nothing to do.
  if(goalConstraints.empty())
    return {};

  MethodTimer mt(this->GetStatClass(),
      this->GetNameAndLabel() + "::GenerateGoals");

  // Determine which sampler to use.
  const auto& samplerLabel = m_querySampler.empty() ? _samplerLabel
                                                    : m_querySampler;
  auto sampler = this->GetSampler(samplerLabel);

  if(this->m_debug)
    std::cout << "There are " << goalConstraints.size()
              << " goals in this problem."
              << "\nGenerating goal configurations with sampler " << samplerLabel
              << ":"
              << std::endl;

  // Generate a valid goal configuration for each constraint. We will try up to
  // 100 times before giving up and declaring failure.
  std::vector<VID> vids;
  std::vector<CfgType> cfgs;
  for(size_t i = 0; i < goalConstraints.size(); ++i) {
    // Get the boundary for this goal.
    auto goalBoundary = goalConstraints[i]->GetBoundary();
    if(!goalBoundary)
      throw RunTimeException(WHERE) << "Goal " << i
                                    << " produced a null boundary.";

    // Sample a configuration.
    cfgs.clear();
    sampler->Sample(1, 100, goalBoundary, std::back_inserter(cfgs));

    // Ensure we got one.
    if(cfgs.empty())
      throw RunTimeException(WHERE) << "Could not generate valid goal " << i
                                    << " configuration in boundary "
                                    << *goalBoundary
                                    << " with sampler '"
                                    << samplerLabel << "'.";

    // Add it to the roadmap.
    auto& goal = cfgs.front();
    auto g = this->GetRoadmap();
    const VID vid = g->AddVertex(goal);

    vids.push_back(vid);

    if(this->m_debug)
      std::cout << "\tVID " << vid << " at " << goal.PrettyPrint()
                << std::endl;

    // Do not accept any bullcrap about the configuration not satisfying the
    // boundary we just used to sample it.
    if(!this->GetTask()->EvaluateGoalConstraints(g->GetVertex(vid), i))
      throw RunTimeException(WHERE) << "Sampled configuration from goal " << i
                                    << " boundary, but task claims it doesn't "
                                    << "satisfy:"
                                    << "\n\tBoundary: " << *goalBoundary
                                    << "\n\tCfg:      " << goal.PrettyPrint()
                                    << "\n\tFull cfg: " << goal;
    // Do not accept any bullcrap about the goal tracker not recognizing this
    // configuration.
    if(!this->GetGoalTracker()->GetGoalVIDs(i).count(vid))
      throw RunTimeException(WHERE) << "Added VID " << vid << " as a goal "
                                    << "node, but GoalTracker didn't log it.";
  }

  return vids;
}

/*----------------------------------------------------------------------------*/

#endif<|MERGE_RESOLUTION|>--- conflicted
+++ resolved
@@ -88,11 +88,7 @@
     virtual void Iterate() {}      ///< Execute one iteration of the strategy.
     virtual void Finalize();       ///< Clean-up and output results.
 
-<<<<<<< HEAD
-    template <typename> friend class AOAnalyzer; ///< Needs access to Iterate for other methods.
-=======
     virtual void ClearRoadmap();   ///< Pre-clear the roadmap(s) if requested.
->>>>>>> a90b25bc
 
     ///@}
     ///@name Start/Goal Generation
@@ -128,6 +124,10 @@
     bool m_clearMap{false};              ///< Clear the roadmap(s) before run?
 
     ///@}
+
+    /// Needs access to Iterate for other methods.
+    template <typename> friend class AOAnalyzer;
+
 };
 
 /*----------------------------- Construction ---------------------------------*/
@@ -178,14 +178,12 @@
   auto stats = this->GetStatClass();
   const std::string id = this->GetNameAndLabel();
 
-<<<<<<< HEAD
-  // Initialize.
-=======
   if(m_clearMap)
     ClearRoadmap();
 
   MethodTimer* mt = new MethodTimer(stats, id + "::InitAndRun");
->>>>>>> a90b25bc
+
+  // Initialize.
   {
     MethodTimer mt(stats, id + "::Initialize");
     Initialize();
@@ -195,6 +193,8 @@
   // Run.
   Run();
   stats->PrintClock(id + "::Run", std::cout);
+
+  delete mt;
 
   // Don't count finalize in the time because file io isn't relevant to
   // algorithmic performance.
@@ -320,14 +320,10 @@
   ///       any roadmap hooks. Methods which use hooks may have stale data after
   ///       clearing the map. To fix we'll need to replace with our own function
   ///       in RoadmapGraph.
-
-  // If we have a CC tracker, remove its hooks.
   auto roadmap = this->GetRoadmap();
-  auto ccTracker = roadmap->GetCCTracker();
-  if(ccTracker)
-    ccTracker->RemoveHooks();
-
   roadmap->clear();
+
+  // Make a new CC tracker to clear the old stale data.
   roadmap->SetCCTracker(this->GetStatClass());
 }
 
@@ -382,16 +378,14 @@
     std::cout << "\tVID " << vid << " at " << start.PrettyPrint()
               << std::endl;
 
-  // Do not accept any bullcrap about the configuration not satisfying the
-  // boundary we just used to sample it.
+  // Ensure the configuration satisfies the boundary we just used to sample it.
   if(!this->GetTask()->EvaluateStartConstraints(g->GetVertex(vid)))
     throw RunTimeException(WHERE) << "Sampled configuration from a start "
                                   << "boundary, but task claims it doesn't satisfy:"
                                   << "\n\tBoundary: " << *startBoundary
                                   << "\n\tCfg:      " << start.PrettyPrint()
                                   << "\n\tFull cfg: " << start;
-  // Do not accept any bullcrap about the goal tracker not recognizing this
-  // configuration.
+  // Ensure the goal tracker recognized this configuration.
   if(!this->GetGoalTracker()->GetStartVIDs().count(vid))
     throw RunTimeException(WHERE) << "Added VID " << vid << " as a start "
                                   << "node, but GoalTracker didn't log it.";
