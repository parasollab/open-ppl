#ifndef PMPL_MP_STRATEGY_METHOD_H_
#define PMPL_MP_STRATEGY_METHOD_H_

#include "ConfigurationSpace/GenericStateGraph.h"
#include "MPProblem/Constraints/Constraint.h"
#include "MPProblem/MPTask.h"
#include "MPLibrary/Samplers/SamplerMethod.h"
#include "Utilities/MPUtils.h"
#include "Utilities/MetricUtils.h"
#include "Utilities/PMPLExceptions.h"
#include "Utilities/XMLNode.h"

#include <cstddef>
#include <iostream>
#include <string>
#include <vector>


////////////////////////////////////////////////////////////////////////////////
/// Base algorithm abstraction for \ref MotionPlanningStrategies.
///
/// MPStrategyMethod has one main function, @c operator(), which
/// performs preprocessing, processing, and postprocessing functionalities of
/// the motion planning algorithm.
///
/// @usage
/// @code
/// MPStrategyPointer mps = this->GetMPStrategy(m_mpsLabel);
/// (*mps)(); //call as a function object
/// mps->operator()(); //call with pointer notation
/// @endcode
///
/// @todo Incorporate path constraints when generating the start and goal.
///
/// @ingroup MotionPlanningStrategies
////////////////////////////////////////////////////////////////////////////////
template <typename MPTraits>
class MPStrategyMethod : public MPBaseObject<MPTraits> {

  public:

    ///@name Motion Planning Types
    ///@{

    typedef typename MPTraits::CfgType     CfgType;
    typedef typename MPTraits::RoadmapType RoadmapType;
    typedef typename RoadmapType::VID      VID;

    ///@}
    ///@name Construction
    ///@{

    MPStrategyMethod() = default;

    MPStrategyMethod(XMLNode& _node);

    virtual ~MPStrategyMethod() = default;

    ///@}
    ///@name MPBaseObject Overrides
    ///@{

    virtual void Print(std::ostream& _os) const override;

    ///@}
    ///@name Interface
    ///@{

    using MPBaseObject<MPTraits>::Initialize;

    /// Execute the strategy by calling Initialize, Run, and Finalize.
    void operator()();

    /// Set output file writing to on or off (on by default). This is used to
    /// suppress generation of roadmap, path, and stat files.
    /// @param _enable True to enable, false to disable.
    void EnableOutputFiles(const bool _enable = true);

    ///@}

  protected:

    ///@name Helpers
    ///@{

    virtual void Run();            ///< Call Iterate until EvaluateMap is true.
    virtual bool EvaluateMap();    ///< Check if we satisfied all map evaluators.
    virtual void Iterate() {}      ///< Execute one iteration of the strategy.
    virtual void Finalize();       ///< Clean-up and output results.

    virtual void ClearRoadmap();   ///< Pre-clear the roadmap(s) if requested.

    ///@}
    ///@name Start/Goal Generation
    ///@{

    /// Generate a 'start' node for the task and add it to the roadmap.
    /// @param _samplerLabel The label for the sampler to use if no query
    ///                      sampler was provided, or empty to require a query
    ///                      sampler.
    /// @return The VID of the generated configuration.
    /// @note This returns size_t so that it will work for both individual and
    ///       group strategies (all VID types are typedefs for size_t).
    virtual size_t GenerateStart(const std::string& _samplerLabel = "");

    /// Generate 'goal' node(s) for the task and add it(them) to the roadmap.
    /// @param _samplerLabel The label for the sampler to use if no query
    ///                      sampler was provided, or empty to require a query
    ///                      sampler.
    /// @return The VIDs of the generated configurations.
    /// @note This returns size_t so that it will work for both individual and
    ///       group strategies (all VID types are typedefs for size_t).
    virtual std::vector<size_t> GenerateGoals(
        const std::string& _samplerLabel = "");

    ///@}
    ///@name Internal State
    ///@{

    std::string m_querySampler;          ///< Sampler for generating start/goal.
    std::vector<std::string> m_meLabels; ///< The list of map evaluators to use.
    size_t m_iterations{0};              ///< The number of executed iterations.
    bool m_writeOutput{true};            ///< Write output at the end?
    bool m_clearMap{false};              ///< Clear the roadmap(s) before run?

    ///@}

    /// Needs access to Iterate for other methods.
    template <typename> friend class AOAnalyzer;

};

/*----------------------------- Construction ---------------------------------*/

template <typename MPTraits>
MPStrategyMethod<MPTraits>::
MPStrategyMethod(XMLNode& _node) : MPBaseObject<MPTraits>(_node) {
  m_querySampler = _node.Read("querySampler", false, "", "Start/goal sampler.");

  m_writeOutput = _node.Read("writeOutput", false, m_writeOutput,
      "Enable writing of output files (roadmap, path, stats)?");
  m_clearMap = _node.Read("clearMap", false, m_clearMap,
      "Clear the roadmap(s) prior to executing the strategy?");

  // Parse evaluator child nodes.
  for(auto& child : _node)
    if(child.Name() == "Evaluator")
      m_meLabels.push_back(child.Read("label", true, "", "Evaluation Method"));
}

/*-------------------------- MPBaseObject Overrides --------------------------*/

template <typename MPTraits>
void
MPStrategyMethod<MPTraits>::
Print(std::ostream& _os) const {
  _os << this->GetNameAndLabel()
      << "\n\tQuery Sampler: " << m_querySampler
      << "\n\tMap Evaluators:";

  for(const auto& s : this->m_meLabels)
    _os << "\n\t\t" << s;

  _os << std::endl;
}

/*------------------------------ Interface -----------------------------------*/

template <typename MPTraits>
void
MPStrategyMethod<MPTraits>::
operator()() {
  m_iterations = 0;

  // Print settings.
  Print(std::cout);

  auto stats = this->GetStatClass();
  const std::string id = this->GetNameAndLabel();

  if(m_clearMap)
    ClearRoadmap();

  MethodTimer* mt = new MethodTimer(stats, id + "::InitAndRun");

  // Initialize.
  {
    MethodTimer mt(stats, id + "::Initialize");
    Initialize();
  }
  stats->PrintClock(id + "::Initialize", std::cout);

  // Run.
  Run();
  stats->PrintClock(id + "::Run", std::cout);

  delete mt;

  // Don't count finalize in the time because file io isn't relevant to
  // algorithmic performance.
  Finalize();
}


template <typename MPTraits>
void
MPStrategyMethod<MPTraits>::
EnableOutputFiles(const bool _enable) {
  m_writeOutput = _enable;
}

/*--------------------------------- Helpers ----------------------------------*/

template <typename MPTraits>
void
MPStrategyMethod<MPTraits>::
Run() {
  auto stats = this->GetStatClass();
  const std::string clockName = this->GetNameAndLabel() + "::Run";
  MethodTimer mt(stats, clockName);

  do {
    ++m_iterations;
    if(this->m_debug) {
      const size_t vertices = this->GetGroupTask()
                            ? this->GetGroupRoadmap()->Size()
                            : this->GetRoadmap()->Size();
      const std::string roadmap = this->GetGroupTask()
                                ? "Group Roadmap"
                                : "Roadmap";
      stats->PrintClock(clockName, std::cout);
      std::cout << "\n*** Starting iteration " << m_iterations
                << " ***************************************************"
                << "\n" << roadmap << " has " << vertices << " vertices."
                << std::endl;
    }

    Iterate();
  } while(!EvaluateMap() and this->IsRunning());
}


template <typename MPTraits>
bool
MPStrategyMethod<MPTraits>::
EvaluateMap() {
  // If there are no evaluators, then this is a single-iteration method.
  if(m_meLabels.empty())
    return true;

  const std::string clockName = this->GetNameAndLabel() + "::EvaluateMap";
  StatClass* stats = this->GetStatClass();
  stats->StartClock(clockName);

  bool passed = true;
  for(auto& label : m_meLabels) {
    auto evaluator = this->GetMapEvaluator(label);
    const std::string& evalName = evaluator->GetNameAndLabel();

    stats->StartClock(evalName);
    passed = evaluator->operator()();
    stats->StopClock(evalName);

    if(this->m_debug) {
      stats->PrintClock(evalName, std::cout);
      std::cout << "\t" << (passed ? "+++Passed+++" : "---Failed---")
                << std::endl;
    }

    if(!passed)
      break;
  }

  stats->StopClock(clockName);

  if(this->m_debug) {
    stats->PrintClock(clockName, std::cout);
    std::cout << "\t" << (passed ? "+++Passed+++" : "---Failed---")
              << std::endl;
  }

  return passed;
}


template <typename MPTraits>
void
MPStrategyMethod<MPTraits>::
Finalize() {
  if(!m_writeOutput)
    return;

  const std::string base = this->GetBaseFilename();

  // Output final map.
  auto roadmap = this->GetRoadmap();
  roadmap->Write(base + ".map", this->GetEnvironment());

  // Output the blocked map if it is populated.
  auto blockmap = this->GetBlockRoadmap();
  if(blockmap->Size())
    blockmap->Write(base + ".block.map", this->GetEnvironment());

  // Output path vertices. If you want all of the intermediates as well,
  // override this function in the derived class.
  if(this->GetPath() and this->GetPath()->Size())
    ::WritePath(base + ".rdmp.path", this->GetPath()->Cfgs());

  // Output stats.
  std::ofstream osStat(base + ".stat");
  this->GetStatClass()->PrintAllStats(osStat, roadmap);
}


template <typename MPTraits>
void
MPStrategyMethod<MPTraits>::
ClearRoadmap() {
  /// @todo This uses the STAPL graph 'clear' function, which doesn't activate
  ///       any roadmap hooks. Methods which use hooks may have stale data after
  ///       clearing the map. To fix we'll need to replace with our own function
<<<<<<< HEAD
  ///       in RoadmapGraph.
=======
  ///       in GenericStateGraph.

  // If we have a CC tracker, remove its hooks.
>>>>>>> ddc6f718
  auto roadmap = this->GetRoadmap();
  roadmap->clear();

  // Make a new CC tracker to clear the old stale data.
  roadmap->SetCCTracker(this->GetStatClass());
}

/*--------------------------- Start/Goal Generation --------------------------*/

template <typename MPTraits>
size_t
MPStrategyMethod<MPTraits>::
GenerateStart(const std::string& _samplerLabel) {
  // If we have no start constraint, there is nothing to do.
  auto startConstraint = this->GetTask()->GetStartConstraint();
  if(!startConstraint)
    return INVALID_VID;

  // If we have no start boundary, there is also nothing to do.
  auto startBoundary = startConstraint->GetBoundary();
  if(!startBoundary)
    return INVALID_VID;

  MethodTimer mt(this->GetStatClass(),
      this->GetNameAndLabel() + "::GenerateStart");

  // Determine which sampler to use.
  const auto& samplerLabel = m_querySampler.empty() ? _samplerLabel
                                                    : m_querySampler;

  if(this->m_debug)
    std::cout << "Generating start configuration with sampler " << samplerLabel
              << ":"
              << std::endl;

  // Generate a valid start configuration. We will try up to 100 times before
  // giving up and declaring failure.
  std::vector<CfgType> cfgs;
  auto sampler = this->GetSampler(samplerLabel);
  sampler->Sample(1, 100, startBoundary, std::back_inserter(cfgs));

  // Throw an error if we failed to generate a single configuration.
  if(cfgs.empty())
    throw RunTimeException(WHERE) << "Could not generate valid start "
                                  << "configuration in boundary "
                                  << *startBoundary
                                  << " with sampler '" << samplerLabel
                                  << "'.";

  // Add the configuration to the roadmap.
  const auto& start = cfgs.front();
  auto g = this->GetRoadmap();
  const VID vid = g->AddVertex(start);

  if(this->m_debug)
    std::cout << "\tVID " << vid << " at " << start.PrettyPrint()
              << std::endl;

  // Ensure the configuration satisfies the boundary we just used to sample it.
  if(!this->GetTask()->EvaluateStartConstraints(g->GetVertex(vid)))
    throw RunTimeException(WHERE) << "Sampled configuration from a start "
                                  << "boundary, but task claims it doesn't satisfy:"
                                  << "\n\tBoundary: " << *startBoundary
                                  << "\n\tCfg:      " << start.PrettyPrint()
                                  << "\n\tFull cfg: " << start;
  // Ensure the goal tracker recognized this configuration.
  if(!this->GetGoalTracker()->GetStartVIDs().count(vid))
    throw RunTimeException(WHERE) << "Added VID " << vid << " as a start "
                                  << "node, but GoalTracker didn't log it.";

  return vid;
}


template <typename MPTraits>
std::vector<size_t>
MPStrategyMethod<MPTraits>::
GenerateGoals(const std::string& _samplerLabel) {
  const auto& goalConstraints = this->GetTask()->GetGoalConstraints();

  // If we have no goal constraints, there is nothing to do.
  if(goalConstraints.empty())
    return {};

  MethodTimer mt(this->GetStatClass(),
      this->GetNameAndLabel() + "::GenerateGoals");

  // Determine which sampler to use.
  const auto& samplerLabel = m_querySampler.empty() ? _samplerLabel
                                                    : m_querySampler;
  auto sampler = this->GetSampler(samplerLabel);

  if(this->m_debug)
    std::cout << "There are " << goalConstraints.size()
              << " goals in this problem."
              << "\nGenerating goal configurations with sampler " << samplerLabel
              << ":"
              << std::endl;

  // Generate a valid goal configuration for each constraint. We will try up to
  // 100 times before giving up and declaring failure.
  std::vector<VID> vids;
  std::vector<CfgType> cfgs;
  for(size_t i = 0; i < goalConstraints.size(); ++i) {
    // Get the boundary for this goal.
    auto goalBoundary = goalConstraints[i]->GetBoundary();
    if(!goalBoundary)
      throw RunTimeException(WHERE) << "Goal " << i
                                    << " produced a null boundary.";

    // Sample a configuration.
    cfgs.clear();
    sampler->Sample(1, 100, goalBoundary, std::back_inserter(cfgs));

    // Ensure we got one.
    if(cfgs.empty())
      throw RunTimeException(WHERE) << "Could not generate valid goal " << i
                                    << " configuration in boundary "
                                    << *goalBoundary
                                    << " with sampler '"
                                    << samplerLabel << "'.";

    // Add it to the roadmap.
    auto& goal = cfgs.front();
    auto g = this->GetRoadmap();
    const VID vid = g->AddVertex(goal);

    vids.push_back(vid);

    if(this->m_debug)
      std::cout << "\tVID " << vid << " at " << goal.PrettyPrint()
                << std::endl;

    // Do not accept any bullcrap about the configuration not satisfying the
    // boundary we just used to sample it.
    if(!this->GetTask()->EvaluateGoalConstraints(g->GetVertex(vid), i))
      throw RunTimeException(WHERE) << "Sampled configuration from goal " << i
                                    << " boundary, but task claims it doesn't "
                                    << "satisfy:"
                                    << "\n\tBoundary: " << *goalBoundary
                                    << "\n\tCfg:      " << goal.PrettyPrint()
                                    << "\n\tFull cfg: " << goal;
    // Do not accept any bullcrap about the goal tracker not recognizing this
    // configuration.
    if(!this->GetGoalTracker()->GetGoalVIDs(i).count(vid))
      throw RunTimeException(WHERE) << "Added VID " << vid << " as a goal "
                                    << "node, but GoalTracker didn't log it.";
  }

  return vids;
}

/*----------------------------------------------------------------------------*/

#endif<|MERGE_RESOLUTION|>--- conflicted
+++ resolved
@@ -319,13 +319,8 @@
   /// @todo This uses the STAPL graph 'clear' function, which doesn't activate
   ///       any roadmap hooks. Methods which use hooks may have stale data after
   ///       clearing the map. To fix we'll need to replace with our own function
-<<<<<<< HEAD
   ///       in RoadmapGraph.
-=======
-  ///       in GenericStateGraph.
-
-  // If we have a CC tracker, remove its hooks.
->>>>>>> ddc6f718
+
   auto roadmap = this->GetRoadmap();
   roadmap->clear();
 
