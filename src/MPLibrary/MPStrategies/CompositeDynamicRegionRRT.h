--- conflicted
+++ resolved
@@ -39,7 +39,7 @@
     typedef typename MPTraits::GroupWeightType  GroupWeightType;
     typedef typename MPTraits::GroupRoadmapType GroupRoadmapType;
     typedef typename GroupRoadmapType::VID      VID;
-
+    
     typedef typename std::map<Robot*, VID>      VIDMap;
     typedef typename std::vector<VID>           VIDSet;
     typedef typename std::pair<VID, size_t>     VIDTime;
@@ -64,7 +64,7 @@
     ///@}
     ///@name MAPF Types
     ///@{
-
+    
     typedef GenericStateGraph<std::pair<size_t,size_t>,double> HeuristicSearch;
     typedef std::vector<size_t>                                CBSSolution;
 
@@ -73,7 +73,7 @@
     typedef CBSNode<Robot*, CBSConstraint, CBSSolution*>           CBSNodeType;
 
     typedef Robot* OrderingConstraint;
-    typedef CBSNode<Robot, OrderingConstraint, CBSSolution>    PBSNodeType;
+    typedef CBSNode<Robot*, OrderingConstraint, CBSSolution*>    PBSNodeType;
 
     ///@}
     ///@name Local Types
@@ -87,12 +87,7 @@
       ///@name Internal State
       ///@{
 
-<<<<<<< HEAD
       SkeletonEdgeIterator edgeIterator; ///< Iterator to region's edge.
-=======
-      SkeletonEdgeIterator edgeIterator;
-      CompositeSkeletonEdge edge;
->>>>>>> 0fdb8221
 
       size_t edgeIndex{0};   ///< Which edge point are we at?
       double attempts{1};    ///< Number of attempts to extend into this region.
@@ -102,22 +97,10 @@
 
       ///@}
 
-<<<<<<< HEAD
       SamplingRegion() {}
 
       SamplingRegion(const SkeletonEdgeIterator& _eit) : edgeIterator(_eit) {
         activeRobots = edgeIterator->property().GetActiveRobots();
-=======
-      SamplingRegion(SkeletonEdgeIterator& _eit, const double _cost) :
-          edgeIterator(_eit), cost(_cost) {
-        edge = _eit->property();
-        activeRobots = edge.GetActiveRobots();
-      }
-
-      SamplingRegion(const CompositeSkeletonEdge _edge, const double _cost) :
-            edge(_edge), cost(_cost) {
-        activeRobots = _edge.GetActiveRobots();
->>>>>>> 0fdb8221
       }
 
       /// Track the success rate of extending into this region.
@@ -229,18 +212,10 @@
     /// to the vertex closest to the goal for each robot.
     void InitializeCostToGo();
 
-<<<<<<< HEAD
     /// Computes MAPF paths for each robot over the workspace skeleton and 
     /// translates these paths into a path over the composite skeleton.
     /// @param _vid The composite skeleton VID to start the MAPF solution from.
     void ComputeMAPFPaths(const VID _vid);
-=======
-    /// Computes the sum of costs from a composite skeleton vertex to the
-    /// composite vertex closest to q_goal.
-    double CompositeCostToGo(const CompositeSkeletonVertex _v);
-
-    double ComputeMAPFHeuristic(const CompositeSkeletonVertex _vertex);
->>>>>>> 0fdb8221
 
     /// Evaluates the cost of a CBS solution over the workspace skeleton.
     /// @param _node The CBS node to evaluate the cost of.
@@ -266,8 +241,8 @@
     /// Forms new PBS nodes from new constraints.
     std::vector<PBSNodeType> SplitNodeFunction(PBSNodeType& _node,
         std::vector<std::pair<Robot*,OrderingConstraint>> _constraints,
-        CBSLowLevelPlanner<Robot,OrderingConstraint,CBSSolution>& _lowLevel,
-        CBSCostFunction<Robot,OrderingConstraint,CBSSolution>& _cost);
+        CBSLowLevelPlanner<Robot*,OrderingConstraint,CBSSolution*>& _lowLevel,
+        CBSCostFunction<Robot*,OrderingConstraint,CBSSolution*>& _cost);
 
     /// Evaluate whether a set of priorities has a circular dependency.
     /// @param _robot The robot which the new constraint applies to.
@@ -356,16 +331,8 @@
 
     WorkspaceSkeleton m_individualSkeleton; ///< The original workspace skeleton.
 
-<<<<<<< HEAD
     /// The individual skeleton VIDs closest to the start and goal for each robot
     std::pair<std::vector<SkeletonVertexDescriptor>, 
-=======
-    // Assume all individual skeletons are the same for now.
-    WorkspaceSkeleton m_individualSkeleton;
-
-    // The individual skeleton VIDs closest to the start and goal for each robot
-    std::pair<std::vector<SkeletonVertexDescriptor>,
->>>>>>> 0fdb8221
               std::vector<SkeletonVertexDescriptor>> m_skeletonQuery;
 
     /// The workspace skeleton VID to start the MAPF query from for each robot.
@@ -479,18 +446,11 @@
   m_explore = _node.Read("explore", true, m_explore, 0., 1.,
       "Weight of explore vs. exploit in region selection probabilities");
 
-<<<<<<< HEAD
   m_maxEdges = _node.Read("maxEdges", false, m_maxEdges, (size_t)1, SIZE_MAX, 
-=======
-  m_maxRegions = _node.Read("maxRegions", true, m_maxRegions, (size_t)1,
-      SIZE_MAX, "Maximum number of active regions at a time");
-
-  m_maxEdges = _node.Read("maxEdges", false, m_maxEdges, (size_t)1, SIZE_MAX,
->>>>>>> 0fdb8221
       "Maximum number of edges to expand from each vertex");
 
-  m_maxSampleFails = _node.Read("maxSampleFails", false, m_maxSampleFails,
-      (size_t)1, SIZE_MAX,
+  m_maxSampleFails = _node.Read("maxSampleFails", false, m_maxSampleFails, 
+      (size_t)1, SIZE_MAX, 
       "Maximum number of failures before abandoning a region");
 
   m_regionFactor = _node.Read("regionFactor", true,
@@ -580,7 +540,6 @@
   }
 
   // Initialize the skeleton and regions.
-<<<<<<< HEAD
   BuildSkeleton();
 
   // Get the individual skeleton vids closest to the start and goal
@@ -605,35 +564,6 @@
       centerVec[2] = center[2];
     else
       centerVec[2] = 0.;
-=======
-  if(!m_initialized) {
-    m_initialized = true;
-    BuildSkeleton();
-
-    // Get the individual skeleton vids closest to the start and goal
-    std::vector<SkeletonVertexDescriptor> goalSkelVIDs;
-    std::vector<SkeletonVertexDescriptor> startSkelVIDs;
-
-    // Get the Points that correspond to the individual cfg goals.
-    PointSet targets;
-    auto groupTask = this->GetGroupTask();
-    int idx = 0;
-    for(auto iter = groupTask->begin(); iter != groupTask->end(); iter++) {
-      if(iter->GetGoalConstraints().size() != 1)
-        throw RunTimeException(WHERE) << "Exactly one goal is required.";
-
-      const auto center = iter->GetGoalConstraints()[0]->GetBoundary()->GetCenter();
-      const bool threeD = iter->GetRobot()->GetMultiBody()->GetBaseType()
-                        == Body::Type::Volumetric;
-
-      double centerVec[3];
-      centerVec[0] = center[0];
-      centerVec[1] = center[1];
-      if(threeD)
-        centerVec[2] = center[2];
-      else
-        centerVec[2] = 0.;
->>>>>>> 0fdb8221
 
     targets.push_back(Vector<double, 3>(centerVec));
     auto skelIter = m_skeleton->GetIndividualGraph(idx)->FindNearestVertex(targets[targets.size()-1]);
@@ -700,26 +630,9 @@
   auto grm = this->GetGroupRoadmap();
   GroupCfgType gcfg(grm);
 
-<<<<<<< HEAD
   // See if max sample fails has been exceeded.
   auto eit = m_region.edgeIterator;
   auto fails = m_region.attempts - m_region.successes;
-=======
-  // Iterate through all regions to see if max sample fails has been exceeded.
-  int numReplace = 0;
-  for(auto iter = m_regions.begin(); iter != m_regions.end(); ) {
-    auto fails = iter->attempts - iter->successes;
-
-    if(fails > m_maxSampleFails) {
-      if(this->m_debug)
-        std::cout << "Exceeded maximum number of failures. Deleting region." << std::endl;
-
-      iter = m_regions.erase(iter);
-      numReplace++;
-    } else
-      ++iter;
-  }
->>>>>>> 0fdb8221
 
   if(fails > m_maxSampleFails) {
     if(this->m_debug)
@@ -1089,208 +1002,11 @@
 CompositeDynamicRegionRRT<MPTraits>::
 ComputeProbabilities() {
 
-<<<<<<< HEAD
   // If there is no active region, sample from the environment with probability 1
   if(m_region.activeRobots.size() < 1)
     return {0.0, 1.0};
 
   return {1.0 - m_explore, m_explore};
-=======
-  // sum of costs
-
-  // std::vector<double> sumOfCosts;
-  // double max_c = 0.0;
-  // for(auto r : m_regions) {
-  //   const auto target = r.edgeIterator->target();
-  //   const auto vi = m_skeleton->find_vertex(target);
-  //   const auto compState = vi->property();
-
-  //   double c = 0.0;
-  //   for(auto robot : m_skeleton->GetGroup()->GetRobots())
-  //     c += m_distanceMap.at(robot).at(compState.GetVID(robot));
-  //   sumOfCosts.push_back(c);
-
-  //   if(c > max_c)
-  //     max_c = c;
-  // }
-
-  // std::vector<double> closeness;
-  // for(size_t i = 0; i < m_regions.size(); ++i) {
-  //   closeness.push_back(max_c - sumOfCosts.at(i) + 0.001); // avoid 0
-  // }
-
-  // Get the closeness of all current regions and the makespans.
-  // std::vector<double> makespans;
-  // double maxMakespan = 0.;
-  // for(auto r : m_regions) {
-  //   const auto target = r.edgeIterator->target();
-  //   const auto vi = m_skeleton->find_vertex(target);
-  //   const auto compState = vi->property();
-
-  //   double maxDist = 0.;
-  //   for(auto robot : m_skeleton->GetGroup()->GetRobots()) {
-  //     double dist = m_distanceMap.at(robot).at(compState.GetVID(robot));
-  //     if(dist > maxDist)
-  //       maxDist = dist;
-  //   }
-
-  //   if(maxDist > maxMakespan)
-  //     maxMakespan = maxDist;
-  //   makespans.push_back(maxDist);
-  // }
-
-  if(m_regions.size() < 1) {
-    return {1.0};
-  }
-
-  // Find the maximum cost
-  double maxMakespan = 0.;
-  for(auto r : m_regions) {
-    if(r.cost > maxMakespan)
-      maxMakespan = r.cost;
-  }
-
-  // Get the exponenetial inverse makespan (closeness) for each region
-  std::vector<double> closeness;
-  double totalWeight = 0.;
-  for(size_t i = 0; i < m_regions.size(); ++i) {
-    closeness.push_back(exp(maxMakespan - m_regions.at(i).cost));
-    totalWeight += m_regions.at(i).GetWeight() * closeness.at(i);
-  }
-
-  // Compute the probabilities for the current regions.
-  std::vector<double> probabilities;
-  probabilities.reserve(m_regions.size() + 1);
-
-  // const double explore = m_explore / (m_regions.size() + 1);
-  const double explore = m_explore;
-
-  for(size_t i = 0; i < m_regions.size(); ++i) {
-    const double exploit = (1 - m_explore) * m_regions.at(i).GetWeight() * closeness.at(i) / totalWeight;
-
-    // probabilities.emplace_back(exploit + explore);
-    probabilities.emplace_back(exploit);
-  }
-
-  // Get the probability for the whole environment.
-  probabilities.emplace_back(explore);
-
-  return probabilities;
-}
-
-
-template <typename MPTraits>
-std::vector<Vector3d>
-CompositeDynamicRegionRRT<MPTraits>::
-GetVelocityBias(SamplingRegion* _region) {
-  // Get the region data.
-  const size_t index = _region->edgeIndex;
-
-  // Find the skeleton edge path the region is traversing.
-  auto reit = _region->edgeIterator;
-  const auto& path = reit->property().GetIntermediates();
-
-  // Helper to make the biasing direction and print debug info.
-  auto makeBias = [&](const Vector3d& _start, const Vector3d& _end) {
-    if(this->m_debug)
-      std::cout << "Computed velocity bias: " << (_end - _start).normalize()
-                << "\n\tStart: " << _start
-                << "\n\tEnd:   " << _end
-                << std::endl;
-    return (_end - _start).normalize();
-  };
-
-  // If there is at least one valid path point after the current path index,
-  // then return the direction to the next point.
-  if(index < path.size() - 1) {
-    if(this->m_debug)
-      std::cout << "Biasing velocity along next path step"
-                << "\n\tPath index: " << index
-                << "\n\tPath size:  " << path.size()
-                << std::endl;
-
-    std::vector<Vector3d> biases;
-    auto robots = reit->property().GetGroup()->GetRobots();
-    for(size_t i = 0; i < robots.size(); i++) {
-      auto start = path[index].GetRobotCfg(i);
-      auto end = path[index+1].GetRobotCfg(i);
-
-      auto bias = makeBias(start, end);
-      biases.push_back(bias);
-    }
-    return biases;
-  }
-
-  // Otherwise, the region has reached a skeleton vertex.
-  // auto targetVD = reit->target();
-  // auto vertex = m_skeleton.FindVertex(targetVD);
-
-  // If the vertex has no outgoing edges, this is the end of the skeleton. In
-  // that case, use the previous biasing direction. All paths have at least two
-  // points so this is safe.
-  // if(vertex->size() == 0) {
-    if(this->m_debug)
-      std::cout << "Biasing velocity along previous path step"
-                << "\n\tPath index: " << index
-                << "\n\tPath size:  " << path.size()
-                << std::endl;
-
-    std::vector<Vector3d> biases;
-    auto robots = reit->property().GetGroup()->GetRobots();
-    for(size_t i = 0; i < robots.size(); i++) {
-      auto start = path[index-1].GetRobotCfg(i);
-      auto end = path[index].GetRobotCfg(i);
-
-      auto bias = makeBias(start, end);
-      biases.push_back(bias);
-    }
-    return biases;
-  // }
-
-  // TODO can't do this because we haven't constructed outgoing yet
-  // Otherwise, randomly select an outgoing and use it's next point.
-  // auto eit = vertex->begin();
-  // const size_t nextEdgeIndex = LRand() % vertex->size();
-  // std::advance(eit, nextEdgeIndex);
-  // if(this->m_debug)
-  //   std::cout << "Biasing velocity along next edge (index " << nextEdgeIndex
-  //             << ")\n\tPath index: " << index
-  //             << "\n\tPath size:  " << path.size()
-  //             << "\n\tNext edge path size: " << eit->property().size()
-  //             << std::endl;
-  // return makeBias(path[index], eit->property()[1]);
-}
-
-
-template <typename MPTraits>
-void
-CompositeDynamicRegionRRT<MPTraits>::
-BiasVelocity(GroupCfgType& _gcfg, SamplingRegion* _region) {
-  MethodTimer mt(this->GetStatClass(), this->GetNameAndLabel() + "::BiasVelocity");
-
-  // Get the bias for the region.
-  auto biases = GetVelocityBias(_region);
-
-  // Resample the Cfg until its linear velocity aims relatively along the
-  // biasing direction.
-  auto robots = _gcfg.GetGroup()->GetRobots();
-  for(size_t i = 0; i < robots.size(); i++) {
-    auto bias = biases.at(i);
-    Vector3d velocity;
-    do {
-      auto& cfg = _gcfg.GetRobotCfg(robots[i]);
-      cfg.GetRandomVelocity();
-      velocity = cfg.GetLinearVelocity().normalize();
-      if(this->m_debug)
-        std::cout << "\tRobot: " << robots[i]->GetLabel()
-                  << "\n\tSampled velocity direction: " << velocity
-                  << "\n\t\tDot product with bias: " << velocity * bias
-                  << (velocity * bias < m_velocityAlignment ? " < " : " >= ")
-                  << m_velocityAlignment
-                  << std::endl;
-    } while(velocity * bias < m_velocityAlignment);
-  }
->>>>>>> 0fdb8221
 }
 
 
@@ -1344,7 +1060,7 @@
   }
 
   std::unordered_map<SkeletonVertexDescriptor, std::unordered_map<size_t, double>> vertexCapacity;
-  std::unordered_map<std::pair<SkeletonVertexDescriptor, SkeletonVertexDescriptor>,
+  std::unordered_map<std::pair<SkeletonVertexDescriptor, SkeletonVertexDescriptor>, 
       std::unordered_map<size_t, double>> edgeCapacity;
 
   // new constraints of form (robot, ((vid, vid), time))
@@ -1407,7 +1123,7 @@
           edgeCapacity.emplace(std::make_pair(edgePair, eMap));
         }
       }
-
+      
       // Check if this vid has been added yet
       if(vertexCapacity.find(source) != vertexCapacity.end()) {
         // Check if this timestep has been added
@@ -1481,22 +1197,10 @@
 
       size_t matchedConstraint = 0;
 
-<<<<<<< HEAD
       auto robots = this->GetGroupTask()->GetRobotGroup()->GetRobots();
       for(auto robot : robots) {
         auto start = starts.at(robot);
         auto target = targets.at(robot);
-=======
-template <typename MPTraits>
-std::vector<typename CompositeDynamicRegionRRT<MPTraits>::CBSNodeType>
-CompositeDynamicRegionRRT<MPTraits>::
-SplitNodeFunction(CBSNodeType& _node,
-        std::vector<std::pair<Robot*,CBSConstraint>> _constraints,
-        CBSLowLevelPlanner<Robot*,CBSConstraint,CBSSolution*>& _lowLevel,
-        CBSCostFunction<Robot*,CBSConstraint,CBSSolution*>& _cost) {
-  auto stats = this->GetStatClass();
-  MethodTimer mt(stats,this->GetNameAndLabel() + "::SplitNodeFunction");
->>>>>>> 0fdb8221
 
         if(startV.GetVID(robot) != start)
           continue;
@@ -1506,7 +1210,6 @@
         matchedConstraint++;
       }
 
-<<<<<<< HEAD
       if(matchedConstraint == robots.size()) {
         for(auto robot : robots) {
           auto start = starts.at(robot);
@@ -1516,17 +1219,6 @@
             auto vPair = std::make_pair(start, SIZE_MAX);
             constraints.push_back(std::make_pair(robot, std::make_pair(vPair, i)));
           }
-=======
-    // Copy parent node
-    CBSNodeType child = _node;
-
-    // Add new constraint
-    child.constraintMap[robot].insert(constraint);
-
-    // Replan tasks affected by constraint. Skip if no valid replanned path is found
-    if(!_lowLevel(child,robot))
-      continue;
->>>>>>> 0fdb8221
 
           if(start != target and !addedEdgeConstraint.count(robot)) {
             auto edgePair = std::make_pair(start, target);
@@ -1574,19 +1266,11 @@
       auto t = std::min(i+1,path.size()-1);
       auto target = path[t];
 
-<<<<<<< HEAD
       // Get the edge in the individual skeleton
       if(source != target) {
         // order such that source < target
         auto sVID = std::min(source, target);
         auto tVID = std::max(source, target);
-=======
-  SSSPTerminationCriterion<HeuristicSearch> termination(
-    [goal,minEndTimestep](typename HeuristicSearch::vertex_iterator& _vi,
-           const SSSPOutput<HeuristicSearch>& _sssp) {
-
-      auto vertex = _vi->property();
->>>>>>> 0fdb8221
 
         auto robotIdx = m_skeleton->GetGroup()->GetGroupIndex(robot);
         WorkspaceSkeleton::adj_edge_iterator ei;
@@ -1743,8 +1427,8 @@
 CompositeDynamicRegionRRT<MPTraits>::
 SplitNodeFunction(CBSNodeType& _node,
         std::vector<std::pair<Robot*,CBSConstraint>> _constraints,
-        CBSLowLevelPlanner<Robot,CBSConstraint,CBSSolution>& _lowLevel,
-        CBSCostFunction<Robot,CBSConstraint,CBSSolution>& _cost) {
+        CBSLowLevelPlanner<Robot*,CBSConstraint,CBSSolution*>& _lowLevel,
+        CBSCostFunction<Robot*,CBSConstraint,CBSSolution*>& _cost) {
   auto stats = this->GetStatClass();
   MethodTimer mt(stats,this->GetNameAndLabel() + "::SplitNodeFunction");
 
@@ -1780,8 +1464,8 @@
 CompositeDynamicRegionRRT<MPTraits>::
 SplitNodeFunction(PBSNodeType& _node,
         std::vector<std::pair<Robot*,OrderingConstraint>> _constraints,
-        CBSLowLevelPlanner<Robot,OrderingConstraint,CBSSolution>& _lowLevel,
-        CBSCostFunction<Robot,OrderingConstraint,CBSSolution>& _cost) {
+        CBSLowLevelPlanner<Robot*,OrderingConstraint,CBSSolution*>& _lowLevel,
+        CBSCostFunction<Robot*,OrderingConstraint,CBSSolution*>& _cost) {
   auto stats = this->GetStatClass();
   MethodTimer mt(stats,this->GetNameAndLabel() + "::SplitNodeFunction");
 
@@ -1893,7 +1577,7 @@
     [constraints,h](typename HeuristicSearch::adj_edge_iterator& _ei,
        const double _sourceDistance,
        const double _targetDistance) {
-
+     
       auto source = h->GetVertex(_ei->source()).first;
       auto target = h->GetVertex(_ei->target()).first;
       auto timestep = h->GetVertex(_ei->source()).second;
@@ -1919,7 +1603,6 @@
         if(constraint.first.second != SIZE_MAX)
           continue;
 
-<<<<<<< HEAD
         // Check for a conflict at the source
         if(source == constraint.first.first and timestep == constraint.second) {
           return std::numeric_limits<double>::infinity();
@@ -1927,13 +1610,6 @@
 
         // Check for a conflict at the target
         if(target == constraint.first.first and timestep+1 == constraint.second) {
-=======
-        // Check for vertex constraint
-        if(source != constraint.first.first)
-          continue;
-
-        if(timestep == constraint.second)
->>>>>>> 0fdb8221
           return std::numeric_limits<double>::infinity();
         }
       }
@@ -1943,7 +1619,7 @@
   );
 
   SSSPHeuristicFunction<HeuristicSearch> heuristic(
-    [dist2go](const HeuristicSearch* _h,
+    [dist2go](const HeuristicSearch* _h, 
        typename HeuristicSearch::vertex_descriptor _source,
        typename HeuristicSearch::vertex_descriptor _target) {
 
@@ -1960,7 +1636,7 @@
       auto vertex = _h->GetVertex(_vid);
       auto gvid = vertex.first;
       auto timestep = vertex.second;
-
+      
       auto vit = g->find_vertex(gvid);
 
       for(auto eit = vit->begin(); eit != vit->end(); eit++) {
@@ -2034,27 +1710,13 @@
         break;
       }
 
-<<<<<<< HEAD
       if(!ready)
         continue;
 
       robot = r;
       break;
-=======
-  // Configure CBS Functions
-  CBSLowLevelPlanner<Robot*,CBSConstraint,CBSSolution*> lowLevel(
-    [this](CBSNodeType& _node, Robot* _task) {
-      return this->LowLevelPlanner(_node,_task);
-    }
-  );
-
-  CBSValidationFunction<Robot*,CBSConstraint,CBSSolution*> validation(
-    [this](CBSNodeType& _node) {
-      return this->ValidationFunction(_node);
->>>>>>> 0fdb8221
-    }
-
-<<<<<<< HEAD
+    }
+
 
     auto h = std::shared_ptr<HeuristicSearch>(new HeuristicSearch(robot));
     auto robotIdx = m_skeleton->GetGroup()->GetGroupIndex(robot);
@@ -2069,19 +1731,6 @@
       auto path = kv.second;
       if(path)
         minEndTimestep = std::max(minEndTimestep, path->size() - 1);
-=======
-  CBSCostFunction<Robot*,CBSConstraint,CBSSolution*> cost(
-    [this](CBSNodeType& _node) {
-      return this->CostFunction(_node);
-    }
-  );
-
-  CBSSplitNodeFunction<Robot*,CBSConstraint,CBSSolution*> splitNode(
-    [this](CBSNodeType& _node, std::vector<std::pair<Robot*,CBSConstraint>> _constraints,
-           CBSLowLevelPlanner<Robot*,CBSConstraint,CBSSolution*>& _lowLevel,
-           CBSCostFunction<Robot*,CBSConstraint,CBSSolution*>& _cost) {
-      return this->SplitNodeFunction(_node,_constraints,_lowLevel,_cost);
->>>>>>> 0fdb8221
     }
 
     // Distance from each skeleton vertex to the goal
@@ -2360,27 +2009,27 @@
   std::unordered_map<Robot*, CBSSolution*> solution;
 
   if(m_mapf == "CBS") {
-    CBSLowLevelPlanner<Robot,CBSConstraint,CBSSolution> lowLevel(
+    CBSLowLevelPlanner<Robot*,CBSConstraint,CBSSolution*> lowLevel(
       [this](CBSNodeType& _node, Robot* _task) {
         return this->LowLevelPlanner(_node,_task);
       }
     );
 
-    CBSValidationFunction<Robot,CBSConstraint,CBSSolution> validation(
+    CBSValidationFunction<Robot*,CBSConstraint,CBSSolution*> validation(
       [this](CBSNodeType& _node) {
         return this->ValidationFunction(_node);
       }
     );
 
-    CBSSplitNodeFunction<Robot,CBSConstraint,CBSSolution> splitNode(
+    CBSSplitNodeFunction<Robot*,CBSConstraint,CBSSolution*> splitNode(
       [this](CBSNodeType& _node, std::vector<std::pair<Robot*,CBSConstraint>> _constraints,
-            CBSLowLevelPlanner<Robot,CBSConstraint,CBSSolution>& _lowLevel,
-            CBSCostFunction<Robot,CBSConstraint,CBSSolution>& _cost) {
+            CBSLowLevelPlanner<Robot*,CBSConstraint,CBSSolution*>& _lowLevel,
+            CBSCostFunction<Robot*,CBSConstraint,CBSSolution*>& _cost) {
         return this->SplitNodeFunction(_node,_constraints,_lowLevel,_cost);
       }
     );
 
-    CBSCostFunction<Robot,CBSConstraint,CBSSolution> cost(
+    CBSCostFunction<Robot*,CBSConstraint,CBSSolution*> cost(
       [this](CBSNodeType& _node) {
         return this->CostFunction(_node);
       }
@@ -2390,27 +2039,27 @@
     solution = sol.solutionMap;
   } 
   else {
-    CBSLowLevelPlanner<Robot,OrderingConstraint,CBSSolution> lowLevel(
+    CBSLowLevelPlanner<Robot*,OrderingConstraint,CBSSolution*> lowLevel(
       [this](PBSNodeType& _node, Robot* _task) {
         return this->LowLevelPlanner(_node,_task);
       }
     );
 
-    CBSValidationFunction<Robot,OrderingConstraint,CBSSolution> validation(
+    CBSValidationFunction<Robot*,OrderingConstraint,CBSSolution*> validation(
       [this](PBSNodeType& _node) {
         return this->ValidationFunction(_node);
       }
     );
 
-    CBSSplitNodeFunction<Robot,OrderingConstraint,CBSSolution> splitNode(
+    CBSSplitNodeFunction<Robot*,OrderingConstraint,CBSSolution*> splitNode(
       [this](PBSNodeType& _node, std::vector<std::pair<Robot*,OrderingConstraint>> _constraints,
-            CBSLowLevelPlanner<Robot,OrderingConstraint,CBSSolution>& _lowLevel,
-            CBSCostFunction<Robot,OrderingConstraint,CBSSolution>& _cost) {
+            CBSLowLevelPlanner<Robot*,OrderingConstraint,CBSSolution*>& _lowLevel,
+            CBSCostFunction<Robot*,OrderingConstraint,CBSSolution*>& _cost) {
         return this->SplitNodeFunction(_node,_constraints,_lowLevel,_cost);
       }
     );
 
-    CBSCostFunction<Robot,OrderingConstraint,CBSSolution> cost(
+    CBSCostFunction<Robot*,OrderingConstraint,CBSSolution*> cost(
       [this](PBSNodeType& _node) {
         return this->CostFunction(_node);
       }
@@ -2453,7 +2102,6 @@
       edge.SetEdge(robot, eid);
     }
 
-<<<<<<< HEAD
     auto vid = m_skeleton->AddVertex(cv);
     if(lastVID == vid) {
       continue;
@@ -2472,22 +2120,6 @@
       m_nextEdges.push(ei->descriptor());
     } else {
       m_nextEdges.push(ed);
-=======
-    double cost;
-    if(m_costs.find(vertices) == m_costs.end()) {
-      cost = ComputeMAPFHeuristic(vertex);
-
-      if(this->m_debug)
-        std::cout << "Cache miss for " << vertex.GetVIDs()
-                  << ". Computed cost " << cost << std::endl;
-    }
-    else {
-      cost = m_costs.at(vertices);
-
-      if(this->m_debug)
-        std::cout << "Cache hit for " << vertex.GetVIDs()
-                  << " with cost " << cost << std::endl;
->>>>>>> 0fdb8221
     }
 
     lastVID = vid;
