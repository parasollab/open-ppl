#ifndef PMPL_UTILITY_GUIDED_GENERATOR_H_
#define PMPL_UTILITY_GUIDED_GENERATOR_H_

#include "MPStrategyMethod.h"

#include <algorithm>


////////////////////////////////////////////////////////////////////////////////
/// An approximate model of c-space used by the utility guided sampling
/// strategy.
///
/// @todo This implementation is very bad. It takes O(n lg n) time for the
///       nearest-neighbor problem on each iteration. If we wish to use this as
///       a comparison method, we should first improve this implementation to a
///       more reasonable performance.
/// @ingroup MotionPlanningStrategyUtils
////////////////////////////////////////////////////////////////////////////////
template <typename MPTraits>
class ApproximateCSpaceModel {

  public:

    ///@name Motion Planning Types
    ///@{

    typedef typename MPTraits::CfgType                CfgType;
    typedef typename MPTraits::MPLibrary              MPLibrary;
    typedef typename MPLibrary::DistanceMetricPointer DistanceMetricPointer;

    ///@}
    ///@name Local Types
    ///@{

    typedef typename std::pair<CfgType, double> ModelPair;

    ///@}
    ///@name Construction
    ///@{

    ApproximateCSpaceModel(DistanceMetricPointer _dm = nullptr);

    ///@}
    ///@name Model Interface
    ///@{

    /// Add a sample to the model.
    /// @param _c The sample to add.
    /// @param _valid The sample's validity.
    void AddSample(const CfgType& _c, const bool _valid);

    /// Estimate the probability that a sample is free based on the k-nearest
    /// neighbors according to the distance metric.
    /// @param _c The query sample.
    /// @param _k The k to use.
    /// @return Estimated probability that the sample is free, equal to the
    ///         average validity of the k-nearest samples.
    double FreeProbability(const CfgType& _c, const size_t _k);

    ///@}

  private:

    ///@name Internal State
    ///@{

    std::vector<ModelPair> m_modelNodes;   ///< The nodes in the model.
    DistanceMetricPointer m_dm;            ///< The distance metric.

    ///@}

};

/*------------------------------- Construction -------------------------------*/

template <typename MPTraits>
ApproximateCSpaceModel<MPTraits>::
ApproximateCSpaceModel(DistanceMetricPointer _dm) : m_dm(_dm) {}

/*----------------------------------------------------------------------------*/

template <typename MPTraits>
void
ApproximateCSpaceModel<MPTraits>::
AddSample(const CfgType& _c, const bool _valid) {
  m_modelNodes.emplace_back(_c, _valid);
}


template <typename MPTraits>
double
ApproximateCSpaceModel<MPTraits>::
FreeProbability(const CfgType& _c, const size_t _k) {
  // Determine how many nodes will be used to estimate the probability that _c
  // is free.
  const size_t size = std::min(_k, m_modelNodes.size());
  if(size == 0)
    return 0.;

  // Sort the model nodes on distance to _c.
  /// @todo This should be replaced with something better, at minimum a linear
  ///       scan and priority-queue for the (size) best nodes for O(n lg size)
  ///       time.
  auto comparator = [&_c, this](const ModelPair& _p1, const ModelPair& _p2)
  {
    return this->m_dm->Distance(_c, _p1.first)
         < this->m_dm->Distance(_c, _p2.first);
  };
  std::sort(m_modelNodes.begin(), m_modelNodes.end(), comparator);

  // Return the average validity of the first (size) nodes.
  auto adder = [](const double _sum, const ModelPair& _p)
  {
    return _sum + _p.second;
  };
  return std::accumulate(m_modelNodes.begin(), m_modelNodes.begin() + size,
      0., adder) / size;
}

/*----------------------------------------------------------------------------*/
/*~~~~~~~~~~~~~~~~~~~~~~~~~~ UtilitiyGuidedGenerator ~~~~~~~~~~~~~~~~~~~~~~~~~*/

////////////////////////////////////////////////////////////////////////////////
/// Attempts to generate configurations based on a midpoint rule and an
/// approximate model of c-space based on k-nearest neighbors.
///
/// Reference:
///   Brendan Burns and Oliver Brock. "Toward Optimal Configuration Space
///   Sampling". RSS 2005.
///
/// @note The paper seems to assume there will always be several connected
///       components and provides no contingency for when this isn't the case.
///       We use a uniform random sample from the environment bounary in this
///       case.
///
/// @todo This is really a strategy for sampling and needs to be moved to a
///       SamplerMethod class.
///
/// @warning This sampler really sucks when the roadmap is small. Tau needs to
///          be set VERY high to avoid problems where the midpoint between start
///          and goal cfgs/clusters is deep in obstacle space, which mitigates
///          the proposed benefits.
///
/// @ingroup MotionPlanningStrategies
////////////////////////////////////////////////////////////////////////////////
template <typename MPTraits>
class UtilityGuidedGenerator : public MPStrategyMethod<MPTraits> {

  public:

    ///@name Motion Planning Types
    ///@{

    typedef typename MPTraits::CfgType      CfgType;
    typedef typename MPTraits::RoadmapType  RoadmapType;
    typedef typename RoadmapType::VID       VID;
    typedef typename RoadmapType::VertexSet VertexSet;

    ///@}
    ///@name Construction
    ///@{

    UtilityGuidedGenerator();
    UtilityGuidedGenerator(XMLNode& _node);
    virtual ~UtilityGuidedGenerator() = default;

    ///@}
    ///@name MPBaseObject Overrides
    ///@{

    virtual void Print(std::ostream& _os) const;

    ///@}
    ///@name MPStrategyMethod Overrides
    ///@{

    virtual void Initialize() override;
    virtual void Iterate() override;

    ///@}

  protected:

    ///@name Helpers
    ///@{

    CfgType GenerateSample();
    CfgType UniformRandomSample();
    CfgType EntropyGuidedSample();

    ///@}
    ///@name Internal State
    ///@{

    std::string m_vcLabel;
    std::string m_nfLabel;
    std::string m_connectorLabel;

    double m_componentDist{10};
    double m_tau{5};
    size_t m_kNeighbors{10};
    size_t m_kSamples{5};

    ApproximateCSpaceModel<MPTraits> m_model;

    ///@}

};

/*------------------------------- Construction -------------------------------*/

template <typename MPTraits>
UtilityGuidedGenerator<MPTraits>::
UtilityGuidedGenerator() {
  this->SetName("UtilityGuidedGenerator");
}


template <typename MPTraits>
UtilityGuidedGenerator<MPTraits>::
UtilityGuidedGenerator(XMLNode& _node) : MPStrategyMethod<MPTraits>(_node) {
  this->SetName("UtilityGuidedGenerator");

  m_vcLabel = _node.Read("vcLabel", true, "",
      "Validity Checker for sampling.");
  m_nfLabel = _node.Read("nfLabel", true, "",
      "Neighborhood Finder used in approximate c-space model.");
  m_connectorLabel = _node.Read("connectorLabel", true, "",
      "Connector for local planning.");

  m_componentDist = _node.Read("componentDist", false,
      m_componentDist, 0., std::numeric_limits<double>::max(),
      "Distance threshold between ccs");

  m_tau = _node.Read("tau", false,
      m_tau, 0., std::numeric_limits<double>::max(),
      "perturb amount");

  m_kNeighbors = _node.Read("kneighbors", false,
      m_kNeighbors, size_t(0), std::numeric_limits<size_t>::max(),
      "number of neighbors to look at when determining the probability a "
      "sample is free");

  m_kSamples = _node.Read("ksamples", false,
      m_kSamples, size_t(0), std::numeric_limits<size_t>::max(),
      "number of samples to select from during each round");
}

/*----------------------------------------------------------------------------*/

template <typename MPTraits>
void
UtilityGuidedGenerator<MPTraits>::
Print(std::ostream& _os) const {
  MPStrategyMethod<MPTraits>::Print(_os);
  _os << "\tValidity Checker: " << m_vcLabel
      << "\n\tNeighborhood Finder: " << m_nfLabel
      << "\n\tComponent Distance: " << m_componentDist
      << "\n\tTao: " << m_tau
      << "\n\tKNeighbors: " << m_kNeighbors
      << "\n\tKSamples: " << m_kSamples
      << "\n\tNode Connector: " << m_connectorLabel
      << std::endl;
}

/*----------------------------------------------------------------------------*/

template <typename MPTraits>
void
UtilityGuidedGenerator<MPTraits>::
Initialize() {
  // Initialize the approximate model.
  auto dm = this->GetDistanceMetric(this->GetNeighborhoodFinder(m_nfLabel)->
      GetDMLabel());
  m_model = ApproximateCSpaceModel<MPTraits>(dm);

  // Generate start and goal nodes if possible.
  this->GenerateStart();
  this->GenerateGoals();

  // Ensure the roadmap has at least one free sample.
  auto r = this->GetRoadmap();
  if(r->Size() >= 1)
    return;

  // Try up to 100 times to generate a valid sample.
  for(size_t i = 0; i < 100; ++i) {
    // Generate a sample.
    CfgType q = GenerateSample();

    // Add the sample to the model.
    const bool valid = q.GetLabel("VALID");
    m_model.AddSample(q, valid);

    if(valid) {
      r->AddVertex(q);
      return;
    }
  }

  throw RunTimeException(WHERE) << "Could not generate initial sample.";
}


template <typename MPTraits>
void
UtilityGuidedGenerator<MPTraits>::
Iterate() {
  CfgType q = GenerateSample();

  // Add the sample to the model.
  const bool valid = q.GetLabel("VALID");
  m_model.AddSample(q, valid);

  // If the sample wasn't free, quit.
  if(!valid)
    return;

  // Add q the roadmap and attempt connection.
  auto r = this->GetRoadmap();
  const VID vid = r->AddVertex(q);
  this->GetConnector(m_connectorLabel)->Connect(r, vid);
}

/*--------------------------------- Helpers ----------------------------------*/

template <typename MPTraits>
typename MPTraits::CfgType
UtilityGuidedGenerator<MPTraits>::
GenerateSample() {
  // If there are multiple CCs, use entropy-guided. Else use uniform.
  auto ccTracker = this->GetRoadmap()->GetCCTracker();
  const bool multipleCCs = ccTracker->GetNumCCs() > 1;
  CfgType (UtilityGuidedGenerator<MPTraits>::*makeSample)(void);
  makeSample = multipleCCs
             ? &UtilityGuidedGenerator<MPTraits>::EntropyGuidedSample
             : &UtilityGuidedGenerator<MPTraits>::UniformRandomSample;

  // Generate m_kSamples samples and keep the one with the highest estimated
  // probability of lying in free space.
  CfgType best;
  double bestProbability = -1;
  for(size_t i = 0; i < m_kSamples; ++i) {
    const CfgType q = (*this.*makeSample)();
    double probability = m_model.FreeProbability(q, m_kNeighbors);
    if(this->m_debug)
      std::cout << "\tq_" << i << " (" << probability << ") = "
                << q.PrettyPrint()
                << std::endl;

    if(probability > bestProbability) {
      if(this->m_debug)
        std::cout << "\t\tprobability greater, swapping to q_" << i
                  << std::endl;
      best = q;
      bestProbability = probability;
    }
  }

  // Validity check the sample.
  const std::string caller = this->GetNameAndLabel() + "::Iterate";
  const bool valid = this->GetValidityChecker(m_vcLabel)->IsValid(best, caller);
  if(this->m_debug)
    std::cout << "\tGenerated " << (valid ? "" : "in") << "valid sample "
              << best.PrettyPrint()
              << std::endl;

  return best;
}


template <typename MPTraits>
typename MPTraits::CfgType
UtilityGuidedGenerator<MPTraits>::
UniformRandomSample() {
  CfgType q(this->GetTask()->GetRobot());
  q.GetRandomCfg(this->GetEnvironment()->GetBoundary());

  if(this->m_debug)
    std::cout << "\t\tonly 1 cc, sampled new cfg"
              << std::endl;

  return q;
}


template <typename MPTraits>
typename MPTraits::CfgType
UtilityGuidedGenerator<MPTraits>::
EntropyGuidedSample() {
  MethodTimer mt(this->GetStatClass(),
      this->GetNameAndLabel() + "::EntropyGuidedSample");

  auto r = this->GetRoadmap();
  auto ccTracker = r->GetCCTracker();

  // Randomly select 2 ccs that are within a threshold m_componentDist of each
  // other. We will return a perturbation of their midpoint.
  if(this->m_debug)
    std::cout << "\t\tThere are " << ccTracker->GetNumCCs()
              << " ccs, looking for a pair less than " << m_componentDist
              << " apart"
              << std::endl;

  auto nf = this->GetNeighborhoodFinder(m_nfLabel);
  std::vector<Neighbor> neighbors;

  // Get a representative from each CC.
  VertexSet firstRepresentatives = ccTracker->GetRepresentatives(),
            allSecondRepresentatives = firstRepresentatives;

  // Try to find a pair of CCs where the closest nodes are within a threshold
  // m_componentDist of each other.
  std::pair<VID, VID> ccVIDs{INVALID_VID, INVALID_VID};
  double ccDistance = std::numeric_limits<double>::infinity();
  while(firstRepresentatives.size() and ccDistance > m_componentDist) {
    // Select a random first VID and remove it from the set of first reps.
    const VID firstVID = RandomElement(firstRepresentatives);
    firstRepresentatives.erase(firstVID);

    // Get the related CC.
<<<<<<< HEAD
    const VertexSet& firstCC = ccTracker->GetCC(firstVID);
=======
    const VertexSet& firstCC = *ccTracker->GetCC(firstVID);
>>>>>>> f6ce1e70

    // Get the representatives from all other CCs.
    allSecondRepresentatives.erase(firstVID);
    VertexSet secondRepresentatives = allSecondRepresentatives;

    // Try all of these.
    while(secondRepresentatives.size() and ccDistance > m_componentDist) {
      // Select a random second VID and remove it from the set of first reps.
      const VID secondVID = RandomElement(secondRepresentatives);
      secondRepresentatives.erase(secondVID);

      // Get the related CC.
<<<<<<< HEAD
      const VertexSet& secondCC = ccTracker->GetCC(secondVID);
=======
      const VertexSet& secondCC = *ccTracker->GetCC(secondVID);
>>>>>>> f6ce1e70

      // Search for the smallest distance between these.
      for(const VID vid : firstCC) {
        // Find neighbors to this vid.
        neighbors.clear();
<<<<<<< HEAD
        nf->FindNeighbors(r, r->GetVertex(vid), secondCC,
            std::back_inserter(neighbors));
=======
        nf->FindNeighbors(r, r->GetVertex(vid), secondCC, neighbors);
>>>>>>> f6ce1e70

        if(neighbors.empty())
          continue;

        const double distance = neighbors[0].distance;
        if(distance < ccDistance) {
          ccDistance = distance;
          ccVIDs = {vid, neighbors[0].target};

          // Quit if we're close enough.
          if(ccDistance <= m_componentDist)
            break;
        }
      }
    }
  }

  // Make sure we got valid VIDs.
  if(ccVIDs.first == INVALID_VID or ccVIDs.second == INVALID_VID)
    throw RunTimeException(WHERE) << "Could not find a valid pair of VIDs.";

  // Get the CC's for the selected VIDs.
<<<<<<< HEAD
  const VertexSet& cc1 = ccTracker->GetCC(ccVIDs.first),
                 & cc2 = ccTracker->GetCC(ccVIDs.second);
=======
  const VertexSet& cc1 = *ccTracker->GetCC(ccVIDs.first),
                 & cc2 = *ccTracker->GetCC(ccVIDs.second);
>>>>>>> f6ce1e70

  if(this->m_debug)
    std::cout << "\t\t\tselected ccs " << &cc1 << ", " << &cc2
              << " with closest nodes "
              << ccVIDs.first << ", " << ccVIDs.second
              << " at distance " << ccDistance
              << std::endl;

  const CfgType& q1 = r->GetVertex(RandomElement(cc1));
  const CfgType& q2 = r->GetVertex(RandomElement(cc2));

  // Return perturbation of the midpoint between the two nodes.
  auto dm = this->GetDistanceMetric(nf->GetDMLabel());
  CfgType qn = (q1 + q2)/2;
  CfgType ray = qn;
  ray.GetRandomRay(DRand() * m_tau, dm);
  return qn + ray;
}

/*----------------------------------------------------------------------------*/

#endif<|MERGE_RESOLUTION|>--- conflicted
+++ resolved
@@ -419,11 +419,7 @@
     firstRepresentatives.erase(firstVID);
 
     // Get the related CC.
-<<<<<<< HEAD
-    const VertexSet& firstCC = ccTracker->GetCC(firstVID);
-=======
     const VertexSet& firstCC = *ccTracker->GetCC(firstVID);
->>>>>>> f6ce1e70
 
     // Get the representatives from all other CCs.
     allSecondRepresentatives.erase(firstVID);
@@ -436,22 +432,14 @@
       secondRepresentatives.erase(secondVID);
 
       // Get the related CC.
-<<<<<<< HEAD
-      const VertexSet& secondCC = ccTracker->GetCC(secondVID);
-=======
       const VertexSet& secondCC = *ccTracker->GetCC(secondVID);
->>>>>>> f6ce1e70
 
       // Search for the smallest distance between these.
       for(const VID vid : firstCC) {
         // Find neighbors to this vid.
         neighbors.clear();
-<<<<<<< HEAD
         nf->FindNeighbors(r, r->GetVertex(vid), secondCC,
             std::back_inserter(neighbors));
-=======
-        nf->FindNeighbors(r, r->GetVertex(vid), secondCC, neighbors);
->>>>>>> f6ce1e70
 
         if(neighbors.empty())
           continue;
@@ -474,13 +462,8 @@
     throw RunTimeException(WHERE) << "Could not find a valid pair of VIDs.";
 
   // Get the CC's for the selected VIDs.
-<<<<<<< HEAD
-  const VertexSet& cc1 = ccTracker->GetCC(ccVIDs.first),
-                 & cc2 = ccTracker->GetCC(ccVIDs.second);
-=======
   const VertexSet& cc1 = *ccTracker->GetCC(ccVIDs.first),
                  & cc2 = *ccTracker->GetCC(ccVIDs.second);
->>>>>>> f6ce1e70
 
   if(this->m_debug)
     std::cout << "\t\t\tselected ccs " << &cc1 << ", " << &cc2
