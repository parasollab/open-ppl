#ifndef PMPL_MP_SOLUTION_TYPE_H_
#define PMPL_MP_SOLUTION_TYPE_H_

#include "ConfigurationSpace/LocalObstacleMap.h"
#include "MPLibrary/MPTools/InteractionTemplate.h"
#include "MPProblem/RobotGroup/RobotGroup.h"
#include "Utilities/MetricUtils.h"

#include <map>
#include <memory>
#include <unordered_map>

class Robot;
//class InteractionTemplate;


////////////////////////////////////////////////////////////////////////////////
/// Container for the output of a planning algorithm. Includes free and blocked
/// roadmaps, a path, and a local obstacle map for each robot. Also includes a
/// stat class for performance tracking.
///
/// @todo Currently this object can represent a solution for each single robot
///       and several robot group. It can almost support multiple of each - it
///       just needs an interface for adding more robots/groups to the container.
///
/// @note This object makes only one stat class, which is shared across all
///       uses.
////////////////////////////////////////////////////////////////////////////////
template <typename MPTraits>
class MPSolutionType final {

  public:

    ///@name Solution Object Types
    ///@{

    typedef typename MPTraits::Path             Path;
    typedef typename MPTraits::RoadmapType      RoadmapType;
    typedef typename MPTraits::LocalObstacleMap LocalObstacleMap;
    typedef typename MPTraits::GroupRoadmapType GroupRoadmapType;
    typedef typename MPTraits::GroupPathType    GroupPathType;

    /// The outputs for an individual robot.
    struct RobotSolution {
      std::unique_ptr<RoadmapType>  freeMap; ///< The free-space roadmap.
      std::unique_ptr<RoadmapType>  obstMap; ///< The obstacle-space roadmap.
      std::unique_ptr<Path>            path; ///< The current solution path.
      std::unique_ptr<LocalObstacleMap> lom; ///< The local obstacle map.

      RobotSolution() = default;

      /// Initialize a solution for a single robot.
      /// @param _robot The robot.
      /// @param _stats The stats object for timing.
      RobotSolution(Robot* const _robot, StatClass* const _stats);
    };

    /// The outputs for a robot group.
    struct GroupSolution {
      std::unique_ptr<GroupRoadmapType>  freeMap; ///< The free-space roadmap.
      std::unique_ptr<GroupRoadmapType>  obstMap; ///< The obstacle-space roadmap.
      std::unique_ptr<GroupPathType>        path; ///< The current solution path.

      GroupSolution() = default;

      /// Initialize a solution for a robot group.
      /// @param _group The robot group.
      GroupSolution(RobotGroup* const _group, MPSolutionType* const _solution);
    };

    ///@}
    ///@name Construction
    ///@{

    MPSolutionType(Robot* const _r);

    MPSolutionType(RobotGroup* const _g);

    ///@}
    ///@name Modifiers
    ///@{

    void SetRobot(Robot* const _r) noexcept;

    ///@}
    ///@name Accessors
    ///@{

    RoadmapType* GetRoadmap(Robot* const _r = nullptr) const noexcept;

    RoadmapType* GetBlockRoadmap(Robot* const _r = nullptr) const noexcept;

    Path* GetPath(Robot* const _r = nullptr) const noexcept;

    LocalObstacleMap* GetLocalObstacleMap(Robot* const _r = nullptr) const noexcept;

    GroupRoadmapType* GetGroupRoadmap(RobotGroup* const _g = nullptr) const noexcept;

    GroupPathType* GetGroupPath(RobotGroup* const _g = nullptr) const noexcept;

    StatClass* GetStatClass() const noexcept;

    Robot* GetRobot() const noexcept;

    RobotGroup* GetRobotGroup() const noexcept;

    ///@}
    ///@name Interaction Templates
    ///@{
    /// @todo Document what these are. Does it include one copy of each abstract
    ///       IT, or each transformed instance (or something else)? If the
    ///       information is duplicated in the roadmaps, we should annotate the
    ///       roadmap cfgs instead to avoid duplicating data (which we then have
    ///       to keep synchronized).

    std::vector<std::unique_ptr<InteractionTemplate>>& GetInteractionTemplates();

    void AddInteractionTemplate(InteractionTemplate*);

    ///@}

  private:

    ///@name Helpers
    ///@{

    /// Get the solution for a robot.
    /// @param _r The robot.
    /// @return The solution object for _r.
    const RobotSolution* GetRobotSolution(Robot* _r) const noexcept;

    /// Get the solution for a robot group.
    /// @param _g The robot group.
    /// @return The solution object for _g.
    const GroupSolution* GetGroupSolution(RobotGroup* _g) const noexcept;

    ///@}
    ///@name Internal State
    ///@{

    Robot* m_robot{nullptr};            ///< The robot executing this task.
    RobotGroup* m_group{nullptr};       ///< The robot group.

    std::unique_ptr<StatClass> m_stats; ///< Performance tracking.

    /// The solution object for each robot and group.
    std::unordered_map<Robot*, RobotSolution> m_individualSolutions;
    std::unordered_map<RobotGroup*, GroupSolution> m_groupSolutions;

    /// The set of Interaction Templates
    std::vector<std::unique_ptr<InteractionTemplate>> m_interactionTemplates;

    ///@}
};

/*------------------------------ Construction --------------------------------*/

template <typename MPTraits>
MPSolutionType<MPTraits>::
RobotSolution::
RobotSolution(Robot* const _robot, StatClass* const _stats)
  : freeMap(new RoadmapType(_robot)),
    obstMap(new RoadmapType(_robot)),
    path   (new Path(freeMap.get())),
    lom    (new LocalObstacleMap(_stats)) { }


template <typename MPTraits>
MPSolutionType<MPTraits>::
GroupSolution::
GroupSolution(RobotGroup* const _group, MPSolutionType* const _solution)
  : freeMap(new GroupRoadmapType(_group, _solution)),
    obstMap(new GroupRoadmapType(_group, _solution)),
    path   (new GroupPathType(freeMap.get())) { }


template <typename MPTraits>
MPSolutionType<MPTraits>::
MPSolutionType(Robot* const _r)
  : m_robot(_r), m_stats(new StatClass()) {
  m_individualSolutions[m_robot] = RobotSolution(m_robot, m_stats.get());
}


template <typename MPTraits>
MPSolutionType<MPTraits>::
MPSolutionType(RobotGroup* const _g)
  : m_group(_g), m_stats(new StatClass()) {
  // Initialize a solution for each robot in the group.
  for(auto robot : *m_group)
    m_individualSolutions[robot] = RobotSolution(robot, m_stats.get());

  // Initialize a group solution. Must happen after solutions are populated so
  // that the group map can access the individual robot maps.
  m_groupSolutions[m_group] = GroupSolution(_g, this);
}

/*-------------------------------- Modifiers ---------------------------------*/

template <typename MPTraits>
void
MPSolutionType<MPTraits>::
SetRobot(Robot* const _r) noexcept {
  // Move m_robot's solution to match the new pointer.
<<<<<<< HEAD
  auto iter = m_individualSolutions.find(m_robot);
  m_individualSolutions[_r] = std::move(iter->second);
  m_individualSolutions.erase(iter);
=======
  if(m_robot == _r){
    return;
  }
  auto iter = m_solutions.find(m_robot);
  m_solutions[_r] = std::move(iter->second);
  m_solutions.erase(iter);
>>>>>>> 55134feb

  m_robot = _r;

  m_individualSolutions[_r].freeMap->SetRobot(_r);
  m_individualSolutions[_r].obstMap->SetRobot(_r);
  m_individualSolutions[_r].path->FlushCache();
}

/*---------------------------- Roadmap Accessors -----------------------------*/

template <typename MPTraits>
inline
typename MPTraits::RoadmapType*
MPSolutionType<MPTraits>::
GetRoadmap(Robot* const _r) const noexcept {
  auto s = GetRobotSolution(_r);
  return s ? s->freeMap.get() : nullptr;
}


template <typename MPTraits>
inline
typename MPTraits::RoadmapType*
MPSolutionType<MPTraits>::
GetBlockRoadmap(Robot* const _r) const noexcept {
  auto s = GetRobotSolution(_r);
  return s ? s->obstMap.get() : nullptr;
}


template <typename MPTraits>
inline
typename MPTraits::Path*
MPSolutionType<MPTraits>::
GetPath(Robot* const _r) const noexcept {
  auto s = GetRobotSolution(_r);
  return s ? s->path.get() : nullptr;
}


template <typename MPTraits>
inline
typename MPTraits::LocalObstacleMap*
MPSolutionType<MPTraits>::
GetLocalObstacleMap(Robot* const _r) const noexcept {
  auto s = GetRobotSolution(_r);
  return s ? s->lom.get() : nullptr;
}


template <typename MPTraits>
inline
typename MPTraits::GroupRoadmapType*
MPSolutionType<MPTraits>::
GetGroupRoadmap(RobotGroup* const _g) const noexcept {
  auto s = GetGroupSolution(_g);
  return s ? s->freeMap.get() : nullptr;
}


template <typename MPTraits>
typename MPSolutionType<MPTraits>::GroupPathType*
MPSolutionType<MPTraits>::
GetGroupPath(RobotGroup* const _g) const noexcept {
  auto s = GetGroupSolution(_g);
  return s ? s->path.get() : nullptr;
}


template <typename MPTraits>
inline
StatClass*
MPSolutionType<MPTraits>::
GetStatClass() const noexcept {
  return m_stats.get();
}


template <typename MPTraits>
Robot*
MPSolutionType<MPTraits>::
GetRobot() const noexcept {
  return m_robot;
}


template <typename MPTraits>
RobotGroup*
MPSolutionType<MPTraits>::
GetRobotGroup() const noexcept {
  return m_group;
}


template<typename MPTraits>
std::vector<std::unique_ptr<InteractionTemplate>>&
MPSolutionType<MPTraits>::
GetInteractionTemplates(){
  return m_interactionTemplates;
}


template<typename MPTraits>
void
MPSolutionType<MPTraits>::
AddInteractionTemplate(InteractionTemplate* _it){
  m_interactionTemplates.emplace_back(std::unique_ptr<InteractionTemplate>(_it));
}

/*--------------------------------- Helpers ----------------------------------*/

template <typename MPTraits>
inline
const typename MPSolutionType<MPTraits>::RobotSolution*
MPSolutionType<MPTraits>::
GetRobotSolution(Robot* _r) const noexcept {
  if(!_r)
    _r = m_robot;

  auto iter = m_individualSolutions.find(_r);
  const bool found = iter != m_individualSolutions.end();
  return found ? &iter->second : nullptr;
}


template <typename MPTraits>
inline
const typename MPSolutionType<MPTraits>::GroupSolution*
MPSolutionType<MPTraits>::
GetGroupSolution(RobotGroup* _g) const noexcept {
  if(!_g)
    _g = m_group;

  auto iter = m_groupSolutions.find(_g);
  const bool found = iter != m_groupSolutions.end();
  return found ? &iter->second : nullptr;
}

/*----------------------------------------------------------------------------*/

#endif<|MERGE_RESOLUTION|>--- conflicted
+++ resolved
@@ -11,7 +11,6 @@
 #include <unordered_map>
 
 class Robot;
-//class InteractionTemplate;
 
 
 ////////////////////////////////////////////////////////////////////////////////
@@ -82,6 +81,8 @@
 
     void SetRobot(Robot* const _r) noexcept;
 
+    void SetRoadmap(Robot* const _r, RoadmapType* _roadmap) noexcept;
+
     ///@}
     ///@name Accessors
     ///@{
@@ -201,19 +202,13 @@
 void
 MPSolutionType<MPTraits>::
 SetRobot(Robot* const _r) noexcept {
+  if(m_robot == _r){
+    return;
+  }
   // Move m_robot's solution to match the new pointer.
-<<<<<<< HEAD
   auto iter = m_individualSolutions.find(m_robot);
   m_individualSolutions[_r] = std::move(iter->second);
   m_individualSolutions.erase(iter);
-=======
-  if(m_robot == _r){
-    return;
-  }
-  auto iter = m_solutions.find(m_robot);
-  m_solutions[_r] = std::move(iter->second);
-  m_solutions.erase(iter);
->>>>>>> 55134feb
 
   m_robot = _r;
 
@@ -222,6 +217,17 @@
   m_individualSolutions[_r].path->FlushCache();
 }
 
+template <typename MPTraits>
+void
+MPSolutionType<MPTraits>::
+SetRoadmap(Robot* const _r, RoadmapType* _roadmap) noexcept {
+  auto robotSolution = GetRobotSolution(_r);
+  if(robotSolution){
+    throw RunTimeException(WHERE) << "Cannot set roadmap for robot that does not have a solution.";
+  }
+  m_individualSolutions[_r].freeMap.reset(_roadmap);
+}
+
 /*---------------------------- Roadmap Accessors -----------------------------*/
 
 template <typename MPTraits>
