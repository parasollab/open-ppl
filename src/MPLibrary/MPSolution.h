--- conflicted
+++ resolved
@@ -286,14 +286,11 @@
     return;
   }
 
-<<<<<<< HEAD
   // Make sure individual robots have solution.
   for(auto robot : _g->GetRobots()) {
     this->AddRobot(robot);
   }
 
-=======
->>>>>>> 6c9c9b08
   m_groupSolutions[_g] = GroupSolution(_g,this);
 }
 
