#ifndef PMPL_GROUP_QUERY_H_
#define PMPL_GROUP_QUERY_H_

#include "QueryMethod.h"

#include "Utilities/MetricUtils.h"
#include "Utilities/SSSP.h"

////////////////////////////////////////////////////////////////////////////////
/// Evaluates the current group roadmap to determine whether a (group) path
/// exists which satisfies the current group task.
///
/// @todo There is a lot of copy-pasted code from QueryMethod because that
///       method calls several other objects which are not ready for groups yet.
///       We should be able to merge these two after a bit more flush-out of the
///       group support. I have marked it final to remind us that we should
///       not extend this as it will be merged.
///
/// @ingroup MapEvaluators
////////////////////////////////////////////////////////////////////////////////
template <typename MPTraits>
class GroupQuery final : public MapEvaluatorMethod<MPTraits> {

  public:

    ///@name Motion Planning Types
    ///@{

    typedef typename MPTraits::GroupCfgType       GroupCfgType;
    typedef typename MPTraits::GroupRoadmapType   GroupRoadmapType;
    typedef typename MPTraits::GroupWeightType    WeightType;
    typedef typename GroupRoadmapType::VID        VID;
    typedef typename MPTraits::GoalTracker        GoalTracker;
    typedef typename GoalTracker::VIDSet          VIDSet;

    ///@}
    ///@name Construction
    ///@{

    GroupQuery();
    GroupQuery(XMLNode& _node);
    virtual ~GroupQuery() = default;

    ///@}
    ///@name MPBaseObject Overrides
    ///@{

    virtual void Initialize() override;

    ///@}
    ///@name MapEvaluator Overrides
    ///@{

    virtual bool operator()() override;

    ///@}
    ///@name Query Interface
    ///@{

    std::vector<VID> GeneratePath(const VID _start, const VIDSet& _end);

    virtual void SetPathWeightFunction(SSSPPathWeightFunction<GroupRoadmapType> _f);

    ///@}

  protected:

    ///@name Helpers
    ///@{

    void Reset(GroupRoadmapType* const _r);

    bool PerformSubQuery(const VID _start, const VIDSet& _goal);

    double StaticPathWeight(typename GroupRoadmapType::adj_edge_iterator& _ei,
        const double _sourceDistance, const double _targetDistance) const;

    double DynamicPathWeight(typename GroupRoadmapType::adj_edge_iterator& _ei,
        const double _sourceDistance, const double _targetDistance) const;

    //bool SameFormations(std::unordered_set<Formation*> _set1, std::unordered_set<Formation*> _set2);

    ///@}
    ///@name Internal State
    ///@{

    GroupRoadmapType* m_roadmap{nullptr};

    size_t m_goalIndex{0};             ///< Index of next unreached goal.

    SSSPPathWeightFunction<GroupRoadmapType> m_weightFunction;

    std::string m_vcLabel;

    ///@}

};

/*----------------------------- Construction ---------------------------------*/

template <typename MPTraits>
GroupQuery<MPTraits>::
GroupQuery() : MapEvaluatorMethod<MPTraits>() {
  this->SetName("GroupQuery");
}


template <typename MPTraits>
GroupQuery<MPTraits>::
GroupQuery(XMLNode& _node) : MapEvaluatorMethod<MPTraits>(_node) {
  this->SetName("GroupQuery");

  m_vcLabel = _node.Read("vcLabel",false,"",
                         "Collision Detection method to use for dynamic obstacles.");
}

/*------------------------- MPBaseObject Overrides ---------------------------*/

template <typename MPTraits>
void
GroupQuery<MPTraits>::
Initialize() {
  // Clear previous state.
  Reset(nullptr);

  this->GetStatClass()->SetStat(this->GetNameAndLabel() + "::FoundPath", 0);
}

/*-------------------------- MapEvaluator Overrides --------------------------*/

template <typename MPTraits>
bool
GroupQuery<MPTraits>::
operator()() {
  auto goalTracker = this->GetGoalTracker();
  const std::vector<size_t> unreachedGoals = goalTracker->UnreachedGoalIndexes();
  auto task = this->GetGroupTask();
  const size_t numGoals = task->GetNumGoals();

  // Record the path length history when this function exits.
  nonstd::call_on_destruct trackHistory([this](){
      this->GetStatClass()->AddToHistory("pathlength",
          this->GetGroupPath()->Length());
  });

  // If no goals remain, then this must be a refinement step (as in optimal
  // planning). In this case or the roadmap has changed, reinitialize and
  // rebuild the whole path.
  auto r = this->GetGroupRoadmap();
  if(unreachedGoals.empty() or r != m_roadmap)
    Reset(r);

  if(this->m_debug)
    std::cout << "Querying group roadmap for a path satisfying task '"
              << task->GetLabel()
              << "', " << unreachedGoals.size() << " / " << numGoals
              << " goals not reached."
              << "\n\tTrying to connect goal: " << m_goalIndex
              << "\n\tUnreached goals: " << unreachedGoals
              << std::endl;

  // Search for a sequential path through each task constraint in order.
  auto path = this->GetGroupPath();
  for(; m_goalIndex < numGoals; ++m_goalIndex) {
    // If this goal constraint is unreached, the query cannot succeed.
    auto iter = std::find(unreachedGoals.begin(), unreachedGoals.end(),
        m_goalIndex);
    const bool unreached = iter != unreachedGoals.end();
    if(unreached) {
      if(this->m_debug)
        std::cout << "\tGoal " << m_goalIndex << " has no satisfying VIDs."
                  << std::endl;
      return false;
    }

    // Get the start VID for this subquery.
    VID start = SIZE_MAX;
    if(!path->Empty()) {
      path->VIDs().back();
    }
    else {
      for(auto vid : goalTracker->GetStartVIDs()) {
        //if(SameFormations(r->GetVertex(vid).GetFormations(),r->GetActiveFormations())) {
          start = vid;
          break;
        //}
      }
    }

<<<<<<< HEAD
    if(start == MAX_UINT)
=======
    if(start == SIZE_MAX)
>>>>>>> 32d526e2
      throw RunTimeException(WHERE) << "No VIDs located for start.";

    // Get the goal VIDs for this subquery.
    const VIDSet& goals = goalTracker->GetGoalVIDs(m_goalIndex);
    if(goals.empty())
      throw RunTimeException(WHERE) << "No VIDs located for reached goal "
                                    << m_goalIndex << ".";

    if(this->m_debug)
      std::cout << "\tEvaluating sub-query from " << start << " to " << goals
                << "." << std::endl;

    // Warn users if multiple goals are found.
    if(goals.size() > 1 and numGoals > 1)
      std::cerr << "\tWarning: subquery has " << goals.size() << " possible VIDs "
                << "for goal " << m_goalIndex << "/" << numGoals
                << ". The algorithm will try its best but isn't complete for "
                << "this case." << std::endl;

    // Perform this subquery. If it fails, there is no path.
    const bool success = PerformSubQuery(start, goals);
    if(!success)
      return false;
  }

  this->GetStatClass()->SetStat(this->GetNameAndLabel() + "::FoundPath", 1);

  if(this->m_debug)
    std::cout << "\tConnected all goals!" << std::endl;

  return true;
}

/*--------------------------- Query Interface --------------------------------*/

template <typename MPTraits>
std::vector<typename GroupQuery<MPTraits>::VID>
GroupQuery<MPTraits>::
GeneratePath(const VID _start, const VIDSet& _goals) {
  auto stats = this->GetStatClass();
  MethodTimer mt(stats, "GroupQuery::GeneratePath");

  if(this->m_debug)
    std::cout << "Generating path from " << _start << " to " << _goals << "."
              << std::endl;

  // Check for trivial path.
  if(_goals.count(_start))
    return {_start};

  stats->IncStat("Graph Search");

  // Set up the termination criterion to quit early if we find the _end node.
  SSSPTerminationCriterion<GroupRoadmapType> termination(
      [_goals](typename GroupRoadmapType::vertex_iterator& _vi,
             const SSSPOutput<GroupRoadmapType>& _sssp) {
        return _goals.count(_vi->descriptor()) ? SSSPTermination::EndSearch
                                               : SSSPTermination::Continue;
      }
  );

  // Set up the path weight function depending on whether we have any dynamic
  // obstacles.
  SSSPPathWeightFunction<GroupRoadmapType> weight;
  if(m_weightFunction) {
    weight = m_weightFunction;
  }
  else if(!this->GetMPProblem()->GetDynamicObstacles().empty()) {
    weight = [this](typename GroupRoadmapType::adj_edge_iterator& _ei,
                    const double _sourceDistance,
                    const double _targetDistance) {
      return this->DynamicPathWeight(_ei, _sourceDistance, _targetDistance);
    };
  }
  else {
    weight = [this](typename GroupRoadmapType::adj_edge_iterator& _ei,
                    const double _sourceDistance,
                    const double _targetDistance) {
      return this->StaticPathWeight(_ei, _sourceDistance, _targetDistance);
    };
  }

  // Run dijkstra's algorithm to find the path, if it exists.
  auto g = this->GetGroupRoadmap();
  const SSSPOutput<GroupRoadmapType> sssp = DijkstraSSSP(g, {_start}, weight,
      termination);

  // Find the last discovered node, which should be a goal if there is a valid
  // path.
  const VID last = sssp.ordering.back();
  if(!_goals.count(last))
    return {};

  // Extract the path.
  std::vector<VID> path;
  path.push_back(last);

  VID current = last;
  do {
    current = sssp.parent.at(current);
    path.push_back(current);
  } while(current != _start);
  std::reverse(path.begin(), path.end());

  return path;
}

template <typename MPTraits>
void
GroupQuery<MPTraits>::
SetPathWeightFunction(SSSPPathWeightFunction<GroupRoadmapType> _f) {
  m_weightFunction = _f;
}

/*--------------------------------- Helpers ----------------------------------*/

template <typename MPTraits>
void
GroupQuery<MPTraits>::
Reset(GroupRoadmapType* const _r) {
  // Set the roadmap.
  m_roadmap = _r;

  // Reset the goal index.
  m_goalIndex = 0;

  // Reset the path.
  auto path = this->GetGroupPath();
  if(path)
    path->Clear();
}


template <typename MPTraits>
bool
GroupQuery<MPTraits>::
PerformSubQuery(const VID _start, const VIDSet& _goals) {
  // Try to generate a path from _start to _goal.
  auto path = this->GeneratePath(_start, _goals);

  // If the path isn't empty, we succeeded.
  if(!path.empty()) {
    *this->GetGroupPath() += path;
    const VID goalVID = path.back();

    if(this->m_debug)
      std::cout << "\tSuccess: reached goal node " << goalVID << "."
                << std::endl;

    return true;
  }
  else if(this->m_debug)
    std::cout << "\tFailed: could not find a path." << std::endl;

  return false;
}


template <typename MPTraits>
double
GroupQuery<MPTraits>::
StaticPathWeight(typename GroupRoadmapType::adj_edge_iterator& _ei,
    const double _sourceDistance, const double _targetDistance) const {
  const double edgeWeight  = _ei->property().GetWeight(),
               newDistance = _sourceDistance + edgeWeight;
  return newDistance;
}


template <typename MPTraits>
double
GroupQuery<MPTraits>::
DynamicPathWeight(typename GroupRoadmapType::adj_edge_iterator& _ei,
    const double _sourceDistance, const double _targetDistance) const {

  // Get edge variables
  auto edge = _ei->property();
  auto source = _ei->source();
  auto target = _ei->target();

  // Assuming that _sourceDistance is in timesteps
  size_t start = size_t(_sourceDistance);
  size_t timesteps = size_t(edge.GetWeight());

  auto cfgs = edge.GetIntermediates().empty() ? std::vector<GroupCfgType>()
                                              : edge.GetIntermediates();

  if(cfgs.empty()) {
    auto rm = this->GetGroupRoadmap();
    auto lib = this->GetMPLibrary();
    cfgs = lib->ReconstructEdge(rm,source,target);
  }

  auto vc = this->GetValidityChecker(m_vcLabel);
  auto cd = dynamic_cast<CollisionDetectionValidity<MPTraits>*>(vc);
  auto prob = this->GetMPProblem();
  auto dynamicObstacles = prob->GetDynamicObstacles();

  for(size_t i = 0; i < timesteps; i++) {
    auto cfg1 = cfgs[i];
    cfg1.ConfigureRobot();

    for(auto& obs : dynamicObstacles) {
      if(start < obs.GetStartTime())
        continue;

      const auto& path = obs.GetPath();
      const size_t index = start - obs.GetStartTime() + i;

      const Cfg& cfg2 = index < path.size() ? path[index]
                                            : path.back();
      cfg2.ConfigureRobot();
      auto mb2 = cfg2.GetMultiBody();

      for(auto robot : cfg1.GetRobots()) {
        auto mb1 = robot->GetMultiBody();
       
        CDInfo cdInfo; 
        if(cd->IsMultiBodyCollision(cdInfo,mb1,mb2,this->GetNameAndLabel())) {
          if(this->m_debug) {
            std::cout << "Found collision between " 
                      << robot->GetLabel()
                      << " and dynamic obstacle "
                      << cfg2.GetRobot()->GetLabel()
                      << " at timestep "
                      << start + i
                      << "."
                      << std::endl;
          }
  
          return std::numeric_limits<double>::infinity();
        }
      }
    }
  }

  const double edgeWeight  = _ei->property().GetWeight(),
               newDistance = _sourceDistance + edgeWeight;
  return newDistance;
}

/*template <typename MPTraits>
bool
GroupQuery<MPTraits>::
SameFormations(std::unordered_set<Formation*> _set1, std::unordered_set<Formation*> _set2) {
  
  bool matched = true;

  for(auto f1 : _set1) {
    matched = false;
    for(auto f2 : _set2) {
      if(*f1 == *f2) {
        matched = true;
        break;
      }
    }

    if(!matched)
      break;
  }

  if(!matched)
    return std::numeric_limits<double>::infinity();

  for(auto f2 : _set2) {
    matched = false;
    for(auto f1 : _set1) {
      if(*f2 == *f1) {
        matched = true;
        break;
      }
    }

    if(!matched)
      break;
  }

  if(!matched)
    return false;

  return true;
}*/

/*----------------------------------------------------------------------------*/

#endif<|MERGE_RESOLUTION|>--- conflicted
+++ resolved
@@ -187,11 +187,7 @@
       }
     }
 
-<<<<<<< HEAD
-    if(start == MAX_UINT)
-=======
     if(start == SIZE_MAX)
->>>>>>> 32d526e2
       throw RunTimeException(WHERE) << "No VIDs located for start.";
 
     // Get the goal VIDs for this subquery.
