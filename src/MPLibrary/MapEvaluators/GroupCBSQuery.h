#ifndef PMPL_GROUP_CBS_QUERY_H_
#define PMPL_GROUP_CBS_QUERY_H_

#include "MapEvaluatorMethod.h"
#include "QueryMethod.h"
#include "MPLibrary/ValidityCheckers/CollisionDetectionValidity.h"

#include "ConfigurationSpace/Cfg.h"

#include <limits>
#include <map>
#include <queue>
#include <set>
#include <vector>


////////////////////////////////////////////////////////////////////////////////
/// This method is a migration of a Discrete MAPF algorithm called
/// CBS (Conflict-based Search). It extracts all the individual plans of the
/// robots, then relying on the data structure "Conflict Tree", the individual
/// plans are checked for conflicts and then the conflicts are fixed using
/// a low-level search algorithm. Currently Dijkstra's algorithm is used.
///
/// Reference:
///  Guni Sharon et. al.. "Conflict-based search for optimal multi-agent
///  pathfinding". Artificial Intelligence (Elsevier journal) 2015.
///
/// @ingroup MapEvaluators
////////////////////////////////////////////////////////////////////////////////
template <typename MPTraits>
class GroupCBSQuery : public MapEvaluatorMethod<MPTraits> {

  public:

    ///@name Motion Planning Types
    ///@{

    typedef typename MPTraits::RoadmapType   RoadmapType;
    typedef typename MPTraits::CfgType       CfgType;
    typedef typename MPTraits::Path          Path;
    typedef typename RoadmapType::VID        VID;
    typedef typename RoadmapType::EdgeID     EdgeID;

    ///@}

  private:

    ///@name Internal Types
    ///@{

    /// A conflict decribes an inter-robot collision between two different
    /// robots at a given time.
    struct Conflict {
      CfgType cfg1;     ///< The first robot's configuration.
      CfgType cfg2;     ///< The second robot's configuration.
      size_t  timestep; ///< The timestep when the collision occurred.

      /// @todo This is to support old gcc v4.x, replace with
      ///       default-constructed class members after we upgrade.
      Conflict(const CfgType& _cfg1 = CfgType(nullptr),
          const CfgType& _cfg2 = CfgType(nullptr),
          const size_t _timestep = 0) :
          cfg1(_cfg1),
          cfg2(_cfg2),
          timestep(_timestep)
      {}

			Conflict() {}

			Conflict(CfgType _cfg1, CfgType _cfg2, size_t _t) : 
					cfg1(_cfg1), cfg2(_cfg2), timestep(_t) {}

      /// @return True if this is an empty conflict.
      bool Empty() const noexcept {
        return !cfg1.GetRobot();
      }
    };

    /// A set of conflicts for a single robot, keyed on timestep.
    typedef std::multimap<size_t, CfgType> ConflictSet;

    /// A mapping from robot to conflict set.
    typedef std::map<Robot*, ConflictSet> ConflictMap;

    /// A solution to the query is a path for each robot. These are implemented
    /// with shared_ptr because we may have many copies of a particular path at
    /// once.
    typedef std::map<Robot*, std::shared_ptr<Path>> Solution;

    /// A node in a conflict-based search tree. It describes a set of conflicts
    /// which must be avoided in addition to the normal validity checks.
    struct CBSNode {

      double      cost{0};     ///< The total cost of the team's path.
      ConflictMap conflicts;   ///< The conflicts in this node.
      Solution    solution;    ///< The constructed solution.

      /// Order by cost.
      bool operator>(const CBSNode& _other) const noexcept {
        return cost > _other.cost;
      }

    };

    /// A priority queue for finding the next cheapest CBS node to expand.
    using CBSTree = std::priority_queue<CBSNode,
                                        std::vector<CBSNode>,
                                        std::greater<CBSNode>>;

    ///@}

  public:

    ///@name Construction
    ///@{

    GroupCBSQuery();

    GroupCBSQuery(XMLNode& _node);

    virtual ~GroupCBSQuery() = default;

    ///@}
    ///@name MPBaseObject Overrides
    ///@{

    virtual void Initialize() override;

    ///@}
    ///@name MapEvaluator Overrides
    ///@{

    virtual bool operator()() override;

    ///@}

  protected:

    ///@name Helpers
    ///@{

    /// Construct an initial solution to initialize the CBS tree.
    /// @param _tree The CBS tree.
    void ConstructInitialSolution(CBSTree& _tree);

    /// Try to add new child nodes to the CBS tree after detecting a conflict
    /// with the parent's solution.
    /// @param _conflict The conflict cfg and time.
    /// @param _parent   The parent node from.
    /// @param _tree     The conflict tree.
    void CreateChildNodes(Conflict&& _conflict, const CBSNode& _parent,
        CBSTree& _tree);

    /// Try to create a new child node which resolves a single conflict in the
    /// parent solution.
    /// @param _robot    The robot which is avoiding the conflict.
    /// @param _cfg      The cfg that _robot should avoid.
    /// @param _timestep The timestep when _cfg must be avoided.
    /// @param _parent   The parent CBS node (its conflicts will be copied).
    /// @param _tree     The CBS tree to add new nodes.
    void CreateChildNode(Robot* const _robot, CfgType&& _cfg,
        const size_t _timestep, const CBSNode& _parent, CBSTree& _tree);

    /// Compute the total cost of the paths in a solution.
    /// @return The total cost of the solution.
    double ComputeCost(const Solution& _solution);

    /// Compute a path for an individual robot which avoids a set of conflicts.
    /// @param _robot     The individual robot.
    /// @param _conflicts The conflicts to avoid.
    /// @return A path if found, or empty pointer if not.
    std::shared_ptr<Path> SolveIndividualTask(Robot* const _robot,
        const ConflictMap& _conflicts = {});

    /// Store a valid solution in the MPLibrary's solution object.
    /// @param _solution The solution paths to store.
    void SetSolution(Solution&& _solution);

    /// Check for inter-robot collisions in a solution.
    /// @param _solution The solution to check.
    /// @return A discovered conflict, or an empty one if none was found.
    Conflict FindConflict(const Solution& _solution);

    /// Define a function for computing path weights w.r.t. multi-robot
    /// problems. Here the metric is the number of timesteps, and we return
    /// infinity if taking an edge would result in a inter-robot collision.
    /// @param _ei             An iterator to the edge we are checking.
    /// @param _sourceTimestep The shortest time to the source node.
    /// @param _bestTimestep   The best known time to the target node.
    /// @return The time to the target node via this edge, or infinity if taking
    ///         this edge would result in a collision with dynamic obstacles.
    double MultiRobotPathWeight(typename RoadmapType::adj_edge_iterator& _ei,
        const double _sourceTimestep, const double _bestTimestep) const;

    /// Check if an edge is collision-free with respect to another robot's cfg.
    /// @param _source The cfg source of the edge.
    /// @param _target The cfg target of the edge.
    /// @param _conflictCfg The other robot's cfg to check.
    /// @return True if there is no collision between this robot traveling the
    ///         edge from _source to _target and the other robot at _conflictCfg.
    bool IsEdgeSafe(const VID _source, const VID _target,
        const CfgType& _conflictCfg) const;

    ///@}
    ///@name Internal State
    ///@{

    GroupTask* m_groupTask;    ///< The group task we're working on.

    std::string m_queryLabel;  ///< Query method for making individual plans.
    std::string m_vcLabel;     ///< Validity checker for conflict detection.

    /// The maximum number of CBS tree nodes that will be expanded.
    size_t m_nodeLimit{std::numeric_limits<size_t>::max()};

    /// The current set of conflicts to avoid.
    const ConflictSet* m_currentConflicts{nullptr};

    /// The set of conflicts we've already tried to resolve.
    std::set<ConflictMap> m_conflictCache;

    /// A map from robot to task.
    std::unordered_map<Robot*, MPTask*> m_taskMap;

    ///@}

};

/*------------------------------- Construction -------------------------------*/

template <typename MPTraits>
GroupCBSQuery<MPTraits>::
GroupCBSQuery() {
  this->SetName("GroupCBSQuery");
}


template <typename MPTraits>
GroupCBSQuery<MPTraits>::
GroupCBSQuery(XMLNode& _node) : MapEvaluatorMethod<MPTraits>(_node) {
  this->SetName("GroupCBSQuery");

  m_queryLabel = _node.Read("queryLabel", true, "",
      "The individual query method. Must be derived from QueryMethod and "
      "should not be used by any other object.");

  m_nodeLimit = _node.Read("nodeLimit", false, m_nodeLimit,
      size_t(1), std::numeric_limits<size_t>::max(),
      "Maximum number of CBS nodes to expand before declaring failure.");

  m_vcLabel = _node.Read("vcLabel", true, "",
      "The validity checker for conflict detection. Must be a CD type.");
}

/*-------------------------- MPBaseObject Overrides --------------------------*/

template <typename MPTraits>
void
GroupCBSQuery<MPTraits>::
Initialize() {
  // Assert that the validity checker is an instance of collision detection
  // validity.
  auto vc = dynamic_cast<CollisionDetectionValidity<MPTraits>*>(
      this->GetValidityChecker(m_vcLabel).get()
  );
  if(!vc)
    throw RunTimeException(WHERE) << "Validity checker " << m_vcLabel
                                  << " is not of type "
                                  << "CollisionDetectionValidity.";

  // Assert that the query evaluator is an instance of query method.
  auto query = dynamic_cast<QueryMethod<MPTraits>*>(
      this->GetMapEvaluator(m_queryLabel).get()
  );
  if(!query)
    throw RunTimeException(WHERE) << "Query method " << m_queryLabel
                                  << " is not of type QueryMethod."
                                  << std::endl;

  // Set the query method's path weight function.
  query->SetPathWeightFunction(
      [this](typename RoadmapType::adj_edge_iterator& _ei,
             const double _sourceDistance,
             const double _targetDistance) {
        return this->MultiRobotPathWeight(_ei, _sourceDistance, _targetDistance);
      }
  );
}

/*-------------------------- MapEvaluator Overrides --------------------------*/

template <typename MPTraits>
bool
GroupCBSQuery<MPTraits>::
operator()() {
  // Set the task we're working on.
  m_groupTask = this->GetGroupTask();

  if(this->m_debug)
    std::cout << "Running CBS decoupled query for robot group '"
              << m_groupTask->GetRobotGroup()->GetLabel() << "' ("
              << m_groupTask->GetRobotGroup() << "), "
              << "task '" << m_groupTask->GetLabel() << "' ("
              << m_groupTask << ")."
              << std::endl;

  // Clear the group task for creating the individual plans.
  this->GetMPLibrary()->SetGroupTask(nullptr);

  // Intialize the CBS tree.
  CBSTree tree;
  ConstructInitialSolution(tree);

  size_t counter = 0;
  bool success = false;

  // Test the next best solution for conflicts until we find a path that is
  // simultaneously valid for all robots.
  while(!tree.empty() and m_nodeLimit > counter) {
    // Increment iteration count.
    ++counter;
    if(this->m_debug)
      std::cout << "\tStarting iteration " << counter << "."
                << std::endl;

    // Get the next best CBS node.
    CBSNode currentCBSNode = tree.top();
    tree.pop();

    // Check the solution for conflicts.
    Conflict conflict = FindConflict(currentCBSNode.solution);

    // If we detected a conflict, this solution isn't valid. Add new child nodes
    // to the tree and move on to the next node.
    const bool conflictDetected = !conflict.Empty();
    if(conflictDetected) {
      CreateChildNodes(std::move(conflict), currentCBSNode, tree);
      continue;
    }

    // This is a valid solution with minimal cost.
    SetSolution(std::move(currentCBSNode.solution));
    success = true;
    if(this->m_debug) {
      std::cout << "\tSolution found with cost " << currentCBSNode.cost << "."
                << std::endl;
      for(Robot* const robot : *m_groupTask->GetRobotGroup())
        std::cout << "\t\tVID Path for robot " << robot->GetLabel()
                  << ": " << this->GetPath(robot)->VIDs()
                  << std::endl;
    }
    break;
  }

  if(this->m_debug and !success)
    std::cout << "\tNo solution found." << std::endl;

  // Restore the group task.
  this->GetMPLibrary()->SetGroupTask(m_groupTask);

  // Clear the conflict cache.
  m_conflictCache.clear();

  return success;
}

/*--------------------------------- Helpers ---------------------------------*/

template <typename MPTraits>
void
GroupCBSQuery<MPTraits>::
ConstructInitialSolution(CBSTree& _tree) {
  m_taskMap.clear();

  // Construct an initial solution with all robots ignoring each other.
  Solution initialSolution;
  for(auto& task : *m_groupTask) {
    // Ensure a maximum of one task per robot.
    auto robot = task.GetRobot();
    if(m_taskMap.count(robot))
      throw RunTimeException(WHERE) << "This class can't handle group tasks "
                                    << "with more than one individual task "
                                    << "for a given robot (robot "
                                    << robot->GetLabel() << " has multiple "
                                    << "tasks)."
                                    << std::endl;
    m_taskMap[robot] = &task;

    // Construct a path for this robot. If none exists, we can't solve the query
    // yet.
    auto path = SolveIndividualTask(robot);
    if(!path)
      return;
    initialSolution[robot] = path;
  }

  // Push our initial solution into the tree.
  CBSNode root;
  root.solution = initialSolution;
  root.cost = ComputeCost(initialSolution);
  _tree.push(root);
}


template <typename MPTraits>
void
GroupCBSQuery<MPTraits>::
CreateChildNodes(Conflict&& _conflict, const CBSNode& _parent, CBSTree& _tree) {
  // Find the two robots involved in the conflict.
  auto robot1 = _conflict.cfg1.GetRobot(),
       robot2 = _conflict.cfg2.GetRobot();

  // Assign the conflict to each robot.
  CreateChildNode(robot1, std::move(_conflict.cfg2), _conflict.timestep,
      _parent, _tree);
  CreateChildNode(robot2, std::move(_conflict.cfg1), _conflict.timestep,
      _parent, _tree);
}


template <typename MPTraits>
void
GroupCBSQuery<MPTraits>::
CreateChildNode(Robot* const _robot, CfgType&& _cfg, const size_t _timestep,
    const CBSNode& _parent, CBSTree& _tree) {
  if(this->m_debug)
    std::cout << "\t\tAttempting to create CBS node with conflict on robot "
              << _robot->GetLabel() << " at timestep "
              << _timestep << " colliding against robot "
              << _cfg.GetRobot()->GetLabel()
              << std::endl;

  // Initialize the child node by copying the parent.
  CBSNode child = _parent;

  // Assert that we aren't adding a duplicate conflict, which should be
  // impossible with a correct implementation.
  auto bounds = child.conflicts[_robot].equal_range(_timestep);
  for(auto iter = bounds.first; iter != bounds.second; ++iter)
    if(iter->second == _cfg) {
      if(this->m_debug)
        std::cout << "\t\t\tConflict double-assigned to robot "
                  << _robot->GetLabel() << ", skipping."
                  << std::endl;
      return;
    }

  child.conflicts[_robot].emplace(_timestep, std::move(_cfg));

#if 0
  for(auto conflictSet : child.conflicts) {
    for(auto conflict : conflictSet.second) {
      std::cout << "\t\t\t\t\tConflict on robot " << conflictSet.first->GetLabel()
        << " at time " << conflict.first << " against robot "
        << conflict.second.GetRobot()->GetLabel() << " at cfg "
        << conflict.second.PrettyPrint() << std::endl;
    }
  }
#endif

  // If we've already seen this set of conflicts, don't check them again.
  if(m_conflictCache.count(child.conflicts)) {
    if(this->m_debug)
      std::cout << "\t\t\tThis conflict set was already attempted, skipping."
                << std::endl;
    return;
  }
  m_conflictCache.insert(child.conflicts);

  // Find a path for this robot. If it fails, discard the new node.
  auto path = SolveIndividualTask(_robot, child.conflicts);
  if(!path)
    return;

  child.solution[_robot] = path;
  child.cost = ComputeCost(child.solution);
  _tree.push(child);

  if(this->m_debug)
    std::cout << "\t\t\tChild node created." << std::endl;
}


template <typename MPTraits>
double
GroupCBSQuery<MPTraits>::
ComputeCost(const Solution& _solution) {
  double cost = 0;
  for(const auto& pair : _solution)
    cost += pair.second->Length();
  return cost;
}


template <typename MPTraits>
std::shared_ptr<typename MPTraits::Path>
GroupCBSQuery<MPTraits>::
SolveIndividualTask(Robot* const _robot, const ConflictMap& _conflicts) {
  MethodTimer mt(this->GetStatClass(),
      this->GetNameAndLabel() + "SolveIndividualTask");

  MPTask* const task = m_taskMap.at(_robot);
  if(this->m_debug)
    std::cout << (_conflicts.empty() ? "\t" : "\t\t\t")
              << "Solving task '" << task->GetLabel() << "' (" << task
              << ") for robot '" << _robot->GetLabel() << "' (" << _robot
              << ")."
              << std::endl;

  // Set the conflicts to avoid.
  if(!_conflicts.empty())
    m_currentConflicts = &_conflicts.at(_robot);

  // Generate a path for this robot individually while avoiding the conflicts.
  this->GetMPLibrary()->SetTask(task);
  auto query = this->GetMapEvaluator(m_queryLabel);
  const bool success = (*query)();
  this->GetMPLibrary()->SetTask(nullptr);

  // Clear the conflicts.
  m_currentConflicts = nullptr;

  if(this->m_debug)
    std::cout << (_conflicts.empty() ? "\t\t" : "\t\t\t\t")
              << "Path for robot " << _robot->GetLabel() << " was "
              << (success ? "" : "not ") << "found."
              << std::endl;

  // If we failed to find a path, return an empty pointer.
  if(!success)
    return {};

  // Otherwise, return a copy of the robot's path from the solution object.
  Path* path = this->GetPath(_robot);
  auto out = std::shared_ptr<Path>(new Path(std::move(*path)));
  path->Clear();

  return out;
}


template <typename MPTraits>
void
GroupCBSQuery<MPTraits>::
SetSolution(Solution&& _solution) {
  for(auto& pair : _solution) {
    auto robot = pair.first;
    auto& path = pair.second;

    // Move the solution path into the MPSolution object.
    auto currentPath = this->GetPath(robot);
    *currentPath = std::move(*path);
  }
}


template <typename MPTraits>
typename GroupCBSQuery<MPTraits>::Conflict
GroupCBSQuery<MPTraits>::
FindConflict(const Solution& _solution) {
  // Recreate each path at resolution level.
  std::map<Robot*, std::vector<CfgType>> cfgPaths;
  for(const auto& pair : _solution) {
    Robot* const robot = pair.first;
    const auto& path   = pair.second;
    cfgPaths[robot] = path->FullCfgs(this->GetMPLibrary());
  }

  // Find the latest timestep in which a robot is still moving.
  size_t lastTimestep = 0;
  for(auto& path : cfgPaths)
    lastTimestep = std::max(lastTimestep, path.second.size());

  auto vc = static_cast<CollisionDetectionValidity<MPTraits>*>(
      this->GetValidityChecker(m_vcLabel).get()
  );

  // Step through each timestep.
  for(size_t t = 0; t < lastTimestep; ++t) {
    // Collision check each robot path against all others at this timestep.
    for(auto iter1 = cfgPaths.begin(); iter1 != cfgPaths.end();) {
      // Configure the first robot at the approriate configuration.
      auto robot1        = iter1->first;
      const auto& path1  = iter1->second;
      const size_t step1 = std::min(t, path1.size() - 1);
      const auto& cfg1   = path1[step1];
      auto multibody1    = robot1->GetMultiBody();
      multibody1->Configure(cfg1);

      // Compare to all remaining robots.
      for(auto iter2 = ++iter1; iter2 != cfgPaths.end(); ++iter2) {
        // Configure the second robot at the appropriate configuration.
        auto robot2        = iter2->first;
        const auto& path2  = iter2->second;
        const size_t step2 = std::min(t, path2.size() - 1);
        const auto& cfg2   = path2[step2];
        auto multibody2    = robot2->GetMultiBody();
        multibody2->Configure(cfg2);

        // Check for collision. If none, move on.
        CDInfo cdInfo;
        const bool collision = vc->IsMultiBodyCollision(cdInfo,
            multibody1, multibody2, this->GetNameAndLabel());
        if(!collision)
          continue;

        if(this->m_debug)
          std::cout << "\t\tConflict detected at timestemp " << t
                    << " (time " << this->GetEnvironment()->GetTimeRes() * t
                    << ")."
                    << "\n\t\t\tRobot " << robot1->GetLabel() << ": "
                    << cfg1.PrettyPrint()
                    << "\n\t\t\tRobot " << robot2->GetLabel() << ": "
                    << cfg2.PrettyPrint()
                    << std::endl;

<<<<<<< HEAD
				//TODO::Was getting some weird complication bug about explicit construction
        Conflict newConflict(cfg1,cfg2,t);
        //newConflict.cfg1     = cfg1;
        //newConflict.cfg2     = cfg2;
        //newConflict.timestep = t;
=======
        Conflict newConflict{cfg1, cfg2, t};
>>>>>>> aa3e8574

        return newConflict;
      }
    }
  }

  if(this->m_debug)
    std::cout << "\t\tNo conflict detected." << std::endl;

  // We didn't find a conflict, return an empty one.
  // Again weird compilation - I'll figure these out later
  Conflict c;
  return c;
}


template <typename MPTraits>
double
GroupCBSQuery<MPTraits>::
MultiRobotPathWeight(typename RoadmapType::adj_edge_iterator& _ei,
    const double _startTime, const double _bestEndTime) const {
  // Compute the time when we will end this edge.
  const size_t startTime = static_cast<size_t>(std::llround(_startTime)),
               endTime   = startTime + _ei->property().GetTimeSteps();

  // If this end time isn't better than the current best, we won't use it. Return
  // without checking conflicts to save computation.
  if(endTime >= static_cast<size_t>(std::llround(_bestEndTime)))
    return endTime;

  // If there are no current conflicts, there is nothing to check.
  if(!m_currentConflicts)
    return endTime;

  // There is at least one conflict. Find the set which occurs between this
  // edge's start and end time.
  auto lower = m_currentConflicts->lower_bound(startTime),
       upper = m_currentConflicts->upper_bound(endTime);

  // If all of the conflicts happen before or after now, there is nothing to
  // check.
  const bool beforeNow = lower == m_currentConflicts->end();
  if(beforeNow)
    return endTime;

  const bool afterNow = upper == m_currentConflicts->begin();
  if(afterNow)
    return endTime;

  // Check the conflict set to see if this edge hits any of them.
  for(auto iter = lower; iter != upper; ++iter) {
    // Unpack the conflict data.
    const size_t timestep = iter->first;
    const CfgType& cfg    = iter->second;

    // Assert that the conflict occurs during this edge transition (remove this
    // later once we're sure it works right).
    const bool rightTime = startTime <= timestep and timestep <= endTime;
    if(!rightTime)
      throw RunTimeException(WHERE) << "The conflict set should only include "
                                    << "conflicts that occur during this range.";

    // Check if the conflict cfg hits this edge.
    const bool hitsEdge = !IsEdgeSafe(_ei->source(), _ei->target(), cfg);
    if(!hitsEdge)
      continue;

    if(this->m_debug)
      std::cout << "\t\t\t\t\tEdge (" << _ei->source() << ","
                << _ei->target() << ") collides against robot "
                << cfg.GetRobot()->GetLabel()
                << " at " << cfg.PrettyPrint()
                << std::endl;

    // The conflict blocks this edge.
    return std::numeric_limits<double>::infinity();
  }

  // There is no conflict and the end time is better!
  return endTime;
}


template <typename MPTraits>
bool
GroupCBSQuery<MPTraits>::
IsEdgeSafe(const VID _source, const VID _target, const CfgType& _conflictCfg)
    const {
  auto robot = this->GetTask()->GetRobot();
  auto roadmap = this->GetRoadmap(robot);

  // Reconstruct the edge path at resolution-level.
  std::vector<CfgType> path;
  path.push_back(roadmap->GetVertex(_source));
  std::vector<CfgType> edge = this->GetMPLibrary()->ReconstructEdge(
      roadmap, _source, _target);
  path.insert(path.end(), edge.begin(), edge.end());
  path.push_back(roadmap->GetVertex(_target));

  // Get the valididty checker and make sure it has type
  // CollisionDetectionValidity.
  /// @TODO Figure out how to avoid needing this downcast so that we can
  ///       leverage more efficient compose checks (like checking the bounding
  ///       spheres first).
  auto basevc = this->GetValidityChecker(m_vcLabel);
  auto vc = dynamic_cast<CollisionDetectionValidity<MPTraits>*>(basevc.get());

  // Configure the other robot at _conflictCfg.
  auto otherMultiBody = _conflictCfg.GetRobot()->GetMultiBody();
  otherMultiBody->Configure(_conflictCfg);

  // Check each configuration in the resolution-level path for collision with
  // _conflictCfg.
  CDInfo cdInfo;
  auto thisMultiBody = robot->GetMultiBody();
  for(const CfgType& cfg : path) {
    thisMultiBody->Configure(cfg);
    if(vc->IsMultiBodyCollision(cdInfo, thisMultiBody, otherMultiBody,
        this->GetNameAndLabel()))
      return false;
  }

  // If we haven't detected a collision, the edge is safe.
  return true;
}

/*----------------------------------------------------------------------------*/

#endif<|MERGE_RESOLUTION|>--- conflicted
+++ resolved
@@ -65,11 +65,6 @@
           timestep(_timestep)
       {}
 
-			Conflict() {}
-
-			Conflict(CfgType _cfg1, CfgType _cfg2, size_t _t) : 
-					cfg1(_cfg1), cfg2(_cfg2), timestep(_t) {}
-
       /// @return True if this is an empty conflict.
       bool Empty() const noexcept {
         return !cfg1.GetRobot();
@@ -614,15 +609,14 @@
                     << cfg2.PrettyPrint()
                     << std::endl;
 
-<<<<<<< HEAD
+				//Old block pre-merge with master, remove if compiles
 				//TODO::Was getting some weird complication bug about explicit construction
         Conflict newConflict(cfg1,cfg2,t);
         //newConflict.cfg1     = cfg1;
         //newConflict.cfg2     = cfg2;
         //newConflict.timestep = t;
-=======
-        Conflict newConflict{cfg1, cfg2, t};
->>>>>>> aa3e8574
+        
+        //Conflict newConflict{cfg1, cfg2, t};
 
         return newConflict;
       }
