#ifndef PPL_SIPP_METHOD_H_
#define PPL_SIPP_METHOD_H_

#include "MapEvaluatorMethod.h"

#include "ConfigurationSpace/Path.h"
#include "ConfigurationSpace/GenericStateGraph.h"
#include "ConfigurationSpace/GroupLocalPlan.h"
#include "ConfigurationSpace/GroupRoadmap.h"

#include "Geometry/Boundaries/Range.h"

#include "MPLibrary/LocalPlanners/LPOutput.h"
#include "MPLibrary/LocalPlanners/StraightLine.h"
#include "MPLibrary/MPTools/SafeIntervalTool.h"

#include "MPProblem/GroupTask.h"
#include "MPProblem/MPProblem.h"
#include "MPProblem/MPTask.h"
#include "MPProblem/Robot/Robot.h"
#include "MPProblem/RobotGroup/RobotGroup.h"

#include "Utilities/MetricUtils.h"
#include "Utilities/SSSP.h"

#include "nonstd/io.h"
#include <unordered_map>
#include <vector>
#include <iostream>
#include <unordered_set>

////////////////////////////////////////////////////////////////////////////////
/// Map evaluator for Safe Interval Path Planning (SIPP)
/// Utilizes MPTools/SafeIntervalTools to help calculate Safe intervals
/// for vertices and edges
////////////////////////////////////////////////////////////////////////////////
struct SIPPVertex {
  size_t vid;
  Range<size_t> interval;

  bool operator==(const SIPPVertex& _other) const {
    return vid      == _other.vid &&
    interval == _other.interval;
  }
};

struct SIPPEdge {
  size_t source;
  size_t target;
  Range<double> interval;
};

template <typename MPTraits>
class SIPPMethod : public MapEvaluatorMethod<MPTraits> {

  public:

    ///@name Local Types
    ///@{
    typedef typename MPTraits::GoalTracker      GoalTracker;
    typedef typename GoalTracker::VIDSet        VIDSet;
    typedef typename MPTraits::CfgType          CfgType;
    typedef typename MPTraits::RoadmapType      RoadmapType;
    typedef typename MPTraits::GroupRoadmapType GroupRoadmapType;
    typedef typename MPTraits::GroupCfgType     GroupCfgType;
    typedef typename MPTraits::GroupWeightType  GroupWeightType;

    typedef std::map<std::pair<size_t,size_t>,
                    std::vector<Range<size_t>>> EdgeIntervalMap;

    typedef std::map<size_t,std::vector<Range<size_t>>> VertexIntervalMap;

    typedef GenericStateGraph<SIPPVertex, SIPPEdge> SIPPGraph;

    ///@}
    ///@name Construction
    ///@{

    SIPPMethod();

    SIPPMethod(XMLNode& _node);

    virtual ~SIPPMethod() = default;

    ///@}
    ///@name MPBaseObject Overrides
    ///@{

    virtual void Print(std::ostream& _os) const override;

    virtual void Initialize() override;

    ///@}
    ///@name MapEvaluator Interface
    ///@{

    virtual bool operator()() override;

    ///@}
    ///@name Query Interface
    ///@{

    /// Generate a path from a start point to a goal point
    /// @param _start The start coordinate.
    /// @param _goal The goal coordinate.
    std::pair<std::vector<size_t>,std::vector<size_t>> 
          GeneratePath(const size_t _start, const std::vector<size_t> _goals);
<<<<<<< HEAD
=======

    /// Set the distance metric to use
    void SetDMLabel(const std::string& _dmLabel);
>>>>>>> 250caa68

    /// Set the start time of the query
    void SetStartTime(size_t _start);

    /// Set the end time of the query
    void SetMinEndTime(size_t _end);

    /// Set the edge intervals to use to generate a path
    void SetEdgeIntervals(EdgeIntervalMap _edgeIntervals);

    /// Set the edge intervals to use to generate a path
    void SetVertexIntervals(VertexIntervalMap _vertexIntervals);

    /// Check if the path satisfies all constraints
    bool SatisfyConstraints(Range<size_t> _interval);

    ///@}

  protected:

    ///@name Helpers
    ///@{

    /// Reset the path and list of undiscovered goals.
    /// Also resets wait times and cached safe intervals.
    virtual void Reset();

    /// Check whether a path connecting a start to one of several goals exists
    /// in the roadmap using safe intervals.
    /// @param _start The start VID to use.
    /// @param _goals The goal VIDs to use.
    /// @return True if a path from _start to one of _goals was generated.
    virtual bool PerformSubQuery(const size_t _start, const std::vector<size_t> _goals);

    /// Define a function for computing path weights w.r.t. dynamic obstacles.
    /// Here the metric is the number of time steps, and we return the distance
    /// with a wait time if taking an edge would result in a collision
    /// with a dynamic obstacle. If waiting cannot fix, return infinity.
    /// @param _ei An iterator to the edge we are checking.
    /// @param _sourceDistance The shortest time to the source node.
    /// @param _targetDistance The best known time to the target node.
    /// @return The time to the target node via this edge including waiting,
    ///         or infinity if taking this edge would result in a collision
    ///         with dynamic obstacles.
    virtual double PathWeight(typename SIPPGraph::adj_edge_iterator& _ei,
        const double _sourceDistance, const double _targetDistance);

    /// Heuristic function for Safe interval path planning.
    /// Calls Dijkstra's from goal node to find shortest path to all
    /// nodes in roadmap.
    /// @param _g
    /// @param _source
    /// @param _target
    /// @return
    double SIPPHeuristic(const SIPPGraph* _g,
                         typename SIPPGraph::vertex_descriptor _source,
                         typename SIPPGraph::vertex_descriptor _target);

    /// Neighbors function for Safe interval path planning.
    void SIPPNeighbors(SIPPGraph* _g, typename SIPPGraph::vertex_descriptor _vid);
 
    template <typename AbstractRoadmap>
    void SIPPNeighbors(SIPPGraph* _g, typename SIPPGraph::vertex_descriptor _vid,
                       AbstractRoadmap* _rm);

    /// Construct the SIPP neighbors for roadmap edge
    template <typename AbstractRoadmap>
    void BuildNeighbors(typename SIPPGraph::vertex_descriptor _sippSource,
                        size_t _rmTarget, AbstractRoadmap* _rm);

    /// Initialize the cost to go from the start point to the goal
    void InitializeCostToGo(const std::vector<size_t> _goal);
<<<<<<< HEAD

    bool SameFormations(std::unordered_set<Formation*> _set1, std::unordered_set<Formation*> _set2);
=======
>>>>>>> 250caa68

    ///@}
    ///@name Internal State
    ///@{

    /// The graph representing the time-interval extended state space.
    SIPPGraph* m_sippGraph{nullptr}; 

    size_t m_goalIndex{0};      ///< Index of the current goal to extend the path to.
<<<<<<< HEAD
    size_t m_startVID{MAX_UINT}; ///< The start vid in the sipp graph.
=======
    size_t m_startVID{SIZE_MAX}; ///< The start vid in the sipp graph.
>>>>>>> 250caa68

    /// Cost-to-go map used for heuristic values.
    std::unordered_map<size_t,double> m_costToGoMap;

    EdgeIntervalMap m_edgeIntervals; ///< Set of safe edge intervals.
    VertexIntervalMap m_vertexIntervals; ///< Set of safe vertex intervals.
<<<<<<< HEAD

    /// Compute wait timesteps at each vertex during the search process.
    std::unordered_map<size_t,std::unordered_map<size_t,size_t>> m_waitTimesteps;

    size_t m_startTime{0}; ///< The start time of the path.
    size_t m_minEndTime{0}; ///< The minimum end time of the path.

    bool m_initialized{false}; ///< Flag indicating if the object has been initialized.
    bool m_minTime{true}; ///< Flag indiciating if search is minimizing time or distance metric
=======

    /// Compute wait timesteps at each vertex during the search process.
    std::unordered_map<size_t,std::unordered_map<size_t,size_t>> m_waitTimesteps;

    size_t m_startTime{0}; ///< The start time of the path.
    size_t m_minEndTime{0}; ///< The minimum end time of the path.

    bool m_initialized{false}; ///< Flag indicating if the object has been initialized.
    bool m_minTime{true}; ///< Flag indiciating if search is minimizing time or distance metric

    // James: We no longer use the SI Tool to compute intervals.
    // More accurately, we no longer compute intervals within this class and instead 
    // set them externally. That encapsulation is fine, but we should remove this.
    std::string m_safeIntervalLabel; ///< Label of the SI Tool to use.
    std::string m_dmLabel;           ///< Distance metric label.
>>>>>>> 250caa68

    ///@}
};

/*----------------------- Construction -----------------------*/

template <typename MPTraits>
SIPPMethod<MPTraits>::
SIPPMethod() : MapEvaluatorMethod<MPTraits>() {
  this->SetName("SIPPMethod");
}

template <typename MPTraits>
SIPPMethod<MPTraits>::
SIPPMethod(XMLNode& _node) : MapEvaluatorMethod<MPTraits>(_node) {
  this->SetName("SIPPMethod");

  // Parse options
<<<<<<< HEAD
=======
  m_safeIntervalLabel = _node.Read("safeIntervalToolLabel", true, "",
      "Label of the SafeIntervalTool");
  m_dmLabel = _node.Read("dmLabel", false, "",
      "Alternate distance metric to replace edge weight during search.");
>>>>>>> 250caa68
  m_minTime = _node.Read("minTime",false,m_minTime,
      "Flag indicating if search is minimizing time or distance metric.");
}


/*------------------------ Interface -------------------------*/

template <typename MPTraits>
void
SIPPMethod<MPTraits>::
Print(std::ostream& _os) const {
  _os << this->GetNameAndLabel() << "::"
      << "\n\tSearch Alg: astar"
      << std::endl;
}

template <typename MPTraits>
void
SIPPMethod<MPTraits>::
Initialize() {
  if(m_initialized)
    return;
  // Clear previous state
  Reset();

  this->GetStatClass()->SetStat(
      "SIPPMethod::" + this->GetLabel() + "::FoundPath", 0);

  m_initialized = true;
}



template <typename MPTraits>
bool
SIPPMethod<MPTraits>::
operator()() {

  Reset();

  // Initialize task and goals
  auto goalTracker = this->GetGoalTracker();
  const std::vector<size_t> unreachedGoals = goalTracker->UnreachedGoalIndexes();
  const size_t numGoals = this->GetGroupTask() ? this->GetGroupTask()->GetNumGoals()
                                               : this->GetTask()->GetNumGoals();

  if(goalTracker->GetStartVIDs().empty()) {
    std::cout << "No start VIDs, query cannot succeed."
              << std::endl;
    return false;
  }

  // Search for a sequential path through each task constraint in order.
  for(; m_goalIndex < numGoals; ++m_goalIndex) {
    // If this goal constraint is unreached, the query cannot succeed.
    auto iter = std::find(unreachedGoals.begin(), unreachedGoals.end(),
        m_goalIndex);
    const bool unreached = iter != unreachedGoals.end();
    if(unreached) {
      std::cout << "\tGoal " << m_goalIndex << " has no satisfying VIDs."
                  << std::endl;
      return false;
    }

    // Get the start VID for this subquery.
<<<<<<< HEAD
    //const size_t start = m_startVID == MAX_UINT ? *goalTracker->GetStartVIDs().begin()
    //                                           : m_sippGraph->GetVertex(m_startVID).vid;

    // Get the start VID for this subquery.
    size_t start = MAX_UINT;
    if(m_startVID != MAX_UINT) {
=======
    //const size_t start = m_startVID == MAX_INT ? *goalTracker->GetStartVIDs().begin()
    //                                           : m_sippGraph->GetVertex(m_startVID).vid;

    // Get the start VID for this subquery.
    size_t start = SIZE_MAX;
    if(m_startVID != SIZE_MAX) {
>>>>>>> 250caa68
      m_sippGraph->GetVertex(m_startVID).vid;
    }
    else if(this->GetTask()) {
      start = *goalTracker->GetStartVIDs().begin();
    }
    else {
<<<<<<< HEAD
      auto r = this->GetGroupRoadmap();

      if(r->GetActiveFormations().empty()) {
        start = *goalTracker->GetStartVIDs().begin();
      }

      for(auto vid : goalTracker->GetStartVIDs()) {
        if(SameFormations(r->GetVertex(vid).GetFormations(),r->GetActiveFormations())) {
          start = vid;
          break;
        }
      }
    }

    if(start == MAX_UINT)
=======
      //auto r = this->GetGroupRoadmap();

      //if(r->GetActiveFormations().empty()) {
      //  start = *goalTracker->GetStartVIDs().begin();
      //}

      for(auto vid : goalTracker->GetStartVIDs()) {
        //if(SameFormations(r->GetVertex(vid).GetFormations(),r->GetActiveFormations())) {
          start = vid;
          break;
        //}
      }
    }

    if(start == SIZE_MAX)
>>>>>>> 250caa68
      throw RunTimeException(WHERE) << "No VIDs located for start.";

    // Get the goal VIDs for this subquery.
    const VIDSet& goals = goalTracker->GetGoalVIDs(m_goalIndex);
    if(goals.empty())
      throw RunTimeException(WHERE) << "No VIDs located for reached goal "
                                    << m_goalIndex << ".";

    std::cout << "\tEvaluating sub-query from " << start << " to " << goals
                << "." << std::endl;

    // Warn users if multiple goals are found.
    if(goals.size() > 1 and numGoals > 1)
      std::cerr << "\tWarning: subquery has " << goals.size() << " possible VIDs "
                << "for goal " << m_goalIndex << "/" << numGoals
                << ". The algorithm will try its best but isn't complete for "
                << "this case." << std::endl;

    // Check if this is the first query or not
<<<<<<< HEAD
    if(m_startVID == MAX_UINT) {
=======
    if(m_startVID == SIZE_MAX) {
>>>>>>> 250caa68

      // Create start state for query
      SIPPVertex vertex;
      vertex.vid = start;
      
      std::vector<Range<size_t>> startIntervals;
      if(!m_vertexIntervals.empty()) {
        startIntervals = m_vertexIntervals[start];
      }
      else {
<<<<<<< HEAD
        startIntervals.push_back(Range<size_t>(0,MAX_UINT)); 
=======
        startIntervals.push_back(Range<size_t>(0,SIZE_MAX)); 
>>>>>>> 250caa68
      }

      bool found = false;
      for(auto iv : startIntervals) {
        if(iv.Contains(m_startTime)) {
          vertex.interval = iv;
          found = true;
          break;
        }
      }
    
      if(!found) {
        std::cout << "Failed to find valid start interval for vid: "
                  << start
                  << " at time :"
                  << m_startTime;

        return false;
      }

      m_sippGraph = new SIPPGraph(nullptr);
      m_startVID = m_sippGraph->AddVertex(vertex);
    }

    // Perform this subquery. If it fails, there is no path.
    std::vector<size_t> g(goals.begin(),goals.end());
    const bool success = PerformSubQuery(m_startVID, g);
    if(!success)
      return false;

  }


  // We generated a path successfully: track the path length history.
  this->GetStatClass()->AddToHistory("pathlength", 
    this->GetGroupTask() ? this->GetGroupPath()->Length()
                         : this->GetPath()->Length());
  this->GetStatClass()->SetStat(
      "QueryMethod::" + this->GetLabel() + "::FoundPath", 1);

  std::cout << "\tConnected all goals!" << std::endl;

  return true;
}

template <typename MPTraits>
std::pair<std::vector<size_t>,std::vector<size_t>>
SIPPMethod<MPTraits>::
GeneratePath(const size_t _start, const std::vector<size_t> _goals) {
  auto stats = this->GetStatClass();
  MethodTimer mt(stats, "SIPPMethod::GeneratePath");
  stats->IncStat("SIPP Graph Search");

  // Set up termination criterion to exit early if we find goal node.
  SSSPTerminationCriterion<SIPPGraph> termination(
      [_goals,this](typename SIPPGraph::vertex_iterator& _vi, const SSSPOutput<SIPPGraph>& _sssp) {

      // Check if vertex has reached the goal roadmap vid and satisfies other constraints
      auto vertex = _vi->property();
      
      bool isGoal = false;
      for(auto vid : _goals) {
        if(vid == vertex.vid) {
          isGoal = true;
          break;
        }
      }

      if(isGoal&& this->SatisfyConstraints(vertex.interval))
        return SSSPTermination::EndSearch;

      return SSSPTermination::Continue;
    }
  );

  SSSPPathWeightFunction<SIPPGraph> weight = [this](
      typename SIPPGraph::adj_edge_iterator& _ei,
      const double _sourceDistance,
      const double _targetDistance) {
    return this->PathWeight(_ei, _sourceDistance, _targetDistance);
  };

  SSSPHeuristicFunction<SIPPGraph> heuristic = [this](
      const SIPPGraph* _g,
      typename SIPPGraph::vertex_descriptor _source,
      typename SIPPGraph::vertex_descriptor _target) {
    return this->SIPPHeuristic(_g, _source, _target);
  };

  SSSPNeighborsFunction<SIPPGraph> neighbors = [this](
      SIPPGraph* _g, typename SIPPGraph::vertex_descriptor _vid) {
    this->SIPPNeighbors(_g, _vid);
  };

  SSSPOutput<SIPPGraph> output;
  std::vector<size_t> starts = {_start};
  std::vector<size_t> goals = {};


  output = AStarSSSP(m_sippGraph,
                          starts,
                          goals,
                          weight,
                          heuristic,
                          neighbors,
                          termination,
                          m_startTime);

  auto current = output.ordering.back();
  auto lastState = m_sippGraph->GetVertex(current);

  bool isGoal = false;
  for(auto vid : _goals) {
    if(vid == lastState.vid) {
      isGoal = true; 
      break;
    }
  }

  if(!isGoal or !SatisfyConstraints(lastState.interval)) {
    std::cout << "Failed to find a path." <<std::endl;
    return std::make_pair(std::vector<size_t>(),std::vector<size_t>());
  }

  auto vertex = m_sippGraph->GetVertex(current);
  //auto prev = vertex;
  std::vector<size_t> path = {vertex.vid};
  std::vector<size_t> waitTimesteps;
  if(output.distance[current] >= m_minEndTime) {
    waitTimesteps.push_back(0);
  }
  else {
    //const double timeRes = this->GetEnvironment()->GetTimeRes();
    //waitTimesteps.push_back(std::ceil((m_minEndTime - output.distance[current])/timeRes));
    waitTimesteps.push_back(std::ceil((m_minEndTime - output.distance[current])));
  }
  auto previous = current;

  while(current != _start) {
    previous = current;
    current = output.parent[current];
    vertex = m_sippGraph->GetVertex(current);
    //m_wait_timesteps.push_back(ceil(m_transitionWait[current][previous]));
    //prev = state;
    path.push_back(vertex.vid);
    waitTimesteps.push_back(m_waitTimesteps[current][previous]);
  }

  std::reverse(path.begin(), path.end());
  std::reverse(waitTimesteps.begin(), waitTimesteps.end());

  return std::make_pair(path,waitTimesteps);
}

template <typename MPTraits>
void
SIPPMethod<MPTraits>::
SetStartTime(size_t _start) {
  m_startTime = _start;
}

<<<<<<< HEAD
=======
template <typename MPTraits>
void
SIPPMethod<MPTraits>::
SetStartTime(size_t _start) {
  m_startTime = _start;
}

>>>>>>> 250caa68
template <typename MPTraits>
void
SIPPMethod<MPTraits>::
SetMinEndTime(size_t _end) {
  m_minEndTime = _end;
}

template <typename MPTraits>
void
SIPPMethod<MPTraits>::
Reset() {
  m_waitTimesteps.clear();
  m_goalIndex = 0;
<<<<<<< HEAD
  m_startVID = MAX_UINT;
=======
  m_startVID = SIZE_MAX;
>>>>>>> 250caa68
  delete m_sippGraph;
  m_sippGraph = nullptr;

  if(this->GetPath())
    this->GetPath()->Clear();
}

/*--------------------- Helper Functions ---------------------*/

template <typename MPTraits>
bool
SIPPMethod<MPTraits>::
PerformSubQuery(const size_t _start, const std::vector<size_t> _goals) {
  InitializeCostToGo(_goals);
  auto pair = this->GeneratePath(_start, _goals);
  auto path = pair.first;
  auto waitTimesteps = pair.second;

  if(this->m_debug) {
    std::cout << "Found path with vids and wait times:" << std::endl;
    std::cout << path << std::endl << waitTimesteps << std::endl;
  }

  // Check if path is empty
  if(path.empty())
    return false;

  // Save last vid as start for next subquery
  m_startVID = path.back();

  // Add segment of path to full solution path
  if(this->GetGroupTask()) {
    *(this->GetGroupPath()) += path;
    auto oldWaitTimes = this->GetGroupPath()->GetWaitTimes();
    for(auto w : waitTimesteps) {
      oldWaitTimes.push_back(w);
    }
    this->GetGroupPath()->SetWaitTimes(oldWaitTimes);
  }
  else  {
    *(this->GetPath()) += path;
    auto oldWaitTimes = this->GetPath()->GetWaitTimes();
    for(auto w : waitTimesteps) {
      oldWaitTimes.push_back(w);
    }
    this->GetPath()->SetWaitTimes(oldWaitTimes);
  }
  return true;
}

template <typename MPTraits>
double
SIPPMethod<MPTraits>::
PathWeight(typename SIPPGraph::adj_edge_iterator& _ei,
    const double _sourceDistance, const double _targetDistance) {
  //const double timeRes = this->GetEnvironment()->GetTimeRes();
  const size_t buffer = 2;
  const size_t zero = 0;

  size_t sourceDistance = size_t(_sourceDistance);

  auto source = m_sippGraph->GetVertex(_ei->source());
  auto target = m_sippGraph->GetVertex(_ei->target());

  std::vector<Range<size_t>> intervals;
  if(!m_edgeIntervals.empty()) {
    intervals = m_edgeIntervals[std::make_pair(source.vid,target.vid)];
  }
  else {
<<<<<<< HEAD
    intervals.push_back(Range<size_t>(zero,MAX_UINT));
=======
    intervals.push_back(Range<size_t>(zero,SIZE_MAX));
>>>>>>> 250caa68
  }

  //bool reachedFirstInterval = false;
  for(auto iter = intervals.begin(); iter != intervals.end(); iter++) {
    //if(!reachedFirstInterval and *iter != edge.interval) {
    //  continue;
    //}
    //reachedFirstInterval = true;

    auto interval = *iter;

    // Check if transition is valid w.r.t. intervals
    size_t minWaitTime = std::max(zero,std::min(interval.min - sourceDistance,interval.min));
    if(minWaitTime > 0)
      minWaitTime += buffer;
    const size_t minStartTime = sourceDistance + minWaitTime;

    // Check source interval for min start time
    if(!source.interval.Contains(std::max(std::min(minStartTime-buffer,minStartTime),m_startTime)) 
    or !source.interval.Contains(std::max(minStartTime,minStartTime+buffer))) {
      continue;
    }

    // Check edge interval for min start time
    if(!interval.Contains(std::max(std::min(minStartTime-buffer,minStartTime),m_startTime)) 
    or !interval.Contains(std::max(minStartTime,minStartTime+buffer))) {
      continue;
    }

    // Check target interval for overlap
    const size_t duration = this->GetGroupTask()  
          ? this->GetGroupRoadmap()->GetEdge(source.vid,target.vid).GetTimeSteps()
          : this->GetRoadmap()->GetEdge(source.vid,target.vid).GetTimeSteps();
    const size_t minEndTime = minStartTime + duration;

    size_t waitTime = minWaitTime;
    if(!target.interval.Contains(std::max(std::min(minEndTime-buffer,minEndTime),m_startTime)) 
    or !target.interval.Contains(std::max(minEndTime+buffer,minEndTime))) {
      // Check that min end time is not greater than the interval range
      if(target.interval.max < std::max(minEndTime+buffer,minEndTime)) {
        continue;
      }

      waitTime = target.interval.min - minEndTime;
      if(waitTime > 0)
        waitTime += buffer;

      const size_t startTime = minStartTime + waitTime;

      // Check source interval for start time
      if(!source.interval.Contains(std::max(std::min(startTime-buffer,startTime),m_startTime)) 
      or !source.interval.Contains(std::max(startTime+buffer,startTime))) {
        continue;
      }

      // Check edge interval for start time
      if(!interval.Contains(std::max(std::min(startTime-buffer,startTime),m_startTime)) 
      or !interval.Contains(std::max(startTime+buffer,startTime))) {
        continue;
      }

      if(!target.interval.Contains(std::max(std::min(startTime+duration-buffer,startTime+duration),m_startTime)) 
      or !target.interval.Contains(std::max(startTime+duration+buffer,startTime+duration)))
        continue;

      waitTime = startTime - sourceDistance;
<<<<<<< HEAD
    }
    m_waitTimesteps[_ei->source()][_ei->target()] = waitTime; //size_t(std::ceil(waitTime/timeRes));

    double edgeCost;

    if(m_minTime) {
      edgeCost = double(waitTime + duration);
    }
    else {
      throw RunTimeException(WHERE) << "Arbitrary distance metric based eval not supported.";
      auto source = m_sippGraph->GetVertex(_ei->source()).vid;
      auto target = m_sippGraph->GetVertex(_ei->target()).vid;
      edgeCost = this->GetGroupTask() ? this->GetGroupRoadmap()->GetEdge(source,target).GetWeight()
                                      : this->GetRoadmap()->GetEdge(source,target).GetWeight();
    }

    return  sourceDistance + edgeCost;
  }

=======
    }
    m_waitTimesteps[_ei->source()][_ei->target()] = waitTime; //size_t(std::ceil(waitTime/timeRes));

    double edgeCost;

    if(m_minTime) {
      edgeCost = double(waitTime + duration);
    }
    else {
      throw RunTimeException(WHERE) << "Arbitrary distance metric based eval not supported.";
      auto source = m_sippGraph->GetVertex(_ei->source()).vid;
      auto target = m_sippGraph->GetVertex(_ei->target()).vid;
      edgeCost = this->GetGroupTask() ? this->GetGroupRoadmap()->GetEdge(source,target).GetWeight()
                                      : this->GetRoadmap()->GetEdge(source,target).GetWeight();
    }

    return  sourceDistance + edgeCost;
  }

>>>>>>> 250caa68
  return std::numeric_limits<double>::infinity();
}

template <typename MPTraits>
double
SIPPMethod<MPTraits>::
SIPPHeuristic(const  SIPPGraph* _g,
              typename SIPPGraph::vertex_descriptor _source,
              typename SIPPGraph::vertex_descriptor _target) {
  SIPPVertex vertex = _g->GetVertex(_target);

  if(m_costToGoMap.find(vertex.vid) != m_costToGoMap.end())
    return m_costToGoMap.at(vertex.vid);

  return std::numeric_limits<double>::infinity();
}

template <typename MPTraits>
void
SIPPMethod<MPTraits>::
SIPPNeighbors(SIPPGraph* _g,
    typename SIPPGraph::vertex_descriptor _vid) {

  // Switch on single robot or robot group
  if(this->GetGroupTask()) {
    SIPPNeighbors(_g,_vid,this->GetGroupRoadmap());
  }
  else {
    SIPPNeighbors(_g,_vid,this->GetRoadmap());
  }
}

template <typename MPTraits>
template <typename AbstractRoadmap>
void
SIPPMethod<MPTraits>::
SIPPNeighbors(SIPPGraph* _g,
    typename SIPPGraph::vertex_descriptor _vid,
    AbstractRoadmap* _rm) {

  auto vertex = _g->GetVertex(_vid);
  auto vid = vertex.vid;

  // Get vertex iterator for vid
  auto vit = _rm->find_vertex(vid);

  // Check that vertex is contained in roadmap
  if(vit == _rm->end())
    throw RunTimeException(WHERE) << vid << " does not existing in roadmap.";

  // Build SIPP Neighbors for each roadmap neighbor
  for(auto eit = vit->begin(); eit != vit->end(); eit++) {
    BuildNeighbors(_vid,eit->target(),_rm);
  }
}

template<typename MPTraits>
template <typename AbstractRoadmap>
void
SIPPMethod<MPTraits>::
BuildNeighbors(typename SIPPGraph::vertex_descriptor _sippSource, size_t _rmTarget,
               AbstractRoadmap* _rm) {
<<<<<<< HEAD

  const auto vertex = m_sippGraph->GetVertex(_sippSource);
  const size_t rmSource = vertex.vid;

  // Find candidate intervals for target vertex
  std::vector<Range<size_t>> endIntervals;
  if(!m_vertexIntervals.empty()) { 
    endIntervals = m_vertexIntervals[_rmTarget];
  }
  else {
    endIntervals.push_back(Range<size_t>(0,MAX_UINT));
  }

  for(auto& inter : endIntervals) {

    // Add new sipp vertex and edge to graph
    SIPPVertex targetVertex;
    targetVertex.vid = _rmTarget;
    targetVertex.interval = inter;

    auto targetVID = m_sippGraph->AddVertex(targetVertex);
    
    SIPPEdge newEdge;
    newEdge.source = rmSource;
    newEdge.target = _rmTarget;

    m_sippGraph->AddEdge(_sippSource,targetVID,newEdge);
  }
}

template<typename MPTraits>
void
SIPPMethod<MPTraits>::
InitializeCostToGo(const vector<size_t> _goals) {

  std::vector<size_t> starts = _goals;

  if(this->GetGroupTask()) {

    SSSPTerminationCriterion<GroupRoadmapType> termination(
        [](typename GroupRoadmapType::vertex_iterator& _vi,
          const SSSPOutput<GroupRoadmapType>& _sssp) {
          return SSSPTermination::Continue;
        }
    );

    SSSPPathWeightFunction<GroupRoadmapType> weight = [this](
        typename GroupRoadmapType::adj_edge_iterator& _ei,
        const double _sourceDistance,
        const double _targetDistance) {

     return _sourceDistance + double(_ei->property().GetTimeSteps());
    };

    auto output = DijkstraSSSP(this->GetGroupRoadmap(), starts, weight, termination);
    m_costToGoMap = output.distance;
  }
  else {

    SSSPTerminationCriterion<RoadmapType> termination(
        [](typename RoadmapType::vertex_iterator& _vi,
          const SSSPOutput<RoadmapType>& _sssp) {
          return SSSPTermination::Continue;
        }
    );

    SSSPPathWeightFunction<RoadmapType> weight = [this](
        typename RoadmapType::adj_edge_iterator& _ei,
        const double _sourceDistance,
        const double _targetDistance) {
     return _sourceDistance + _ei->property().GetTimeSteps();
    };

    auto output = DijkstraSSSP(this->GetRoadmap(), starts, weight, termination);
    m_costToGoMap = output.distance;
  }
=======

  const auto vertex = m_sippGraph->GetVertex(_sippSource);
  const size_t rmSource = vertex.vid;

  // Find candidate intervals for target vertex
  std::vector<Range<size_t>> endIntervals;
  if(!m_vertexIntervals.empty()) { 
    endIntervals = m_vertexIntervals[_rmTarget];
  }
  else {
    endIntervals.push_back(Range<size_t>(0,SIZE_MAX));
  }

  for(auto& inter : endIntervals) {

    // Add new sipp vertex and edge to graph
    SIPPVertex targetVertex;
    targetVertex.vid = _rmTarget;
    targetVertex.interval = inter;

    auto targetVID = m_sippGraph->AddVertex(targetVertex);
    
    SIPPEdge newEdge;
    newEdge.source = rmSource;
    newEdge.target = _rmTarget;

    m_sippGraph->AddEdge(_sippSource,targetVID,newEdge);
  }

>>>>>>> 250caa68
}

template<typename MPTraits>
void
SIPPMethod<MPTraits>::
<<<<<<< HEAD
SetEdgeIntervals(EdgeIntervalMap _edgeIntervals) {
  m_edgeIntervals = _edgeIntervals;
}

template <typename MPTraits>
void
SIPPMethod<MPTraits>::
SetVertexIntervals(VertexIntervalMap _vertexIntervals) {
  m_vertexIntervals = _vertexIntervals;
=======
InitializeCostToGo(const vector<size_t> _goals) {

  std::vector<size_t> starts = _goals;

  if(this->GetGroupTask()) {

    SSSPTerminationCriterion<GroupRoadmapType> termination(
        [](typename GroupRoadmapType::vertex_iterator& _vi,
          const SSSPOutput<GroupRoadmapType>& _sssp) {
          return SSSPTermination::Continue;
        }
    );

    SSSPPathWeightFunction<GroupRoadmapType> weight = [this](
        typename GroupRoadmapType::adj_edge_iterator& _ei,
        const double _sourceDistance,
        const double _targetDistance) {

     return _sourceDistance + double(_ei->property().GetTimeSteps());
    };

    auto output = DijkstraSSSP(this->GetGroupRoadmap(), starts, weight, termination);
    m_costToGoMap = output.distance;
  }
  else {

    SSSPTerminationCriterion<RoadmapType> termination(
        [](typename RoadmapType::vertex_iterator& _vi,
          const SSSPOutput<RoadmapType>& _sssp) {
          return SSSPTermination::Continue;
        }
    );

    SSSPPathWeightFunction<RoadmapType> weight = [this](
        typename RoadmapType::adj_edge_iterator& _ei,
        const double _sourceDistance,
        const double _targetDistance) {
     return _sourceDistance + _ei->property().GetTimeSteps();
    };

    auto output = DijkstraSSSP(this->GetRoadmap(), starts, weight, termination);
    m_costToGoMap = output.distance;
  }
}

template <typename MPTraits>
void
SIPPMethod<MPTraits>::
SetEdgeIntervals(EdgeIntervalMap _edgeIntervals) {
  m_edgeIntervals = _edgeIntervals;
>>>>>>> 250caa68
}

template <typename MPTraits>
bool
SIPPMethod<MPTraits>::
<<<<<<< HEAD
SameFormations(std::unordered_set<Formation*> _set1, std::unordered_set<Formation*> _set2) {
  
  bool matched = true;

  for(auto f1 : _set1) {
    matched = false;
    for(auto f2 : _set2) {
      if(*f1 == *f2) {
        matched = true;
        break;
      }
    }

    if(!matched)
      break;
  }

  if(!matched)
    return std::numeric_limits<double>::infinity();

  for(auto f2 : _set2) {
    matched = false;
    for(auto f1 : _set1) {
      if(*f2 == *f1) {
        matched = true;
        break;
      }
    }

    if(!matched)
      break;
  }

  if(!matched)
    return false;
  return true;
}

=======
SetVertexIntervals(VertexIntervalMap _vertexIntervals) {
  m_vertexIntervals = _vertexIntervals;
}

>>>>>>> 250caa68
template <typename MPTraits>
bool
SIPPMethod<MPTraits>::
SatisfyConstraints(Range<size_t> _interval) {
  return _interval.max >= m_minEndTime;
<<<<<<< HEAD
=======
}

/*template <typename MPTraits>
bool
SIPPMethod<MPTraits>::
SameFormations(std::unordered_set<Formation*> _set1, std::unordered_set<Formation*> _set2) {
  
  bool matched = true;

  for(auto f1 : _set1) {
    matched = false;
    for(auto f2 : _set2) {
      if(*f1 == *f2) {
        matched = true;
        break;
      }
    }

    if(!matched)
      break;
  }

  if(!matched)
    return std::numeric_limits<double>::infinity();

  for(auto f2 : _set2) {
    matched = false;
    for(auto f1 : _set1) {
      if(*f2 == *f1) {
        matched = true;
        break;
      }
    }

    if(!matched)
      break;
  }

  if(!matched)
    return false;

  return true;
>>>>>>> 250caa68
}
*/

/*------------------------------------------------------------*/

std::istream& operator>>(std::istream& _is, SIPPVertex& _vertex);

std::ostream& operator<<(std::ostream& _os, const SIPPVertex& _vertex);

std::istream& operator>>(std::istream& _is, SIPPEdge& _edge);

std::ostream& operator<<(std::ostream& _os, const SIPPEdge& _edge);

/*------------------------------------------------------------*/

std::istream& operator>>(std::istream& _is, SIPPVertex& _vertex);

std::ostream& operator<<(std::ostream& _os, const SIPPVertex& _vertex);

std::istream& operator>>(std::istream& _is, SIPPEdge& _edge);

std::ostream& operator<<(std::ostream& _os, const SIPPEdge& _edge);

/*------------------------------------------------------------*/
#endif<|MERGE_RESOLUTION|>--- conflicted
+++ resolved
@@ -105,12 +105,6 @@
     /// @param _goal The goal coordinate.
     std::pair<std::vector<size_t>,std::vector<size_t>> 
           GeneratePath(const size_t _start, const std::vector<size_t> _goals);
-<<<<<<< HEAD
-=======
-
-    /// Set the distance metric to use
-    void SetDMLabel(const std::string& _dmLabel);
->>>>>>> 250caa68
 
     /// Set the start time of the query
     void SetStartTime(size_t _start);
@@ -183,11 +177,8 @@
 
     /// Initialize the cost to go from the start point to the goal
     void InitializeCostToGo(const std::vector<size_t> _goal);
-<<<<<<< HEAD
 
     bool SameFormations(std::unordered_set<Formation*> _set1, std::unordered_set<Formation*> _set2);
-=======
->>>>>>> 250caa68
 
     ///@}
     ///@name Internal State
@@ -197,18 +188,13 @@
     SIPPGraph* m_sippGraph{nullptr}; 
 
     size_t m_goalIndex{0};      ///< Index of the current goal to extend the path to.
-<<<<<<< HEAD
     size_t m_startVID{MAX_UINT}; ///< The start vid in the sipp graph.
-=======
-    size_t m_startVID{SIZE_MAX}; ///< The start vid in the sipp graph.
->>>>>>> 250caa68
 
     /// Cost-to-go map used for heuristic values.
     std::unordered_map<size_t,double> m_costToGoMap;
 
     EdgeIntervalMap m_edgeIntervals; ///< Set of safe edge intervals.
     VertexIntervalMap m_vertexIntervals; ///< Set of safe vertex intervals.
-<<<<<<< HEAD
 
     /// Compute wait timesteps at each vertex during the search process.
     std::unordered_map<size_t,std::unordered_map<size_t,size_t>> m_waitTimesteps;
@@ -218,23 +204,6 @@
 
     bool m_initialized{false}; ///< Flag indicating if the object has been initialized.
     bool m_minTime{true}; ///< Flag indiciating if search is minimizing time or distance metric
-=======
-
-    /// Compute wait timesteps at each vertex during the search process.
-    std::unordered_map<size_t,std::unordered_map<size_t,size_t>> m_waitTimesteps;
-
-    size_t m_startTime{0}; ///< The start time of the path.
-    size_t m_minEndTime{0}; ///< The minimum end time of the path.
-
-    bool m_initialized{false}; ///< Flag indicating if the object has been initialized.
-    bool m_minTime{true}; ///< Flag indiciating if search is minimizing time or distance metric
-
-    // James: We no longer use the SI Tool to compute intervals.
-    // More accurately, we no longer compute intervals within this class and instead 
-    // set them externally. That encapsulation is fine, but we should remove this.
-    std::string m_safeIntervalLabel; ///< Label of the SI Tool to use.
-    std::string m_dmLabel;           ///< Distance metric label.
->>>>>>> 250caa68
 
     ///@}
 };
@@ -253,13 +222,6 @@
   this->SetName("SIPPMethod");
 
   // Parse options
-<<<<<<< HEAD
-=======
-  m_safeIntervalLabel = _node.Read("safeIntervalToolLabel", true, "",
-      "Label of the SafeIntervalTool");
-  m_dmLabel = _node.Read("dmLabel", false, "",
-      "Alternate distance metric to replace edge weight during search.");
->>>>>>> 250caa68
   m_minTime = _node.Read("minTime",false,m_minTime,
       "Flag indicating if search is minimizing time or distance metric.");
 }
@@ -325,28 +287,18 @@
     }
 
     // Get the start VID for this subquery.
-<<<<<<< HEAD
     //const size_t start = m_startVID == MAX_UINT ? *goalTracker->GetStartVIDs().begin()
     //                                           : m_sippGraph->GetVertex(m_startVID).vid;
 
     // Get the start VID for this subquery.
     size_t start = MAX_UINT;
     if(m_startVID != MAX_UINT) {
-=======
-    //const size_t start = m_startVID == MAX_INT ? *goalTracker->GetStartVIDs().begin()
-    //                                           : m_sippGraph->GetVertex(m_startVID).vid;
-
-    // Get the start VID for this subquery.
-    size_t start = SIZE_MAX;
-    if(m_startVID != SIZE_MAX) {
->>>>>>> 250caa68
       m_sippGraph->GetVertex(m_startVID).vid;
     }
     else if(this->GetTask()) {
       start = *goalTracker->GetStartVIDs().begin();
     }
     else {
-<<<<<<< HEAD
       auto r = this->GetGroupRoadmap();
 
       if(r->GetActiveFormations().empty()) {
@@ -362,23 +314,6 @@
     }
 
     if(start == MAX_UINT)
-=======
-      //auto r = this->GetGroupRoadmap();
-
-      //if(r->GetActiveFormations().empty()) {
-      //  start = *goalTracker->GetStartVIDs().begin();
-      //}
-
-      for(auto vid : goalTracker->GetStartVIDs()) {
-        //if(SameFormations(r->GetVertex(vid).GetFormations(),r->GetActiveFormations())) {
-          start = vid;
-          break;
-        //}
-      }
-    }
-
-    if(start == SIZE_MAX)
->>>>>>> 250caa68
       throw RunTimeException(WHERE) << "No VIDs located for start.";
 
     // Get the goal VIDs for this subquery.
@@ -398,11 +333,7 @@
                 << "this case." << std::endl;
 
     // Check if this is the first query or not
-<<<<<<< HEAD
     if(m_startVID == MAX_UINT) {
-=======
-    if(m_startVID == SIZE_MAX) {
->>>>>>> 250caa68
 
       // Create start state for query
       SIPPVertex vertex;
@@ -413,11 +344,7 @@
         startIntervals = m_vertexIntervals[start];
       }
       else {
-<<<<<<< HEAD
         startIntervals.push_back(Range<size_t>(0,MAX_UINT)); 
-=======
-        startIntervals.push_back(Range<size_t>(0,SIZE_MAX)); 
->>>>>>> 250caa68
       }
 
       bool found = false;
@@ -579,16 +506,6 @@
   m_startTime = _start;
 }
 
-<<<<<<< HEAD
-=======
-template <typename MPTraits>
-void
-SIPPMethod<MPTraits>::
-SetStartTime(size_t _start) {
-  m_startTime = _start;
-}
-
->>>>>>> 250caa68
 template <typename MPTraits>
 void
 SIPPMethod<MPTraits>::
@@ -602,11 +519,7 @@
 Reset() {
   m_waitTimesteps.clear();
   m_goalIndex = 0;
-<<<<<<< HEAD
   m_startVID = MAX_UINT;
-=======
-  m_startVID = SIZE_MAX;
->>>>>>> 250caa68
   delete m_sippGraph;
   m_sippGraph = nullptr;
 
@@ -676,11 +589,7 @@
     intervals = m_edgeIntervals[std::make_pair(source.vid,target.vid)];
   }
   else {
-<<<<<<< HEAD
     intervals.push_back(Range<size_t>(zero,MAX_UINT));
-=======
-    intervals.push_back(Range<size_t>(zero,SIZE_MAX));
->>>>>>> 250caa68
   }
 
   //bool reachedFirstInterval = false;
@@ -747,7 +656,6 @@
         continue;
 
       waitTime = startTime - sourceDistance;
-<<<<<<< HEAD
     }
     m_waitTimesteps[_ei->source()][_ei->target()] = waitTime; //size_t(std::ceil(waitTime/timeRes));
 
@@ -767,27 +675,6 @@
     return  sourceDistance + edgeCost;
   }
 
-=======
-    }
-    m_waitTimesteps[_ei->source()][_ei->target()] = waitTime; //size_t(std::ceil(waitTime/timeRes));
-
-    double edgeCost;
-
-    if(m_minTime) {
-      edgeCost = double(waitTime + duration);
-    }
-    else {
-      throw RunTimeException(WHERE) << "Arbitrary distance metric based eval not supported.";
-      auto source = m_sippGraph->GetVertex(_ei->source()).vid;
-      auto target = m_sippGraph->GetVertex(_ei->target()).vid;
-      edgeCost = this->GetGroupTask() ? this->GetGroupRoadmap()->GetEdge(source,target).GetWeight()
-                                      : this->GetRoadmap()->GetEdge(source,target).GetWeight();
-    }
-
-    return  sourceDistance + edgeCost;
-  }
-
->>>>>>> 250caa68
   return std::numeric_limits<double>::infinity();
 }
 
@@ -850,7 +737,6 @@
 SIPPMethod<MPTraits>::
 BuildNeighbors(typename SIPPGraph::vertex_descriptor _sippSource, size_t _rmTarget,
                AbstractRoadmap* _rm) {
-<<<<<<< HEAD
 
   const auto vertex = m_sippGraph->GetVertex(_sippSource);
   const size_t rmSource = vertex.vid;
@@ -927,43 +813,11 @@
     auto output = DijkstraSSSP(this->GetRoadmap(), starts, weight, termination);
     m_costToGoMap = output.distance;
   }
-=======
-
-  const auto vertex = m_sippGraph->GetVertex(_sippSource);
-  const size_t rmSource = vertex.vid;
-
-  // Find candidate intervals for target vertex
-  std::vector<Range<size_t>> endIntervals;
-  if(!m_vertexIntervals.empty()) { 
-    endIntervals = m_vertexIntervals[_rmTarget];
-  }
-  else {
-    endIntervals.push_back(Range<size_t>(0,SIZE_MAX));
-  }
-
-  for(auto& inter : endIntervals) {
-
-    // Add new sipp vertex and edge to graph
-    SIPPVertex targetVertex;
-    targetVertex.vid = _rmTarget;
-    targetVertex.interval = inter;
-
-    auto targetVID = m_sippGraph->AddVertex(targetVertex);
-    
-    SIPPEdge newEdge;
-    newEdge.source = rmSource;
-    newEdge.target = _rmTarget;
-
-    m_sippGraph->AddEdge(_sippSource,targetVID,newEdge);
-  }
-
->>>>>>> 250caa68
 }
 
 template<typename MPTraits>
 void
 SIPPMethod<MPTraits>::
-<<<<<<< HEAD
 SetEdgeIntervals(EdgeIntervalMap _edgeIntervals) {
   m_edgeIntervals = _edgeIntervals;
 }
@@ -973,64 +827,11 @@
 SIPPMethod<MPTraits>::
 SetVertexIntervals(VertexIntervalMap _vertexIntervals) {
   m_vertexIntervals = _vertexIntervals;
-=======
-InitializeCostToGo(const vector<size_t> _goals) {
-
-  std::vector<size_t> starts = _goals;
-
-  if(this->GetGroupTask()) {
-
-    SSSPTerminationCriterion<GroupRoadmapType> termination(
-        [](typename GroupRoadmapType::vertex_iterator& _vi,
-          const SSSPOutput<GroupRoadmapType>& _sssp) {
-          return SSSPTermination::Continue;
-        }
-    );
-
-    SSSPPathWeightFunction<GroupRoadmapType> weight = [this](
-        typename GroupRoadmapType::adj_edge_iterator& _ei,
-        const double _sourceDistance,
-        const double _targetDistance) {
-
-     return _sourceDistance + double(_ei->property().GetTimeSteps());
-    };
-
-    auto output = DijkstraSSSP(this->GetGroupRoadmap(), starts, weight, termination);
-    m_costToGoMap = output.distance;
-  }
-  else {
-
-    SSSPTerminationCriterion<RoadmapType> termination(
-        [](typename RoadmapType::vertex_iterator& _vi,
-          const SSSPOutput<RoadmapType>& _sssp) {
-          return SSSPTermination::Continue;
-        }
-    );
-
-    SSSPPathWeightFunction<RoadmapType> weight = [this](
-        typename RoadmapType::adj_edge_iterator& _ei,
-        const double _sourceDistance,
-        const double _targetDistance) {
-     return _sourceDistance + _ei->property().GetTimeSteps();
-    };
-
-    auto output = DijkstraSSSP(this->GetRoadmap(), starts, weight, termination);
-    m_costToGoMap = output.distance;
-  }
-}
-
-template <typename MPTraits>
-void
-SIPPMethod<MPTraits>::
-SetEdgeIntervals(EdgeIntervalMap _edgeIntervals) {
-  m_edgeIntervals = _edgeIntervals;
->>>>>>> 250caa68
 }
 
 template <typename MPTraits>
 bool
 SIPPMethod<MPTraits>::
-<<<<<<< HEAD
 SameFormations(std::unordered_set<Formation*> _set1, std::unordered_set<Formation*> _set2) {
   
   bool matched = true;
@@ -1069,74 +870,12 @@
   return true;
 }
 
-=======
-SetVertexIntervals(VertexIntervalMap _vertexIntervals) {
-  m_vertexIntervals = _vertexIntervals;
-}
-
->>>>>>> 250caa68
 template <typename MPTraits>
 bool
 SIPPMethod<MPTraits>::
 SatisfyConstraints(Range<size_t> _interval) {
   return _interval.max >= m_minEndTime;
-<<<<<<< HEAD
-=======
-}
-
-/*template <typename MPTraits>
-bool
-SIPPMethod<MPTraits>::
-SameFormations(std::unordered_set<Formation*> _set1, std::unordered_set<Formation*> _set2) {
-  
-  bool matched = true;
-
-  for(auto f1 : _set1) {
-    matched = false;
-    for(auto f2 : _set2) {
-      if(*f1 == *f2) {
-        matched = true;
-        break;
-      }
-    }
-
-    if(!matched)
-      break;
-  }
-
-  if(!matched)
-    return std::numeric_limits<double>::infinity();
-
-  for(auto f2 : _set2) {
-    matched = false;
-    for(auto f1 : _set1) {
-      if(*f2 == *f1) {
-        matched = true;
-        break;
-      }
-    }
-
-    if(!matched)
-      break;
-  }
-
-  if(!matched)
-    return false;
-
-  return true;
->>>>>>> 250caa68
-}
-*/
-
-/*------------------------------------------------------------*/
-
-std::istream& operator>>(std::istream& _is, SIPPVertex& _vertex);
-
-std::ostream& operator<<(std::ostream& _os, const SIPPVertex& _vertex);
-
-std::istream& operator>>(std::istream& _is, SIPPEdge& _edge);
-
-std::ostream& operator<<(std::ostream& _os, const SIPPEdge& _edge);
+}
 
 /*------------------------------------------------------------*/
 
