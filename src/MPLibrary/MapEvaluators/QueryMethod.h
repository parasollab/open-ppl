#ifndef PMPL_QUERY_METHOD_H_
#define PMPL_QUERY_METHOD_H_

#include "MapEvaluatorMethod.h"

#include "ConfigurationSpace/Path.h"
#include "MPLibrary/LocalPlanners/LPOutput.h"
#include "MPLibrary/LocalPlanners/StraightLine.h"
#include "MPProblem/MPProblem.h"
#include "MPProblem/MPTask.h"
#include "MPProblem/Robot/Robot.h"
#include "Utilities/MetricUtils.h"
#include "Utilities/SSSP.h"

#include "nonstd/io.h"


////////////////////////////////////////////////////////////////////////////////
/// Base class for all query methods. These objects evaluate a roadmap under
/// construction to see if a planning task has been satisfied.
///
/// The planning task is defined by the MPTask's Constraint objects. The query
/// searches the current roadmap and aims to find a connecting path between
/// configurations satisfying the task's start and goal constraints.
///
/// @note The query will consider multiple nodes satisfying the goal constraints
///       and quit after finding the first. This is an incomplete algorithm if
///       your problem has a sequence of non-point goals.
///
/// @todo Implement A* by accepting a distance metric label for the heuristic
///       function, and expanding the SSSP functions to accept a binary functor
///       heuristic function.
///
/// @ingroup MapEvaluators
////////////////////////////////////////////////////////////////////////////////
template <typename MPTraits>
class QueryMethod : public MapEvaluatorMethod<MPTraits> {

  public:

    ///@name Motion Planning Types
    ///@{

    typedef typename MPTraits::CfgType              CfgType;
    typedef typename MPTraits::RoadmapType          RoadmapType;
    typedef typename RoadmapType::VID               VID;
    typedef typename RoadmapType::VertexSet         VertexSet;
    typedef typename MPTraits::GoalTracker          GoalTracker;
    typedef typename GoalTracker::VIDSet            VIDSet;

    ///@}
    ///@name Local Types
    ///@{

    enum GraphSearchAlg {DIJKSTRAS, ASTAR}; ///< The supported sssp algorithms.

    ///@}
    ///@name Construction
    ///@{

    QueryMethod();

    QueryMethod(XMLNode& _node);

    virtual ~QueryMethod() = default;

    ///@}
    ///@name MPBaseObject Overrides
    ///@{

    virtual void Print(std::ostream& _os) const override;

    virtual void Initialize() override;

    ///@}
    ///@name MapEvaluator Interface
    ///@{

    virtual bool operator()() override;

    ///@}
    ///@name Query Interface
    ///@{

    /// Generate a path through the roadmap from a start node to an end node.
    /// @param _start The start node.
    /// @param _end The set of allowed end nodes.
    /// @return A path of VIDs which transition from _start to the nearest node
    ///         in _end.
    std::vector<VID> GeneratePath(const VID _start, const VIDSet& _end);

    /// Set an alternate distance metric to use when searching the roadmap
    /// (instead of the saved edge weights).
    /// @param _label The Distance Metric label to use. Set to empty string to
    ///               use the saved edge weights.
    void SetDMLabel(const std::string& _dmLabel);

    /// Set an alternate path weight function to use when searching the roadmap.
    /// @param The path weight function object to use.
    virtual void SetPathWeightFunction(SSSPPathWeightFunction<RoadmapType> _f);

    ///@}

  protected:

    ///@name Helpers
    ///@{

    /// Reset the path and list of undiscovered goals.
    virtual void Reset(RoadmapType* const _r);

    /// Set the search algorithm choice from a string.
    /// @param _alg The search algorithm to use ('astar' or 'dijkstras').
    /// @param _where Error location info in case _alg isn't recognized.
    void SetSearchAlgViaString(std::string _alg, const std::string& _where);

    /// Check whether a path connecting a start to one of several goals exists
    /// in the roadmap.
    /// @param _start The start VID to use.
    /// @param _goals The goal VIDs to use.
    /// @return True if a path from _start to one of _goals was generated.
    virtual bool PerformSubQuery(const VID _start, const VIDSet& _goal);

    /// Define a function for computing a path weight for a specific edge,
    /// ignoring dynamic obstacles.
    /// @param _ei An iterator to the edge we are checking.
    /// @param _sourceDistance The shortest distance to the source node.
    /// @param _targetDistance The best known distance to the target node.
    /// @return The distance to the target node via this edge, or infinity if
    ///         the edge isn't used due to lazy invalidation.
    virtual double StaticPathWeight(
        typename RoadmapType::adj_edge_iterator& _ei,
        const double _sourceDistance, const double _targetDistance) const;

    /// Define a function for computing path weights w.r.t. dynamic obstacles.
    /// Here the metric is the number of time steps, and we return infinity if
    /// taking an edge would result in a collision with a dynamic obstacle.
    /// @param _ei An iterator to the edge we are checking.
    /// @param _sourceDistance The shortest time to the source node.
    /// @param _targetDistance The best known time to the target node.
    /// @return The time to the target node via this edge, or infinity if taking
    ///         this edge would result in a collision with dynamic obstacles.
    virtual double DynamicPathWeight(
        typename RoadmapType::adj_edge_iterator& _ei,
        const double _sourceDistance, const double _targetDistance) const;

    ///@}
    ///@name Internal State
    ///@{

    RoadmapType* m_roadmap{nullptr};   ///< Last roadmap queried.
    MPTask* m_task{nullptr};           ///< Last task we looked at.

    size_t m_goalIndex{0};             ///< Index of next unreached goal.

    GraphSearchAlg m_searchAlg{DIJKSTRAS};  ///< The sssp algorithm to use.

    std::string m_safeIntervalLabel; ///< The SafeIntervalTool label.
    std::string m_dmLabel;           ///< The DistanceMetric label.

    /// The function for computing total path weight.
    SSSPPathWeightFunction<RoadmapType> m_weightFunction;

    ///@}

};

/*----------------------------- Construction ---------------------------------*/

template <typename MPTraits>
QueryMethod<MPTraits>::
QueryMethod() : MapEvaluatorMethod<MPTraits>() {
  this->SetName("QueryMethod");
}


template <typename MPTraits>
QueryMethod<MPTraits>::
QueryMethod(XMLNode& _node) : MapEvaluatorMethod<MPTraits>(_node) {
  this->SetName("QueryMethod");

  // Parse the search algorithm type.
  const std::string searchAlg = _node.Read("graphSearchAlg", false, "dijkstras",
      "Graph search algorithm.");
  SetSearchAlgViaString(searchAlg, _node.Where());

  // Parse the other options.
  m_safeIntervalLabel = _node.Read("safeIntervalToolLabel", false, "",
      "Label of the SafeIntervalTool");
  m_dmLabel = _node.Read("dmLabel", false, "",
      "Alternate distance metric to replace edge weight during search.");
}

/*--------------------------- MPBaseObject Overrides -------------------------*/

template <typename MPTraits>
void
QueryMethod<MPTraits>::
Print(std::ostream& _os) const {
  _os << this->GetNameAndLabel() << "::"
      << "\n\tSearch Alg: " << m_searchAlg
      << "\n\tSI Tool Label: " << m_safeIntervalLabel
      << "\n\tAlternate DM: " << m_dmLabel
      << std::endl;
}


template <typename MPTraits>
void
QueryMethod<MPTraits>::
Initialize() {
  // Clear previous state.
  Reset(nullptr);

  this->GetStatClass()->SetStat(this->GetNameAndLabel() + "::FoundPath", 0);
}

/*-------------------------- MapEvaluator Interface --------------------------*/

template <typename MPTraits>
bool
QueryMethod<MPTraits>::
operator()() {
  auto goalTracker = this->GetGoalTracker();
  const std::vector<size_t> unreachedGoals = goalTracker->UnreachedGoalIndexes();
  auto task = this->GetTask();
  const size_t numGoals = task->GetNumGoals();

<<<<<<< HEAD
  // Record the path length history when this function exits.
  nonstd::call_on_destruct trackHistory([this](){
      this->GetStatClass()->AddToHistory("pathlength", this->GetPath()->Length());
  });

  if(goalTracker->GetStartVIDs().empty())
    return false;
=======
  if(goalTracker->GetStartVIDs().empty()) {
    if(this->m_debug)
      std::cout << "No start VIDs, query cannot succeed."
                << std::endl;
    return false;
  }
>>>>>>> a90b25bc

  // If no goals remain, then this must be a refinement step (as in optimal
  // planning). In this case or the roadmap has changed, reinitialize and
  // rebuild the whole path.
  auto r = this->GetRoadmap();
  if(unreachedGoals.empty() or r != m_roadmap or task != m_task)
    Reset(r);

  if(this->m_debug)
    std::cout << "Querying roadmap for a path satisfying task '"
              << task->GetLabel()
              << "', " << unreachedGoals.size() << " / " << numGoals
              << " goals not reached."
              << "\n\tTrying to connect goal: " << m_goalIndex
              << "\n\tUnreached goals: " << unreachedGoals
              << std::endl;

  // Search for a sequential path through each task constraint in order.
  auto path = this->GetPath();
  for(; m_goalIndex < numGoals; ++m_goalIndex) {
    // If this goal constraint is unreached, the query cannot succeed.
    auto iter = std::find(unreachedGoals.begin(), unreachedGoals.end(),
        m_goalIndex);
    const bool unreached = iter != unreachedGoals.end();
    if(unreached) {
      if(this->m_debug)
        std::cout << "\tGoal " << m_goalIndex << " has no satisfying VIDs."
                  << std::endl;
      return false;
    }

    // Get the start VID for this subquery.
    const VID start = path->Empty() ? *goalTracker->GetStartVIDs().begin()
                                    : path->VIDs().back();

    // Get the goal VIDs for this subquery.
    const VIDSet& goals = goalTracker->GetGoalVIDs(m_goalIndex);
    if(goals.empty())
      throw RunTimeException(WHERE) << "No VIDs located for reached goal "
                                    << m_goalIndex << ".";

    if(this->m_debug)
      std::cout << "\tEvaluating sub-query from " << start << " to " << goals
                << "." << std::endl;

    // Warn users if multiple goals are found.
    if(goals.size() > 1 and numGoals > 1)
      std::cerr << "\tWarning: subquery has " << goals.size() << " possible VIDs "
                << "for goal " << m_goalIndex << "/" << numGoals
                << ". The algorithm will try its best but isn't complete for "
                << "this case." << std::endl;

    // Perform this subquery. If it fails, there is no path.
    const bool success = PerformSubQuery(start, goals);
    if(!success)
      return false;
  }

  this->GetStatClass()->SetStat(this->GetNameAndLabel() + "::FoundPath", 1);

  if(this->m_debug)
    std::cout << "\tConnected all goals!" << std::endl;

  return true;
}

/*--------------------------- Query Interface --------------------------------*/

template <typename MPTraits>
std::vector<typename QueryMethod<MPTraits>::VID>
QueryMethod<MPTraits>::
GeneratePath(const VID _start, const VIDSet& _goals) {
  auto stats = this->GetStatClass();
  MethodTimer mt(stats, "QueryMethod::GeneratePath");

  if(this->m_debug)
    std::cout << "Generating path from " << _start << " to " << _goals << "."
              << std::endl;

  // Check for trivial path.
  if(_goals.count(_start))
    return {_start};

  // Check for impossibility with CC information (if available).
  auto ccTracker = m_roadmap->GetCCTracker();
  if(ccTracker) {
    const bool impossible = std::none_of(_goals.begin(), _goals.end(),
        [ccTracker, _start](const VID _vid) {
          return ccTracker->InSameCC(_start, _vid);
        }
    );

    if(impossible) {
      if(this->m_debug)
        std::cout << "\tStart and goal in different CCs, no path exists"
                  << std::endl;
      return {};
    }
  }

  stats->IncStat("Graph Search");

  // Set up the termination criterion to quit early if we find a goal node.
  SSSPTerminationCriterion<RoadmapType> termination(
      [_goals](typename RoadmapType::vertex_iterator& _vi,
             const SSSPOutput<RoadmapType>& _sssp) {
        return _goals.count(_vi->descriptor()) ? SSSPTermination::EndSearch
                                               : SSSPTermination::Continue;
      }
  );

  // Set up the path weight function depending on whether we have any dynamic
  // obstacles.
  SSSPPathWeightFunction<RoadmapType> weight;
  if(m_weightFunction) {
    weight = m_weightFunction;
  }
  else if(!this->GetMPProblem()->GetDynamicObstacles().empty()) {
    weight = [this](typename RoadmapType::adj_edge_iterator& _ei,
                    const double _sourceDistance,
                    const double _targetDistance) {
      return this->DynamicPathWeight(_ei, _sourceDistance, _targetDistance);
    };
  }
  else {
    weight = [this](typename RoadmapType::adj_edge_iterator& _ei,
                    const double _sourceDistance,
                    const double _targetDistance) {
      return this->StaticPathWeight(_ei, _sourceDistance, _targetDistance);
    };
  }

  // Run dijkstra's algorithm to find the path, if it exists.
  const SSSPOutput<RoadmapType> sssp = DijkstraSSSP(m_roadmap, {_start}, weight,
      termination);

  // Find the last discovered node, which should be a goal if there is a valid
  // path.
  const VID last = sssp.ordering.back();
  if(!_goals.count(last)) {
    if(this->m_debug)
      std::cout << "\tFailed: could not find a path." << std::endl;
    return {};
  }

  // Extract the path.
  std::vector<VID> path;
  path.push_back(last);

  VID current = last;
  do {
    current = sssp.parent.at(current);
    path.push_back(current);
  } while(current != _start);
  std::reverse(path.begin(), path.end());

  if(this->m_debug)
    std::cout << "\tSuccess: reached goal node " << last << " with path cost "
              << sssp.distance.at(last) << "."
              << std::endl;

  return path;
}


template <typename MPTraits>
void
QueryMethod<MPTraits>::
SetDMLabel(const std::string& _dmLabel) {
  m_dmLabel = _dmLabel;
}


template <typename MPTraits>
void
QueryMethod<MPTraits>::
SetPathWeightFunction(SSSPPathWeightFunction<RoadmapType> _f) {
  m_weightFunction = _f;
}

/*------------------------------- Helpers ------------------------------------*/

template <typename MPTraits>
void
QueryMethod<MPTraits>::
Reset(RoadmapType* const _r) {
  // Set the roadmap.
  m_roadmap = _r;
  m_task = this->GetTask();

  // Reset the goal index.
  m_goalIndex = 0;

  // Reset the path.
  if(this->GetPath())
    this->GetPath()->Clear();
}


template <typename MPTraits>
void
QueryMethod<MPTraits>::
SetSearchAlgViaString(std::string _alg, const std::string& _where) {
  std::transform(_alg.begin(), _alg.end(), _alg.begin(), ::tolower);

  if(_alg == "dijkstras")
    m_searchAlg = DIJKSTRAS;
  else if(_alg == "astar")
  {
    throw NotImplementedException(_where) << "We do not actually have A* "
                                          << "implemented since the STAPL "
                                          << "version does not use the "
                                          << "heuristic, and the new impl only "
                                          << "supports dijkstras right now.";
    m_searchAlg = ASTAR;
  }
  else
    throw ParseException(_where) << "Invalid graph search algorithm '" << _alg
                                 << "'. Choices are 'dijkstras'.";// or 'astar'.";
}


template <typename MPTraits>
bool
QueryMethod<MPTraits>::
PerformSubQuery(const VID _start, const VIDSet& _goals) {
  // Try to generate a path from _start to _goal.
  auto path = this->GeneratePath(_start, _goals);

  // If the path is empty, we failed.
  if(path.empty())
    return false;

  // Otherwise, add this segment to the full solution path.
  *this->GetPath() += path;
  return true;
}


template <typename MPTraits>
double
QueryMethod<MPTraits>::
StaticPathWeight(typename RoadmapType::adj_edge_iterator& _ei,
    const double _sourceDistance, const double _targetDistance) const {
  // Check if Distance Metric has been defined. If so use the Distance Metric's
  // EdgeWeight function to compute the target distance.
  if(!m_dmLabel.empty()) {
    auto dm = this->GetDistanceMetric(m_dmLabel);
    return _sourceDistance + dm->EdgeWeight(m_roadmap, _ei);
  }

  // Otherwise use the existing edge weight to compute the distance.
  const double edgeWeight  = _ei->property().GetWeight(),
               newDistance = _sourceDistance + edgeWeight;
  return newDistance;
}


template <typename MPTraits>
double
QueryMethod<MPTraits>::
DynamicPathWeight(typename RoadmapType::adj_edge_iterator& _ei,
    const double _sourceDistance, const double _targetDistance) const {
  // Compute the new 'distance', which is the number of timesteps at which
  // the robot would reach the target node.
  const double edgeWeight  = _ei->property().GetTimeSteps(),
               newDistance = _sourceDistance + edgeWeight;

  // If this edge isn't better than the previous, we won't use it regardless
  // and can return without checking the dynamic obstacles.
  if(newDistance >= _targetDistance) {
    if(this->m_debug)
      std::cout << "Breaking because the path is not optimal."
                << std::endl;
    return newDistance;
  }

  auto siTool = this->GetMPTools()->GetSafeIntervalTool(m_safeIntervalLabel);

  // Ensure that the target vertex is contained within a SafeInterval when
  // arriving.
  const auto& target = m_roadmap->GetVertex(_ei->target());
  auto vertexIntervals = siTool->ComputeIntervals(target);
  if(!(siTool->ContainsTimestep(vertexIntervals, newDistance))) {
    if(this->m_debug)
      std::cout << "Breaking because the target vertex is dynamically invalid."
                << "\n\tvertexIntervals: " << vertexIntervals
                << std::endl;
    return std::numeric_limits<double>::infinity();
  }

  // Ensure that the edge is contained within a SafeInterval if leaving now.
  auto edgeIntervals = siTool->ComputeIntervals(_ei->property(), _ei->source(),
      _ei->target(), m_roadmap);
  if(!(siTool->ContainsTimestep(edgeIntervals, _sourceDistance))){
    if(this->m_debug)
      std::cout << "Breaking because the edge is dynamically invalid."
                << std::endl;
    return std::numeric_limits<double>::infinity();
  }

  // If we're still here, the edge is OK.
  return newDistance;
}

/*----------------------------------------------------------------------------*/

#endif<|MERGE_RESOLUTION|>--- conflicted
+++ resolved
@@ -226,22 +226,17 @@
   auto task = this->GetTask();
   const size_t numGoals = task->GetNumGoals();
 
-<<<<<<< HEAD
   // Record the path length history when this function exits.
   nonstd::call_on_destruct trackHistory([this](){
       this->GetStatClass()->AddToHistory("pathlength", this->GetPath()->Length());
   });
 
-  if(goalTracker->GetStartVIDs().empty())
-    return false;
-=======
   if(goalTracker->GetStartVIDs().empty()) {
     if(this->m_debug)
       std::cout << "No start VIDs, query cannot succeed."
                 << std::endl;
     return false;
   }
->>>>>>> a90b25bc
 
   // If no goals remain, then this must be a refinement step (as in optimal
   // planning). In this case or the roadmap has changed, reinitialize and
