--- conflicted
+++ resolved
@@ -164,8 +164,6 @@
     /// @return True if _start and _goal are connected.
     bool SameCC(const VID _start, const VID _end) const;
 
-<<<<<<< HEAD
-=======
     /// Determine whether a vertex is used or has been marked as ignored somehow
     /// (as in lazy query).
     /// @param _vid The vertex ID.
@@ -185,7 +183,6 @@
     /// operations.
     ColorMap GetColorMap() const;
 
->>>>>>> a557eccb
     ///@}
     ///@name Query State
     ///@{
@@ -546,10 +543,6 @@
       break;
   }
 
-<<<<<<< HEAD
-  stats->StopClock("QueryMethod::GraphSearch");
-  return path;
-=======
   // Extract path from sssp results.
   vector<VID> path;
   path.push_back(_end);
@@ -603,7 +596,6 @@
     colorMap.put(*vi, IsVertexUsed(vi->descriptor()) ? white : black);
 
   return colorMap;
->>>>>>> a557eccb
 }
 
 /*----------------------------------------------------------------------------*/
