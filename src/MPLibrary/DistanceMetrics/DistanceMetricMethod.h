<<<<<<< HEAD
#ifndef PMPL_DISTANCE_METRIC_METHOD_H
#define PMPL_DISTANCE_METRIC_METHOD_H

#include "MPLibrary/MPBaseObject.h"


////////////////////////////////////////////////////////////////////////////////
/// Base algorithm abstraction for \ref DistanceMetrics.
///
/// DistanceMetricMethod has two important methods: @c Distance and @c ScaleCfg.
///
/// @c Distance takes as input two configurations \f$c_1\f$ and \f$c_2\f$ and
/// returns the computed transition distance between them.
/// @usage
/// @code
/// auto dm = this->GetDistanceMetric(m_dmLabel);
/// CfgType c1, c2;
/// double dist = dm->Distance(c1, c2);
/// @endcode
///
/// @c ScaleCfg is purposed to scale a \f$d\f$-dimensional ray in @cspace to a
/// certain magnitude based upon a general @dm.
/// @usage
/// @code
/// auto dm = this->GetDistanceMetric(m_dmLabel);
/// CfgType ray, origin;
/// double length;
/// dm->ScaleCfg(length, ray, origin);
/// @endcode
///
/// @ingroup DistanceMetrics
////////////////////////////////////////////////////////////////////////////////
template <typename MPTraits>
class DistanceMetricMethod  : public MPBaseObject<MPTraits> {

  public:

    ///@name Motion Planning Types
    ///@{

    typedef typename MPTraits::CfgType       CfgType;
    typedef typename MPTraits::RoadmapType   RoadmapType;
    typedef typename RoadmapType::VID        VID;
    typedef typename MPTraits::GroupCfgType  GroupCfgType;
    typedef typename GroupCfgType::Formation Formation;

    ///@}
    ///@name Construction
    ///@{

    DistanceMetricMethod() = default;
    DistanceMetricMethod(XMLNode& _node);
    virtual ~DistanceMetricMethod() = default;

    ///@}
    ///@name Distance Interface
    ///@{

    /// Compute a distance between two configurations.
    /// @param _c1 The first configuration.
    /// @param _c2 The second configuration.
    /// @return The computed distance between _c1 and _c2.
    virtual double Distance(const CfgType& _c1, const CfgType& _c2) = 0;

    /// This version is for group configurations. The default implementation
    /// returns the summed individual distances.
    /// @overload
    virtual double Distance(const GroupCfgType& _c1, const GroupCfgType& _c2);
    ///@example DistanceMetric_UseCase.cpp
    /// This is an example of how to use the distance metric methods.

    /// Compute the weight of an existing roadmap edge according to this metric.
    /// @param _r    The containing roadmap.
    /// @param _edge The edge iterator.
    /// @return The total edge weight computed through each intermediate of the
    ///         edge.
    /// @todo We need to make this work for group roadmaps. Probably it needs to
    ///       take the roadmap as a templated parameter and not be virtual
    ///       (there is really only one way to do this).
    double EdgeWeight(const RoadmapType* const _r,
        const typename RoadmapType::CEI& _edge) noexcept;

    /// Compute the weight of an existing roadmap edge according to this metric.
    /// @param _r The containing roadmap.
    /// @param _source The source vertex descriptor.
    /// @param _target The target vertex descriptor.
    /// @return The total edge weight computed through each intermediate of the
    ///         edge (_source, _target) in _r.
    /// @throws If the edge (_source, _target) does not exist in _r.
    double EdgeWeight(const RoadmapType* const _r, const VID _source,
        const VID _target) noexcept;

    ///@}
    ///@name Configuration Scaling
    ///@{
    /// These functions rescale a configuration vector based on this distance
    /// metric.

    /// Scale a directional configuration to a certain magnitude.
    /// @param _length Desired magnitude.
    /// @param _c Configuration to be scaled.
    /// @param _o Origin of scaling.
    virtual void ScaleCfg(double _length, CfgType& _c, const CfgType& _o);

    /// This version uses the default origin.
    /// @overload
    void ScaleCfg(double _length, CfgType& _c);

    /// This version is for group configurations.
    /// @overload
    virtual void ScaleCfg(double _length, GroupCfgType& _c,
        const GroupCfgType& _o);

    /// This version is for group configurations with default origin.
    /// @overload
    void ScaleCfg(double _length, GroupCfgType& _c);

    ///@}

};

/*------------------------------- Construction -------------------------------*/

template <typename MPTraits>
DistanceMetricMethod<MPTraits>::
DistanceMetricMethod(XMLNode& _node) : MPBaseObject<MPTraits>(_node) {
}

/*----------------------------- Distance Interface ---------------------------*/

template <typename MPTraits>
double
DistanceMetricMethod<MPTraits>::
Distance(const GroupCfgType& _c1, const GroupCfgType& _c2) {
  double sum = 0;
  for(size_t i = 0; i < _c1.GetNumRobots(); ++i)
    sum += Distance(_c1.GetRobotCfg(i), _c2.GetRobotCfg(i));

  return sum;
}


template <typename MPTraits>
double
DistanceMetricMethod<MPTraits>::
EdgeWeight(const RoadmapType* const _r, const typename RoadmapType::CEI& _edge)
    noexcept {
  // Get the intermediates. If there aren't any, the weight is just from source
  // to target.
  const auto& edge = *_edge;
  const auto& intermediates = edge.property().GetIntermediates();
  const typename RoadmapType::VP& source = _r->GetVertex(edge.source()),
                                & target = _r->GetVertex(edge.target());
  if(intermediates.empty())
    return Distance(source, target);

  // If we're still here, there are intermediates. Add up the distance through
  // the intermediates.
  double totalDistance = Distance(source, intermediates.front())
                       + Distance(intermediates.back(), target);

  for(size_t i = 0; i < intermediates.size() - 1; ++i)
    totalDistance += Distance(intermediates[i], intermediates[i + 1]);

  return totalDistance;
}


template <typename MPTraits>
double
DistanceMetricMethod<MPTraits>::
EdgeWeight(const RoadmapType* const _r, const VID _source,
    const VID _target) noexcept {
  // Find the edge and ensure it exists.
  typename RoadmapType::CEI edge;
  if(!_r->GetEdge(_source, _target, edge))
    throw RunTimeException(WHERE) << "Requested non-existent edge ("
                                  << _source << ", " << _target
                                  << ") in roadmap " << _r << "."
                                  << std::endl;
  return EdgeWeight(_r, edge);
}

/*---------------------------- Configuration Scaling -------------------------*/

template <typename MPTraits>
void
DistanceMetricMethod<MPTraits>::
ScaleCfg(double _length, CfgType& _c, const CfgType& _o) {
  /// @todo This is a very expensive way to scale a configuration. We should
  ///       probably remove it and require derived classes to implement a more
  ///       efficient function (this is the best we can do for a base class that
  ///       does not know anything about the properties of the metric space).

  _length = fabs(_length); //a distance must be positive
  CfgType origin = _o;
  CfgType outsideCfg = _c;

  // first find an outsite configuration with sufficient size
  while(Distance(origin, outsideCfg) < 2 * _length)
    for(size_t i = 0; i < outsideCfg.DOF(); ++i)
      outsideCfg[i] *= 2.0;
  // now, using binary search find a configuration with the approximate length
  CfgType aboveCfg = outsideCfg;
  CfgType belowCfg = origin;
  CfgType currentCfg = _c;
  while (1) {
    for(size_t i=0; i<currentCfg.DOF(); ++i)
      currentCfg[i] = (aboveCfg[i] + belowCfg[i]) / 2.0;
    double magnitude = Distance(origin, currentCfg);
    if((magnitude >= _length*0.9) && (magnitude <= _length*1.1))
      break;
    if(magnitude>_length)
      aboveCfg = currentCfg;
    else
      belowCfg = currentCfg;
  }

  _c = currentCfg;
}


template <typename MPTraits>
void
DistanceMetricMethod<MPTraits>::
ScaleCfg(double _length, CfgType& _c) {
  ScaleCfg(_length, _c, CfgType(_c.GetRobot()));
}


template <typename MPTraits>
void
DistanceMetricMethod<MPTraits>::
ScaleCfg(double _length, GroupCfgType& _c, const GroupCfgType& _o) {
    
  _length = fabs(_length); //a distance must be positive
  GroupCfgType origin = _o;
  GroupCfgType outsideCfg = _c;

  // first find an outsite configuration with sufficient size
  while(Distance(origin, outsideCfg) < 2 * _length) {
    for(size_t i = 0; i < _c.GetNumRobots(); ++i) {
      for(size_t j = 0; j < _c.GetRobotCfg(i).DOF(); ++j) {
          outsideCfg.GetRobotCfg(i)[j] *= 2.0; 
      }
    }
  }
  // now, using binary search find a configuration with the approximate length
  GroupCfgType aboveCfg = outsideCfg;
  GroupCfgType belowCfg = origin;
  GroupCfgType currentCfg = _c;

  while (1) {
    for(size_t i = 0; i < _c.GetNumRobots(); ++i) {
      for(size_t j=0; j<currentCfg.GetRobotCfg(i).DOF(); ++j)
          currentCfg.GetRobotCfg(i)[j] = (aboveCfg.GetRobotCfg(i)[j] + belowCfg.GetRobotCfg(i)[j]) / 2.0;
    }
    double magnitude = Distance(origin, currentCfg); 
    if((magnitude >= _length*0.9) && (magnitude <= _length*1.1))
      break;
    if(magnitude >_length)
      aboveCfg = currentCfg;
    else
      belowCfg = currentCfg;
  }

  _c = currentCfg;
   
}


template <typename MPTraits>
void
DistanceMetricMethod<MPTraits>::
ScaleCfg(double _length, GroupCfgType& _c) {
  const GroupCfgType origin(_c.GetGroupRoadmap());
  ScaleCfg(_length, _c, origin);
}

/*----------------------------------------------------------------------------*/

#endif
=======
#ifndef PMPL_DISTANCE_METRIC_METHOD_H
#define PMPL_DISTANCE_METRIC_METHOD_H

#include "MPLibrary/MPBaseObject.h"


////////////////////////////////////////////////////////////////////////////////
/// Base algorithm abstraction for \ref DistanceMetrics.
///
/// DistanceMetricMethod has two important methods: @c Distance and @c ScaleCfg.
///
/// @c Distance takes as input two configurations \f$c_1\f$ and \f$c_2\f$ and
/// returns the computed transition distance between them.
/// @usage
/// @code
/// auto dm = this->GetDistanceMetric(m_dmLabel);
/// CfgType c1, c2;
/// double dist = dm->Distance(c1, c2);
/// @endcode
///
/// @c ScaleCfg is purposed to scale a \f$d\f$-dimensional ray in @cspace to a
/// certain magnitude based upon a general @dm.
/// @usage
/// @code
/// auto dm = this->GetDistanceMetric(m_dmLabel);
/// CfgType ray, origin;
/// double length;
/// dm->ScaleCfg(length, ray, origin);
/// @endcode
///
/// @ingroup DistanceMetrics
////////////////////////////////////////////////////////////////////////////////
template <typename MPTraits>
class DistanceMetricMethod  : public MPBaseObject<MPTraits> {

  public:

    ///@name Motion Planning Types
    ///@{

    typedef typename MPTraits::CfgType       CfgType;
    typedef typename MPTraits::RoadmapType   RoadmapType;
    typedef typename RoadmapType::VID        VID;
    typedef typename MPTraits::GroupCfgType  GroupCfgType;
    typedef typename GroupCfgType::Formation Formation;

    ///@}
    ///@name Construction
    ///@{

    DistanceMetricMethod() = default;
    DistanceMetricMethod(XMLNode& _node);
    virtual ~DistanceMetricMethod() = default;

    ///@}
    ///@name Distance Interface
    ///@{

    /// Compute a distance between two configurations.
    /// @param _c1 The first configuration.
    /// @param _c2 The second configuration.
    /// @return The computed distance between _c1 and _c2.
    virtual double Distance(const CfgType& _c1, const CfgType& _c2) = 0;

    /// This version is for group configurations. The default implementation
    /// returns the summed individual distances.
    /// @overload
    virtual double Distance(const GroupCfgType& _c1, const GroupCfgType& _c2);
    ///@example DistanceMetric_UseCase.cpp
    /// This is an example of how to use the distance metric methods.

    /// Compute the weight of an existing roadmap edge according to this metric.
    /// @param _r    The containing roadmap.
    /// @param _edge The edge iterator.
    /// @return The total edge weight computed through each intermediate of the
    ///         edge.
    /// @todo We need to make this work for group roadmaps. Probably it needs to
    ///       take the roadmap as a templated parameter and not be virtual
    ///       (there is really only one way to do this).
    double EdgeWeight(const RoadmapType* const _r,
        const typename RoadmapType::CEI& _edge) noexcept;

    /// Compute the weight of an existing roadmap edge according to this metric.
    /// @param _r The containing roadmap.
    /// @param _source The source vertex descriptor.
    /// @param _target The target vertex descriptor.
    /// @return The total edge weight computed through each intermediate of the
    ///         edge (_source, _target) in _r.
    /// @throws If the edge (_source, _target) does not exist in _r.
    double EdgeWeight(const RoadmapType* const _r, const VID _source,
        const VID _target) noexcept;

    ///@}
    ///@name Configuration Scaling
    ///@{
    /// These functions rescale a configuration vector based on this distance
    /// metric.

    /// Scale a directional configuration to a certain magnitude.
    /// @param _length Desired magnitude.
    /// @param _c Configuration to be scaled.
    /// @param _o Origin of scaling.
    virtual void ScaleCfg(double _length, CfgType& _c, const CfgType& _o);

    /// This version uses the default origin.
    /// @overload
    void ScaleCfg(double _length, CfgType& _c);

    /// This version is for group configurations.
    /// @overload
    virtual void ScaleCfg(double _length, GroupCfgType& _c,
        const GroupCfgType& _o);

    /// This version is for group configurations with default origin.
    /// @overload
    void ScaleCfg(double _length, GroupCfgType& _c);

    ///@}

};

/*------------------------------- Construction -------------------------------*/

template <typename MPTraits>
DistanceMetricMethod<MPTraits>::
DistanceMetricMethod(XMLNode& _node) : MPBaseObject<MPTraits>(_node) {
}

/*----------------------------- Distance Interface ---------------------------*/

template <typename MPTraits>
double
DistanceMetricMethod<MPTraits>::
Distance(const GroupCfgType& _c1, const GroupCfgType& _c2) {
  double sum = 0;
  for(size_t i = 0; i < _c1.GetNumRobots(); ++i)
    sum += Distance(_c1.GetRobotCfg(i), _c2.GetRobotCfg(i));

  return sum;
}


template <typename MPTraits>
double
DistanceMetricMethod<MPTraits>::
EdgeWeight(const RoadmapType* const _r, const typename RoadmapType::CEI& _edge)
    noexcept {
  // Get the intermediates. If there aren't any, the weight is just from source
  // to target.
  const auto& edge = *_edge;
  const auto& intermediates = edge.property().GetIntermediates();
  const typename RoadmapType::VP& source = _r->GetVertex(edge.source()),
                                & target = _r->GetVertex(edge.target());
  if(intermediates.empty())
    return Distance(source, target);

  // If we're still here, there are intermediates. Add up the distance through
  // the intermediates.
  double totalDistance = Distance(source, intermediates.front())
                       + Distance(intermediates.back(), target);

  for(size_t i = 0; i < intermediates.size() - 1; ++i)
    totalDistance += Distance(intermediates[i], intermediates[i + 1]);

  return totalDistance;
}


template <typename MPTraits>
double
DistanceMetricMethod<MPTraits>::
EdgeWeight(const RoadmapType* const _r, const VID _source,
    const VID _target) noexcept {
  // Find the edge and ensure it exists.
  typename RoadmapType::CEI edge;
  if(!_r->GetEdge(_source, _target, edge))
    throw RunTimeException(WHERE) << "Requested non-existent edge ("
                                  << _source << ", " << _target
                                  << ") in roadmap " << _r << "."
                                  << std::endl;
  return EdgeWeight(_r, edge);
}

/*---------------------------- Configuration Scaling -------------------------*/

template <typename MPTraits>
void
DistanceMetricMethod<MPTraits>::
ScaleCfg(double _length, CfgType& _c, const CfgType& _o) {
  /// @todo This is a very expensive way to scale a configuration. We should
  ///       probably remove it and require derived classes to implement a more
  ///       efficient function (this is the best we can do for a base class that
  ///       does not know anything about the properties of the metric space).

  _length = fabs(_length); //a distance must be positive
  CfgType origin = _o;
  CfgType outsideCfg = _c;

  // first find an outsite configuration with sufficient size
  while(Distance(origin, outsideCfg) < 2 * _length)
    for(size_t i = 0; i < outsideCfg.DOF(); ++i)
      outsideCfg[i] *= 2.0;
  // now, using binary search find a configuration with the approximate length
  CfgType aboveCfg = outsideCfg;
  CfgType belowCfg = origin;
  CfgType currentCfg = _c;
  while (1) {
    for(size_t i=0; i<currentCfg.DOF(); ++i)
      currentCfg[i] = (aboveCfg[i] + belowCfg[i]) / 2.0;
    double magnitude = Distance(origin, currentCfg);
    if((magnitude >= _length*0.9) && (magnitude <= _length*1.1))
      break;
    if(magnitude>_length)
      aboveCfg = currentCfg;
    else
      belowCfg = currentCfg;
  }

  _c = currentCfg;
}


template <typename MPTraits>
void
DistanceMetricMethod<MPTraits>::
ScaleCfg(double _length, CfgType& _c) {
  ScaleCfg(_length, _c, CfgType(_c.GetRobot()));
}


template <typename MPTraits>
void
DistanceMetricMethod<MPTraits>::
ScaleCfg(double _length, GroupCfgType& _c, const GroupCfgType& _o) {
  // throw NotImplementedException(WHERE) << "Not yet implemented.";

   for(size_t j = 0; j < _c.GetNumRobots(); ++j) {
      ScaleCfg(_length, _c.GetRobotCfg(j));
   }

}


template <typename MPTraits>
void
DistanceMetricMethod<MPTraits>::
ScaleCfg(double _length, GroupCfgType& _c) {
  const GroupCfgType origin(_c.GetGroupRoadmap());
  ScaleCfg(_length, _c, origin);
}

/*----------------------------------------------------------------------------*/

#endif
>>>>>>> 37f3ea2f
<|MERGE_RESOLUTION|>--- conflicted
+++ resolved
@@ -1,4 +1,3 @@
-<<<<<<< HEAD
 #ifndef PMPL_DISTANCE_METRIC_METHOD_H
 #define PMPL_DISTANCE_METRIC_METHOD_H
 
@@ -233,7 +232,6 @@
 void
 DistanceMetricMethod<MPTraits>::
 ScaleCfg(double _length, GroupCfgType& _c, const GroupCfgType& _o) {
-    
   _length = fabs(_length); //a distance must be positive
   GroupCfgType origin = _o;
   GroupCfgType outsideCfg = _c;
@@ -266,7 +264,6 @@
   }
 
   _c = currentCfg;
-   
 }
 
 
@@ -280,260 +277,4 @@
 
 /*----------------------------------------------------------------------------*/
 
-#endif
-=======
-#ifndef PMPL_DISTANCE_METRIC_METHOD_H
-#define PMPL_DISTANCE_METRIC_METHOD_H
-
-#include "MPLibrary/MPBaseObject.h"
-
-
-////////////////////////////////////////////////////////////////////////////////
-/// Base algorithm abstraction for \ref DistanceMetrics.
-///
-/// DistanceMetricMethod has two important methods: @c Distance and @c ScaleCfg.
-///
-/// @c Distance takes as input two configurations \f$c_1\f$ and \f$c_2\f$ and
-/// returns the computed transition distance between them.
-/// @usage
-/// @code
-/// auto dm = this->GetDistanceMetric(m_dmLabel);
-/// CfgType c1, c2;
-/// double dist = dm->Distance(c1, c2);
-/// @endcode
-///
-/// @c ScaleCfg is purposed to scale a \f$d\f$-dimensional ray in @cspace to a
-/// certain magnitude based upon a general @dm.
-/// @usage
-/// @code
-/// auto dm = this->GetDistanceMetric(m_dmLabel);
-/// CfgType ray, origin;
-/// double length;
-/// dm->ScaleCfg(length, ray, origin);
-/// @endcode
-///
-/// @ingroup DistanceMetrics
-////////////////////////////////////////////////////////////////////////////////
-template <typename MPTraits>
-class DistanceMetricMethod  : public MPBaseObject<MPTraits> {
-
-  public:
-
-    ///@name Motion Planning Types
-    ///@{
-
-    typedef typename MPTraits::CfgType       CfgType;
-    typedef typename MPTraits::RoadmapType   RoadmapType;
-    typedef typename RoadmapType::VID        VID;
-    typedef typename MPTraits::GroupCfgType  GroupCfgType;
-    typedef typename GroupCfgType::Formation Formation;
-
-    ///@}
-    ///@name Construction
-    ///@{
-
-    DistanceMetricMethod() = default;
-    DistanceMetricMethod(XMLNode& _node);
-    virtual ~DistanceMetricMethod() = default;
-
-    ///@}
-    ///@name Distance Interface
-    ///@{
-
-    /// Compute a distance between two configurations.
-    /// @param _c1 The first configuration.
-    /// @param _c2 The second configuration.
-    /// @return The computed distance between _c1 and _c2.
-    virtual double Distance(const CfgType& _c1, const CfgType& _c2) = 0;
-
-    /// This version is for group configurations. The default implementation
-    /// returns the summed individual distances.
-    /// @overload
-    virtual double Distance(const GroupCfgType& _c1, const GroupCfgType& _c2);
-    ///@example DistanceMetric_UseCase.cpp
-    /// This is an example of how to use the distance metric methods.
-
-    /// Compute the weight of an existing roadmap edge according to this metric.
-    /// @param _r    The containing roadmap.
-    /// @param _edge The edge iterator.
-    /// @return The total edge weight computed through each intermediate of the
-    ///         edge.
-    /// @todo We need to make this work for group roadmaps. Probably it needs to
-    ///       take the roadmap as a templated parameter and not be virtual
-    ///       (there is really only one way to do this).
-    double EdgeWeight(const RoadmapType* const _r,
-        const typename RoadmapType::CEI& _edge) noexcept;
-
-    /// Compute the weight of an existing roadmap edge according to this metric.
-    /// @param _r The containing roadmap.
-    /// @param _source The source vertex descriptor.
-    /// @param _target The target vertex descriptor.
-    /// @return The total edge weight computed through each intermediate of the
-    ///         edge (_source, _target) in _r.
-    /// @throws If the edge (_source, _target) does not exist in _r.
-    double EdgeWeight(const RoadmapType* const _r, const VID _source,
-        const VID _target) noexcept;
-
-    ///@}
-    ///@name Configuration Scaling
-    ///@{
-    /// These functions rescale a configuration vector based on this distance
-    /// metric.
-
-    /// Scale a directional configuration to a certain magnitude.
-    /// @param _length Desired magnitude.
-    /// @param _c Configuration to be scaled.
-    /// @param _o Origin of scaling.
-    virtual void ScaleCfg(double _length, CfgType& _c, const CfgType& _o);
-
-    /// This version uses the default origin.
-    /// @overload
-    void ScaleCfg(double _length, CfgType& _c);
-
-    /// This version is for group configurations.
-    /// @overload
-    virtual void ScaleCfg(double _length, GroupCfgType& _c,
-        const GroupCfgType& _o);
-
-    /// This version is for group configurations with default origin.
-    /// @overload
-    void ScaleCfg(double _length, GroupCfgType& _c);
-
-    ///@}
-
-};
-
-/*------------------------------- Construction -------------------------------*/
-
-template <typename MPTraits>
-DistanceMetricMethod<MPTraits>::
-DistanceMetricMethod(XMLNode& _node) : MPBaseObject<MPTraits>(_node) {
-}
-
-/*----------------------------- Distance Interface ---------------------------*/
-
-template <typename MPTraits>
-double
-DistanceMetricMethod<MPTraits>::
-Distance(const GroupCfgType& _c1, const GroupCfgType& _c2) {
-  double sum = 0;
-  for(size_t i = 0; i < _c1.GetNumRobots(); ++i)
-    sum += Distance(_c1.GetRobotCfg(i), _c2.GetRobotCfg(i));
-
-  return sum;
-}
-
-
-template <typename MPTraits>
-double
-DistanceMetricMethod<MPTraits>::
-EdgeWeight(const RoadmapType* const _r, const typename RoadmapType::CEI& _edge)
-    noexcept {
-  // Get the intermediates. If there aren't any, the weight is just from source
-  // to target.
-  const auto& edge = *_edge;
-  const auto& intermediates = edge.property().GetIntermediates();
-  const typename RoadmapType::VP& source = _r->GetVertex(edge.source()),
-                                & target = _r->GetVertex(edge.target());
-  if(intermediates.empty())
-    return Distance(source, target);
-
-  // If we're still here, there are intermediates. Add up the distance through
-  // the intermediates.
-  double totalDistance = Distance(source, intermediates.front())
-                       + Distance(intermediates.back(), target);
-
-  for(size_t i = 0; i < intermediates.size() - 1; ++i)
-    totalDistance += Distance(intermediates[i], intermediates[i + 1]);
-
-  return totalDistance;
-}
-
-
-template <typename MPTraits>
-double
-DistanceMetricMethod<MPTraits>::
-EdgeWeight(const RoadmapType* const _r, const VID _source,
-    const VID _target) noexcept {
-  // Find the edge and ensure it exists.
-  typename RoadmapType::CEI edge;
-  if(!_r->GetEdge(_source, _target, edge))
-    throw RunTimeException(WHERE) << "Requested non-existent edge ("
-                                  << _source << ", " << _target
-                                  << ") in roadmap " << _r << "."
-                                  << std::endl;
-  return EdgeWeight(_r, edge);
-}
-
-/*---------------------------- Configuration Scaling -------------------------*/
-
-template <typename MPTraits>
-void
-DistanceMetricMethod<MPTraits>::
-ScaleCfg(double _length, CfgType& _c, const CfgType& _o) {
-  /// @todo This is a very expensive way to scale a configuration. We should
-  ///       probably remove it and require derived classes to implement a more
-  ///       efficient function (this is the best we can do for a base class that
-  ///       does not know anything about the properties of the metric space).
-
-  _length = fabs(_length); //a distance must be positive
-  CfgType origin = _o;
-  CfgType outsideCfg = _c;
-
-  // first find an outsite configuration with sufficient size
-  while(Distance(origin, outsideCfg) < 2 * _length)
-    for(size_t i = 0; i < outsideCfg.DOF(); ++i)
-      outsideCfg[i] *= 2.0;
-  // now, using binary search find a configuration with the approximate length
-  CfgType aboveCfg = outsideCfg;
-  CfgType belowCfg = origin;
-  CfgType currentCfg = _c;
-  while (1) {
-    for(size_t i=0; i<currentCfg.DOF(); ++i)
-      currentCfg[i] = (aboveCfg[i] + belowCfg[i]) / 2.0;
-    double magnitude = Distance(origin, currentCfg);
-    if((magnitude >= _length*0.9) && (magnitude <= _length*1.1))
-      break;
-    if(magnitude>_length)
-      aboveCfg = currentCfg;
-    else
-      belowCfg = currentCfg;
-  }
-
-  _c = currentCfg;
-}
-
-
-template <typename MPTraits>
-void
-DistanceMetricMethod<MPTraits>::
-ScaleCfg(double _length, CfgType& _c) {
-  ScaleCfg(_length, _c, CfgType(_c.GetRobot()));
-}
-
-
-template <typename MPTraits>
-void
-DistanceMetricMethod<MPTraits>::
-ScaleCfg(double _length, GroupCfgType& _c, const GroupCfgType& _o) {
-  // throw NotImplementedException(WHERE) << "Not yet implemented.";
-
-   for(size_t j = 0; j < _c.GetNumRobots(); ++j) {
-      ScaleCfg(_length, _c.GetRobotCfg(j));
-   }
-
-}
-
-
-template <typename MPTraits>
-void
-DistanceMetricMethod<MPTraits>::
-ScaleCfg(double _length, GroupCfgType& _c) {
-  const GroupCfgType origin(_c.GetGroupRoadmap());
-  ScaleCfg(_length, _c, origin);
-}
-
-/*----------------------------------------------------------------------------*/
-
-#endif
->>>>>>> 37f3ea2f
+#endif