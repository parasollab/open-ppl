--- conflicted
+++ resolved
@@ -137,7 +137,7 @@
     }
 
     // Get the representative's CC.
-    const VertexSet* cc = ccTracker->GetCC(rep);
+    const VertexSet* const cc = ccTracker->GetCC(rep);
     if(this->m_debug)
       std::cout << "\t\tAttempting connection to CC with node " << rep
                 << " of size " << cc->size() << "."
@@ -146,17 +146,10 @@
     // Determine nearest neighbors in the representative's CC.
     m_neighborBuffer.clear();
     if(_targetSet)
-<<<<<<< HEAD
-      nf->FindNeighbors(_r, cfg, VertexSetIntersection(cc, *_targetSet),
+      nf->FindNeighbors(_r, cfg, VertexSetIntersection(*cc, *_targetSet),
           std::back_inserter(m_neighborBuffer));
     else
-      nf->FindNeighbors(_r, cfg, cc, std::back_inserter(m_neighborBuffer));
-=======
-      nf->FindNeighbors(_r, cfg, IntersectVertexSets(*cc, *_targetSet),
-          m_neighborBuffer);
-    else
-      nf->FindNeighbors(_r, cfg, *cc, m_neighborBuffer);
->>>>>>> a90b25bc
+      nf->FindNeighbors(_r, cfg, *cc, std::back_inserter(m_neighborBuffer));
 
     // Attempt connections.
     this->ConnectNeighbors(_r, _source, m_neighborBuffer, _collision,
