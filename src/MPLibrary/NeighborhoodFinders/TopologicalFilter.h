#ifndef PMPL_TOPOLOGICAL_FILTER_H_
#define PMPL_TOPOLOGICAL_FILTER_H_

#include "NeighborhoodFinderMethod.h"

#include "MPLibrary/DistanceMetrics/TopologicalDistance.h"

#include <string>
#include <unordered_map>
#include <vector>


////////////////////////////////////////////////////////////////////////////////
/// Filters the roadmap for a set of topologically relevant candidate neighbors.
/// Choosing from amongst the candidates is then delegated to another
/// neighborhood finder.
///
/// Reference:
///   Read Sandstrom, Andrew Bregger, Ben Smith, Shawna Thomas, and Nancy M.
///   Amato. "Topological Nearest-Neighbor Filtering for Sampling-based
///   Planners". ICRA 2018.
///
/// @todo Move the SSSP cache into the topological map so that
///       TopologicalDistance can share it. This is not a major performance hit,
///       but (a) on principle we should never duplicate data, and (b) it could
///       become seriously detrimental if used with a very large mesh (i.e., a
///       fine tetrahedralization with many small cells).
////////////////////////////////////////////////////////////////////////////////
template <typename MPTraits>
class TopologicalFilter : public NeighborhoodFinderMethod<MPTraits> {

  ///@name Internal Types
  ///@{

  /// A map from region to SSSP data, which describes the sampling frontier
  /// about the key region.
  typedef std::unordered_map<const WorkspaceRegion*,
      SSSPOutput<WorkspaceDecomposition>> SSSPCache;

  /// An iterator to the SSSP order of discovery (ordered by distance,
  /// ascending).
  typedef typename SSSPOutput<WorkspaceDecomposition>::Ordering::const_iterator
      OrderingMarker;

  /// A pair of markers to track the begin and end of a body's population within
  /// an SSSP ordering.
  typedef std::pair<OrderingMarker, OrderingMarker> PopulationMarkers;

  ///@}

  public:

    ///@name Motion Planning Types
    ///@{

    typedef typename MPTraits::CfgType                CfgType;
    typedef typename MPTraits::RoadmapType            RoadmapType;
    typedef typename RoadmapType::VID                 VID;
    typedef WorkspaceDecomposition::vertex_descriptor VD;
    typedef typename MPTraits::GroupRoadmapType       GroupRoadmapType;
    typedef typename MPTraits::GroupCfgType           GroupCfgType;

    typedef std::unordered_set<VID> VertexSet;

    ///@}
    ///@name Local Types
    ///@{

    using typename NeighborhoodFinderMethod<MPTraits>::Type;
    using typename NeighborhoodFinderMethod<MPTraits>::OutputIterator;

    ///@}
    ///@name Construction
    ///@{

    TopologicalFilter();

    TopologicalFilter(XMLNode& _node);

    virtual ~TopologicalFilter() = default;

    ///@}
    ///@name MPBaseObject Overrides
    ///@{

    virtual void Initialize() override;

    void Print(std::ostream& _os) const override;

    ///@}
    ///@name NeighborhoodFinder Functions
    ///@{

<<<<<<< HEAD
    /// An efficient implementation of this NF requires the ability to check
    /// whether a vertex is in the candidate set in constant time.
    virtual void FindNeighbors(RoadmapType* _rmp, const CfgType& _cfg,
        const VertexSet& _candidates, OutputIterator _out) override;

    /// Filter the candidate range. Pass only the topologically relevant
    /// candidates to the underlying NF.
    template <typename InputIterator>
    void FindNeighbors(RoadmapType* _rmp,
        InputIterator _first, InputIterator _last, bool _fromFullRoadmap,
        const CfgType& _cfg, OutputIterator _out);

    /// Calls the single-source version using each vertex in the first range as
    /// the source.
    template <typename InputIterator>
    void FindNeighborPairs(RoadmapType* _rmp,
=======
    /// Hax.
    virtual void FindNeighbors(RoadmapType* _r, const CfgType& _cfg,
        const VertexSet& _candidates, std::vector<Neighbor>& _out) override;

    /// Filter the candidate range. Pass only the topologically relevant
    /// candidates to the underlying NF.
    template <typename InputIterator, typename OutputIterator>
    OutputIterator FindNeighbors(RoadmapType* _r,
        InputIterator _first, InputIterator _last, bool _fromFullRoadmap,
        const CfgType& _cfg, OutputIterator _out);

    template <typename InputIterator, typename OutputIterator>
    OutputIterator FindNeighborPairs(RoadmapType* _r,
>>>>>>> bd4ddff4
        InputIterator _first1, InputIterator _last1,
        InputIterator _first2, InputIterator _last2,
        OutputIterator _out);

<<<<<<< HEAD
    /// Not implemented.
    template <typename InputIterator>
    void FindNeighbors(GroupRoadmapType* _rmp,
        InputIterator _first, InputIterator _last, bool _fromFullRoadmap,
        const GroupCfgType& _cfg, OutputIterator _out);

    /// Not implemented.
    template <typename InputIterator>
    void FindNeighborPairs(GroupRoadmapType* _rmp,
=======
    template <typename InputIterator, typename OutputIterator>
    OutputIterator FindNeighbors(GroupRoadmapType* _r,
        InputIterator _first, InputIterator _last, bool _fromFullRoadmap,
        const GroupCfgType& _cfg, OutputIterator _out);

    template <typename InputIterator, typename OutputIterator>
    OutputIterator FindNeighborPairs(GroupRoadmapType* _r,
>>>>>>> bd4ddff4
        InputIterator _first1, InputIterator _last1,
        InputIterator _first2, InputIterator _last2,
        OutputIterator _out);

    ///@}

  private:

    ///@name Candidate Neighbors
    ///@{

    /// Find the candidate regions for a given configuration and body.
    /// @param _cfg The configuration we wish to connect to.
    /// @param _bodyIndex The body to use.
    /// @param _inputCandidates The set of allowed candidates, or the roadmap if
    ///                         empty.
    /// @return The set of regions that hold candidate neighbors for _bodyIndex
    ///         at _cfg.
    PopulationMarkers FindCandidateRegions(const CfgType& _cfg,
        const size_t _bodyIndex, const VertexSet& _inputCandidates);

    /// Find the topological candidate vertices for a given configuration.
    /// @param _query The configuration we wish to connect to.
    /// @param _inputCandidates The set of allowed candidates, or the roadmap if
    ///                         empty.
    /// @return The set of VIDs that are good topological candidates for _query.
    std::vector<VID> FindCandidates(const CfgType& _cfg,
        const VertexSet& _inputCandidates = {});

    ///@}
    ///@name Helpers
    ///@{

    /// Lazy-initialize this object on first use.
    void LazyInitialize();

    /// Initialize the query relevance map.
    void BuildQueryMap();

    /// Get the SSSP data for a region, computing it if necessary.
    /// @param _region The region.
    /// @return The SSSP data for _region.
    SSSPOutput<WorkspaceDecomposition>& GetSSSPData(
        const WorkspaceRegion* _region);

    ///@}
    ///@name Internal State
    ///@{

    bool m_initialized{false}; ///< Flag for lazy initialization.

    std::string m_nfLabel; ///< The underlying neighborhood finder label.
    std::string m_tmLabel; ///< The topological map label.

    SSSPCache m_ssspCache; ///< Cache for connectivity data.

    /// Query-relevant adjacency map.
    typename TopologicalMap<MPTraits>::AdjacencyMap m_queryMap;

    double m_backtrackDistance{0}; ///< The distance to back track along cells.

    bool m_fallback{false}; ///< Fall back to the underlying NF on fail?

    bool m_useQueryMap{false}; ///< Use a query-relevant adjacency map?

    /// Try to find the nearest neighborhood for queries in obstacle space?
    bool m_recoverObstSamples{false};

    ///@}
};

/*------------------------------- Construction -------------------------------*/

template <typename MPTraits>
TopologicalFilter<MPTraits>::
TopologicalFilter() : NeighborhoodFinderMethod<MPTraits>() {
  this->SetName("TopologicalFilter");
}


template <typename MPTraits>
TopologicalFilter<MPTraits>::
TopologicalFilter(XMLNode& _node)
    : NeighborhoodFinderMethod<MPTraits>(_node, false) {
  this->SetName("TopologicalFilter");

  this->m_nfType = Type::OTHER;

  m_nfLabel = _node.Read("nfLabel", true, "", "Label for the underlying NF.");

  m_tmLabel = _node.Read("tmLabel", true, "", "Label for the topological map.");

  m_backtrackDistance = _node.Read("backtrackDistance", true, 0., 0.,
      std::numeric_limits<double>::max(),
      "Maximum distance to backtrack along the decomposition cells. Use the "
      "most conservative value that reliably finds configurations.");

  m_fallback = _node.Read("fallback", false, m_fallback,
      "Fall back to the underlying NF when no candidates are found. This helps "
      "with getting started, but can also cause a loss of benefit in large "
      "workspaces where it takes a long time to cover the space.");

  m_useQueryMap = _node.Read("queryRelevance", false, m_useQueryMap,
      "Use a query-relevant adjacency map instead of the full decomposition "
      "edge set?");

  m_recoverObstSamples = _node.Read("recoverObst", false, m_recoverObstSamples,
      "Try to find the nearest neighborhood for queries in obstacle space?");
}

/*--------------------------- MPBaseObject Overrides -------------------------*/

template <typename MPTraits>
void
TopologicalFilter<MPTraits>::
Initialize() {
  m_initialized = false;
}


template <typename MPTraits>
void
TopologicalFilter<MPTraits>::
Print(std::ostream& _os) const {
  NeighborhoodFinderMethod<MPTraits>::Print(_os);
  _os << "\tnfLabel: " << m_nfLabel
      << "\n\ttmLabel: " << m_tmLabel
      << "\n\tBacktrack distance: " << m_backtrackDistance
      << "\n\tFall back to underlying nf: " << m_fallback
      << "\n\tQuery relevance: " << m_useQueryMap
      << std::endl;
}

/*----------------------- NeighborhoodFinder Functions -----------------------*/

template <typename MPTraits>
void
TopologicalFilter<MPTraits>::
<<<<<<< HEAD
FindNeighbors(RoadmapType* _rmp, const CfgType& _cfg,
    const std::unordered_set<VID>& _candidates, OutputIterator _out) {
=======
FindNeighbors(RoadmapType* _r, const CfgType& _cfg,
    const std::unordered_set<VID>& _candidates, std::vector<Neighbor>& _out) {
  if(!m_initialized)
    LazyInitialize();

>>>>>>> bd4ddff4
  auto stats = this->GetStatClass();
  const std::string id = this->GetNameAndLabel();
  MethodTimer mt(stats, id + "::FindNeighbors");
  stats->IncStat(id + "::NumQueries");

<<<<<<< HEAD
  if(!m_initialized)
    LazyInitialize();
=======
  // This object only works on the free space roadmap right now. It could be
  // expanded to handle other maps if we want, but for now we will crash if this
  // isn't the free space.
  if(_r != this->GetRoadmap())
    throw RunTimeException(WHERE) << "Only works on the free space at this time.";
>>>>>>> bd4ddff4

  // Track the average input size.
  const size_t inputSize = _candidates.size();
  stats->GetAverage(id + "::InputSize") += inputSize;

  if(this->m_debug)
    std::cout << id << "::FindNeighbors\n";

  auto nf = this->GetNeighborhoodFinder(m_nfLabel);

  // Find the topological candidate vertices.
  std::vector<VID> topologicalCandidates = FindCandidates(_cfg, _candidates);
  stats->GetAverage(id + "::TopologicalCandidates") +=
      topologicalCandidates.size();

  // If we found no candidates, report fail or fall back to underlying NF.
  if(topologicalCandidates.empty()) {
    stats->IncStat(id + "::NoTopologicalCandidates");

    if(this->m_debug)
      std::cout << "\tNo vertices found in candidate cells."
                << std::endl;

    // Fall back to underlying NF if that option is selected.
    if(m_fallback) {
      if(this->m_debug)
        std::cout << "\tFalling back to underlying nf '" << m_nfLabel << "'."
                  << std::endl;

      nf->FindNeighbors(_r, _cfg, _candidates, _out);
    }
    return;
  }

<<<<<<< HEAD
=======
  // Call the underlying NF on the reduced candidate set.
  nf->FindNeighbors(_r, candidates.begin(), candidates.end(),
      candidates.size() == this->GetRoadmap()->Size(),
      _cfg, std::back_inserter(_out));

>>>>>>> bd4ddff4
  // Track information on average candidate set size.
  stats->GetAverage(id + "::UsedCandidates") += topologicalCandidates.size();

  if(this->m_debug)
    std::cout << "Used candidate set."
              << "\n\t|Input Vertices|: " << inputSize
              << "\n\t|Candidates Vertices|: " << topologicalCandidates.size()
              << std::endl;

  // Call the underlying NF on the reduced candidate set.
  nf->FindNeighbors(_rmp,
      topologicalCandidates.begin(), topologicalCandidates.end(),
      topologicalCandidates.size() == this->GetRoadmap()->Size(),
      _cfg, _out);
}


template <typename MPTraits>
template <typename InputIterator>
void
TopologicalFilter<MPTraits>::
FindNeighbors(RoadmapType* _r,
    InputIterator _first, InputIterator _last, bool _fromFullRoadmap,
    const CfgType& _cfg, OutputIterator _out) {
<<<<<<< HEAD
  // In the end we'll end up spending more effort finding extra candidates and
  // intersecting them with the viable set, so we mitigate this by copying the
  // input descriptors to an unordered set up front. This also ensures that we
  // won't identify the first populated cell using an inviable candidate, which
  // screws up the subsequent frontier computation.
  const size_t size = std::distance(_first, _last);
  std::unordered_set<size_t> candidates;
  candidates.reserve(size);
  for(auto iter = _first; iter != _last; ++iter)
    candidates.insert(_rmp->GetVID(iter));
=======
  if(!m_initialized)
    LazyInitialize();

  auto stats = this->GetStatClass();

  // This object only works on the free space roadmap right now. It could be
  // expanded to handle other maps if we want, but for now we will crash if this
  // isn't the free space.
  if(_r != this->GetRoadmap())
    throw RunTimeException(WHERE) << "Only works on the free space at this time.";

  // Track the average input size.
  const size_t inputSize = std::distance(_first, _last);
  stats->GetAverage("TopologicalFilter::InputSize") += inputSize;

  if(this->m_debug)
    std::cout << "TopologicalFilter::FindNeighbors\n";

  auto nf = this->GetNeighborhoodFinder(m_nfLabel);

  // Find the topological candidate vertices.
  std::vector<VID> topologicalCandidates = FindCandidatesNew(_cfg);
  const size_t numTopologicalCandidates = topologicalCandidates.size();
  stats->GetAverage("TopologicalFilter::TopologicalCandidates") +=
      numTopologicalCandidates;

  // Find the vertices that are in both the input set and topological
  // candidates.
  std::vector<VID> candidates;
  if(_fromFullRoadmap)
    candidates = std::move(topologicalCandidates);
  else
    candidates = ComputeIntersection(_first, _last, topologicalCandidates);

  // If we found no candidates, report fail or fall back to underlying NF.
  if(candidates.empty()) {
    // Distinguish between the two types of no-candidate scenarios.
    if(numTopologicalCandidates == 0) {
      stats->IncStat("TopologicalFilter::NoTopologicalCandidates");

      if(this->m_debug)
        std::cout << "\tNo vertices found in candidate cells."
                  << std::endl;
    }
    else {
      stats->IncStat("TopologicalFilter::NoCommonCandidates");

      if(this->m_debug)
        std::cout << "\tFound " << topologicalCandidates.size() << " vertices "
                  << "in candidate cells, but none were in the input range."
                  << std::endl;
    }

    // Fall back to underlying NF if that option is selected.
    if(m_fallback) {
      if(this->m_debug)
        std::cout << "\tFalling back to underlying nf '" << m_nfLabel << "'."
                  << std::endl;

      nf->FindNeighbors(_r, _first, _last, _fromFullRoadmap, _cfg, _out);
    }
    return _out;
  }

  // Call the underlying NF on the reduced candidate set.
  nf->FindNeighbors(_r, candidates.begin(), candidates.end(),
      candidates.size() == this->GetRoadmap()->get_num_vertices(),
      _cfg, _out);

  // Track information on average candidate set size.
  stats->GetAverage("TopologicalFilter::UsedCandidates") += candidates.size();

  if(this->m_debug)
    std::cout << "Used candidate set."
              << "\n\t|Input Vertices|: " << inputSize
              << "\n\t|Candidates Vertices|: " << candidates.size()
              << std::endl;
>>>>>>> bd4ddff4

  this->FindNeighbors(_rmp, _cfg, candidates, _out);
}


template <typename MPTraits>
template <typename InputIterator>
void
TopologicalFilter<MPTraits>::
FindNeighborPairs(RoadmapType* _r,
    InputIterator _first1, InputIterator _last1,
    InputIterator _first2, InputIterator _last2,
    OutputIterator _out) {
<<<<<<< HEAD
  throw NotImplementedException(WHERE);
=======
  if(!m_initialized)
    LazyInitialize();

  if(this->m_debug)
    std::cout << "TopologicalFilter::FindNeighborPairs\n";

  auto g = _r;

  // This implementation depends on the 'neighbors' vector NOT reallocating.
  // Reserve enough space to preclude that possibility.
  std::vector<Neighbor> neighbors;
  neighbors.reserve(2 * this->GetK());

  // For each vertex in the first set, find the candidates in the last set.
  for(auto iter = _first1; iter != _last1; ++iter) {
    // Track the last used position for neighbors.
    auto oldEnd = neighbors.end();

    // Find up to m_k neighbors of this vertex (appended to the end of
    // neighbors).
    this->FindNeighbors(_r, _first2, _last2, false, g->GetVertex(*iter),
        std::back_inserter(neighbors));

    // Set the source VID for the newly found neighbors.
    const VID vid = g->GetVID(iter);
    for(auto iter = oldEnd; iter < neighbors.end(); ++iter)
      iter->source = vid;

    // We now have two sorted ranges of at most m_k elements each and need to
    // merge them.
    std::inplace_merge(neighbors.begin(), oldEnd, neighbors.end());

    // Erase any extra neighbors exceeding m_k.
    if(neighbors.size() > this->GetK())
      neighbors.erase(neighbors.begin() + this->GetK(), neighbors.end());
  }

  // Write the neighbor pairs to the out iterator.
  std::copy(neighbors.begin(), neighbors.end(), _out);

  return _out;
>>>>>>> bd4ddff4
}


template <typename MPTraits>
template <typename InputIterator>
void
TopologicalFilter<MPTraits>::
FindNeighbors(GroupRoadmapType* _r,
    InputIterator _first, InputIterator _last, bool _fromFullRoadmap,
    const GroupCfgType& _cfg, OutputIterator _out) {
  throw NotImplementedException(WHERE);
}


template <typename MPTraits>
template <typename InputIterator>
void
TopologicalFilter<MPTraits>::
FindNeighborPairs(GroupRoadmapType* _r,
    InputIterator _first1, InputIterator _last1,
    InputIterator _first2, InputIterator _last2,
    OutputIterator _out) {
  throw NotImplementedException(WHERE);
}

/*---------------------------- Candidate Neighbors ---------------------------*/

template <typename MPTraits>
typename TopologicalFilter<MPTraits>::PopulationMarkers
TopologicalFilter<MPTraits>::
FindCandidateRegions(const CfgType& _cfg, const size_t _bodyIndex,
    const VertexSet& _inputCandidates) {
  auto stats = this->GetStatClass();
  const std::string id = this->GetNameAndLabel();
  MethodTimer mt(stats, id + "::FindCandidateRegions");

  if(this->m_debug)
    std::cout << "\tLocating regions for body " << _bodyIndex
              << " at cfg " << _cfg.PrettyPrint()
              << std::endl;

  // Find the cell that _cfg lives in.
  auto tm = this->GetMPTools()->GetTopologicalMap(m_tmLabel);
  auto decomposition = tm->GetDecomposition();
  const WorkspaceRegion* rootRegion = tm->LocateRegion(_cfg, _bodyIndex);

  // Check for invalid region. If so, _cfg is in obstacle space. We *can* locate
  // the nearest region, but this does not really make sense with the multibody
  // version since it may produce a set of 'root regions' which are not feasible
  // for the robot.
  if(!rootRegion) {
    if(m_recoverObstSamples)
      rootRegion = tm->LocateNearestRegion(_cfg, _bodyIndex);
    if(!rootRegion) {
      stats->IncStat(id + "::NoRegion");

      if(this->m_debug)
        std::cout << "\t\tRegion not found, sample is in obstacle space."
                  << std::endl;

      return {};
    }
  }

  // Get the SSSP data for this cell.
  const auto& ssspCache = GetSSSPData(rootRegion);
  const auto& ordering = ssspCache.ordering;
  const auto& distance = ssspCache.distance;

  if(this->m_debug)
    std::cout << "\t\tFinding populated cells for body " << _bodyIndex
              << " from region " << *ordering.begin()
              << std::endl;

  // Find the first marker by scanning the distance map for the closest occupied
  // cell.
  PopulationMarkers markers{ordering.begin(), ordering.end()};
  // If we have no input candidates, then we only care about finding the first
  // populated cell for this body.
  if(_inputCandidates.empty()) {
    for(; markers.first != ordering.end(); ++markers.first) {
      // Get the next cell.
      auto& region = decomposition->GetRegion(*markers.first);
      // If it is populated, markers.first is in the right spot.
      if(tm->IsPopulated(&region, _bodyIndex))
        break;
    }
  }
  // Otherwise, we need to find the first populated cell with a valid
  // candidate.
  else {
    bool found = false;
    for(; markers.first != ordering.end(); ++markers.first) {
      // Get the VIDs in the next cell.
      auto& region = decomposition->GetRegion(*markers.first);
      const std::vector<VID> cellVIDs = tm->GetMappedVIDs(&region, _bodyIndex);

      // Check whether any of the cell VIDs are
      for(const auto vid : cellVIDs) {
        found |= _inputCandidates.count(vid);
        if(found)
          break;
      }
      if(found)
        break;
    }
  }

  // Check for no markers. We may find none if the underlying NF is a radius
  // type, or if the query occurs in a region of workspace that is disconnected
  // from the rest of the roadmap.
  if(markers.first == markers.second)
    return markers;

  // If the underlying NF is radius, we currently need the whole set (might
  // change if we adjust the SSSP computation).
  auto nf = this->GetNeighborhoodFinder(m_nfLabel);
  if(nf->GetType() == NeighborhoodFinderMethod<MPTraits>::Type::RADIUS)
    return markers;

  // Compute the max distance between the first and second marker.
  const double maxDistance = distance.at(*markers.first)
                           + m_backtrackDistance;

  if(this->m_debug)
    std::cout << "\t\t\tFirst populated cell " << *markers.first
              << " in order " << std::distance(ordering.begin(), markers.first)
              << " has distance "
              << std::setprecision(4) << distance.at(*markers.first) << "."
              << "\n\t\t\tSearching for new last cell with max distance "
              << std::setprecision(4) << maxDistance << "."
              << std::endl;

  // Binary search from the previous end to find the new end.
  auto first = markers.first;
  auto last = markers.second;
  while(first != last) {
    auto midpoint = first;
    midpoint += (last - first) / 2;

    if(this->m_debug) {
      std::cout << "\t\t\titer: " << *first
                << ", " << std::setprecision(4) << distance.at(*first)
                << "\t\t\tmid:  " << *midpoint
                << ", " << std::setprecision(4) << distance.at(*midpoint)
                << "\t\t\tend:  ";
      if(last == ordering.end())
        std::cout << "end iter";
      else
        std::cout << *last
                  << ", " << std::setprecision(4) << distance.at(*last);
      std::cout << std::endl;
    }

    if(distance.at(*midpoint) > maxDistance)
      last = midpoint;
    else if(distance.at(*midpoint) < maxDistance)
      first = ++midpoint;
    else
      break;
  }

  markers.second = first;

  // Scan forward until the last node exceeds the max distance (there could
  // be several at this distance).
  while(markers.second != ordering.end()
      and distance.at(*markers.second) == maxDistance)
    ++markers.second;

  if(this->m_debug) {
    auto last = markers.second - 1;
    std::cout << "\t\t\tComputed last cell as " << *last
              << " in order " << std::distance(ordering.begin(), last)
              << " / " << ordering.size() - 1
              << " has distance "
              << std::setprecision(4) << distance.at(*last) << ".\n"
              << "\t\tFound " << std::distance(markers.first, markers.second)
              << " regions."
              << std::endl;
  }

  return markers;
}


template <typename MPTraits>
std::vector<typename MPTraits::RoadmapType::VID>
TopologicalFilter<MPTraits>::
FindCandidates(const CfgType& _cfg, const VertexSet& _inputCandidates) {
  MethodTimer mt(this->GetStatClass(),
      this->GetNameAndLabel() + "::FindCandidates");

  auto tm = this->GetMPTools()->GetTopologicalMap(m_tmLabel);
  auto mb = this->GetTask()->GetRobot()->GetMultiBody();

  std::vector<VID> candidates;

  // For n bodies, make n vertex sets to track the descriptors which have been
  // seen n + 1 times.
  const size_t bodyCount = mb->GetNumBodies();
  std::vector<VertexSet> countSets(bodyCount);

  // Make a map from descriptor to count. Elements not present have zero count.
  std::unordered_map<VID, size_t> descriptorCounts;

  if(this->m_debug)
    std::cout << "Searching for candidate VIDs..." << std::endl;

  // Find the candidates for each body and count the number of times they
  // appear.
  for(size_t i = 0; i < bodyCount; ++i) {
    // Find the candidate regions for this body.
    const PopulationMarkers regions = FindCandidateRegions(_cfg, i,
        _inputCandidates);

    // Get the sorted candidates for this region.
    candidates.clear();
    candidates = tm->GetMappedVIDs(regions.first, regions.second, i);

    if(this->m_debug)
      std::cout << "\t" << candidates.size()
                << " candidate VIDs found for body " << i << "."
                << std::endl;

    // If we are selecting only from a set of input candidates, discard any new
    // candidates that aren't in the input set.
    if(_inputCandidates.size()) {
      for(auto iter = candidates.begin(); iter != candidates.end(); ) {
        // If this vertex is allowed, move on.
        if(_inputCandidates.count(*iter))
          ++iter;
        else
          iter = candidates.erase(iter);
      }

      if(this->m_debug)
        std::cout << "\t" << candidates.size()
                  << " candidates found in the input set."
                  << std::endl;
    }

    // Count the new candidates.
    for(const auto vid : candidates) {
      // Check if this vertex has already been seen.
      auto iter = descriptorCounts.find(vid);
      const bool seen = iter != descriptorCounts.end();

      // If the vertex hasn't been seen, add it to the first count set.
      if(!seen) {
        countSets[0].insert(vid);
        descriptorCounts[vid] = 1;
      }
      // If it has been seen, move it to the next highest count set.
      else {
        const size_t oldCount = iter->second,
                     oldIndex = oldCount - 1,
                     newIndex = oldCount;
        countSets[oldIndex].erase(vid);
        countSets[newIndex].insert(vid);
        ++iter->second;
      }
    }
  }

  // Define a function for joining the descriptors in a count set with the
  // output candidates.
  candidates.clear();
  auto join = [&candidates](const VertexSet& _countSet) {
    // Reserve space for the incoming descriptors.
    candidates.reserve(candidates.size() + _countSet.size());

    // Copy the count set to the end of the new candidates.
    auto oldEnd = candidates.end();
    candidates.insert(oldEnd, _countSet.begin(), _countSet.end());
    auto newEnd = candidates.end();

    /// @todo Do we need to sort the returned descriptors?
    // Sort the newly copied candidates.
    std::sort(oldEnd, newEnd);
    // Merge the two sorted lists.
    std::inplace_merge(candidates.begin(), oldEnd, newEnd);
  };

  // We have counted all of the descriptors in each body's frontier. Determine
  // the best set to return for the underlying NF.
  // For k-nearest, add candidates from the best to worst count set until we
  // have at least k.
  // For radius, include the two best count sets?
  auto nf = this->GetNeighborhoodFinder(m_nfLabel);
  switch(nf->GetType()) {
    case NeighborhoodFinderMethod<MPTraits>::Type::K:
      {
        const size_t desiredVertices = nf->GetK();
        for(auto iter = countSets.rbegin();
            iter != countSets.rend() and candidates.size() < desiredVertices;
            ++iter)
          join(*iter);
      }
      break;
    case NeighborhoodFinderMethod<MPTraits>::Type::RADIUS:
      {
        size_t count = 0;
        const size_t maxCount = 2;
        for(auto iter = countSets.rbegin();
            iter != countSets.rend() and count < maxCount;
            ++iter, ++count)
          join(*iter);
      }
      break;
    default:
      throw RunTimeException(WHERE) << "Underlying NF is not a supported type.";
  }


  if(this->m_debug)
    std::cout << "\tReturning " << candidates.size()
              << " candidates."
              << std::endl;
  return candidates;
}

/*---------------------------------- Helpers ---------------------------------*/

template <typename MPTraits>
void
TopologicalFilter<MPTraits>::
LazyInitialize() {
  m_initialized = true;

  m_ssspCache.clear();

  m_queryMap.clear();
  if(m_useQueryMap)
    BuildQueryMap();
}


template <typename MPTraits>
void
TopologicalFilter<MPTraits>::
BuildQueryMap() {
  const std::string id = this->GetNameAndLabel();
  MethodTimer mt(this->GetStatClass(), id + "::BuildQueryMap");

  // Only support single-body robots for now (not sure how this would make sense
  // for multibodies).
  auto task = this->GetTask();
  if(task->GetRobot()->GetMultiBody()->GetNumBodies() > 1)
    throw RunTimeException(WHERE) << "Query relevance option is only supported "
                                  << "for single-body robots.";

  // Only support single-goal tasks; this is inherent to the method.
  const auto& goalConstraints = task->GetGoalConstraints();
  if(goalConstraints.size() > 1)
    throw RunTimeException(WHERE) << "Query relevance option is only supported "
                                  << "for single-goal tasks.";

  // Try to prevent non-point tasks by requiring single VIDs for the start and
  // goal.
  auto goalTracker = this->GetGoalTracker();
  const auto& startVIDs = goalTracker->GetStartVIDs();
  const auto& goalVIDs  = goalTracker->GetGoalVIDs(0);
  if(startVIDs.size() != 1)
    throw RunTimeException(WHERE) << "Exactly one start VID is required, but "
                                  << startVIDs.size() << " were found.";
  if(goalVIDs.size() != 1)
    throw RunTimeException(WHERE) << "Exactly one goal VID is required, but "
                                  << goalVIDs.size() << " were found.";

  // Warn users about my laziness in not implementing a Boundary::Volume
  // function to enforce this assumption.
  std::cerr << "Warning: query relevance option assumes that the task "
            << "constraints are single points in c-space, but does not enforce "
            << "this assumption! The algorithm should still work as long as the "
            << "regions are fairly tight (it is based on a coarse map after all)."
            << std::endl;

  // Get the start and goal vertices.
  auto g = this->GetRoadmap();
  const VID startVID = *startVIDs.begin(),
            goalVID  = *goalVIDs.begin();
  const CfgType& start = g->GetVertex(startVID),
               & goal  = g->GetVertex(goalVID);

  // Build the topological sort pseudo-DAG using SSSP scores as the ordering
  // value.
  auto tm = this->GetMPTools()->GetTopologicalMap(m_tmLabel);
  auto decomposition = tm->GetDecomposition();

  // Find the goal region and compute its SSSP map. Do not cache it because we
  // will want to recompute on the query-relevant adjacency map.
  auto goalRegion = tm->LocateRegion(goal);
  const auto sssp = tm->ComputeFrontier(goalRegion);

  // Finally, build the query map from the sssp data.
  m_queryMap.clear();
  for(auto vi = decomposition->begin(); vi != decomposition->end(); ++vi) {
    for(auto ei = vi->begin(); ei != vi->end(); ++ei) {
      const VD source = ei->source(),
               target = ei->target();
      // If the target has a higher score, it is a child in the successor
      // pseudo-DAG.
      if(sssp.distance.count(source) and
          sssp.distance.count(target) and
          sssp.distance.at(source) <= sssp.distance.at(target))
        m_queryMap[source].push_back(target);
    }
  }

  if(this->m_debug) {
    std::cout << id << "::BuildQueryMap"
              << "\n\tQuery:"
              << "\n\t\t(" << startVID << ") " << start.PrettyPrint()
              << "\n\t\t(" << goalVID  << ") " << goal.PrettyPrint()
              << "\n\tGoal region: " << goalRegion
              << "\n\tDescriptor:  "
              << decomposition->GetDescriptor(*goalRegion)
              << "\n\tMapped VIDs for base:";
    for(const auto vid : tm->GetMappedVIDs(goalRegion))
      std::cout << "  " << vid;
    auto startRegion = tm->LocateRegion(start);
    std::cout << "\n\tStart region: " << startRegion
              << "\n\tDescriptor:  " << decomposition->GetDescriptor(*startRegion)
              << "\n\tMapped VIDs for base:";
    for(const auto vid : tm->GetMappedVIDs(startRegion))
      std::cout << "  " << vid;

    std::cout << std::endl;
  }
}


template <typename MPTraits>
SSSPOutput<WorkspaceDecomposition>&
TopologicalFilter<MPTraits>::
GetSSSPData(const WorkspaceRegion* _region) {
  auto iter = m_ssspCache.find(_region);
  const bool cacheHit = iter != m_ssspCache.end();

  this->GetStatClass()->GetAverage(this->GetNameAndLabel() + "::CacheHitRate") +=
      cacheHit;

  if(cacheHit)
    return iter->second;

  // Compute the distance map for this region if it is not cached.
  auto tm = this->GetMPTools()->GetTopologicalMap(m_tmLabel);
  if(this->m_debug)
    std::cout << "\t\tSSSP cache for region "
              << tm->GetDecomposition()->GetDescriptor(*_region) << " is cold."
              << std::endl;

  // Do the entire search for now. We will worry about pruning it later.
  // With no early-stop condition, the body index doesn't matter.
  auto nf = this->GetNeighborhoodFinder(m_nfLabel);

  auto& ssspCache = m_ssspCache[_region];
  ssspCache = nf->GetType() == NeighborhoodFinderMethod<MPTraits>::Type::RADIUS
            ? tm->ComputeFrontierNew(_region, nf->GetRadius(), m_queryMap)
            : tm->ComputeFrontier(_region, 0, -1, m_queryMap);

  // Remove the data we will not use.
  ssspCache.parent.clear();
  ssspCache.successors.clear();

  return ssspCache;
}

/*----------------------------------------------------------------------------*/

#endif<|MERGE_RESOLUTION|>--- conflicted
+++ resolved
@@ -91,61 +91,35 @@
     ///@name NeighborhoodFinder Functions
     ///@{
 
-<<<<<<< HEAD
     /// An efficient implementation of this NF requires the ability to check
     /// whether a vertex is in the candidate set in constant time.
-    virtual void FindNeighbors(RoadmapType* _rmp, const CfgType& _cfg,
+    virtual void FindNeighbors(RoadmapType* _r, const CfgType& _cfg,
         const VertexSet& _candidates, OutputIterator _out) override;
 
     /// Filter the candidate range. Pass only the topologically relevant
     /// candidates to the underlying NF.
     template <typename InputIterator>
-    void FindNeighbors(RoadmapType* _rmp,
+    void FindNeighbors(RoadmapType* _r,
         InputIterator _first, InputIterator _last, bool _fromFullRoadmap,
         const CfgType& _cfg, OutputIterator _out);
 
     /// Calls the single-source version using each vertex in the first range as
     /// the source.
     template <typename InputIterator>
-    void FindNeighborPairs(RoadmapType* _rmp,
-=======
-    /// Hax.
-    virtual void FindNeighbors(RoadmapType* _r, const CfgType& _cfg,
-        const VertexSet& _candidates, std::vector<Neighbor>& _out) override;
-
-    /// Filter the candidate range. Pass only the topologically relevant
-    /// candidates to the underlying NF.
-    template <typename InputIterator, typename OutputIterator>
-    OutputIterator FindNeighbors(RoadmapType* _r,
-        InputIterator _first, InputIterator _last, bool _fromFullRoadmap,
-        const CfgType& _cfg, OutputIterator _out);
-
-    template <typename InputIterator, typename OutputIterator>
-    OutputIterator FindNeighborPairs(RoadmapType* _r,
->>>>>>> bd4ddff4
+    void FindNeighborPairs(RoadmapType* _r,
         InputIterator _first1, InputIterator _last1,
         InputIterator _first2, InputIterator _last2,
         OutputIterator _out);
 
-<<<<<<< HEAD
     /// Not implemented.
     template <typename InputIterator>
-    void FindNeighbors(GroupRoadmapType* _rmp,
+    void FindNeighbors(GroupRoadmapType* _r,
         InputIterator _first, InputIterator _last, bool _fromFullRoadmap,
         const GroupCfgType& _cfg, OutputIterator _out);
 
     /// Not implemented.
     template <typename InputIterator>
-    void FindNeighborPairs(GroupRoadmapType* _rmp,
-=======
-    template <typename InputIterator, typename OutputIterator>
-    OutputIterator FindNeighbors(GroupRoadmapType* _r,
-        InputIterator _first, InputIterator _last, bool _fromFullRoadmap,
-        const GroupCfgType& _cfg, OutputIterator _out);
-
-    template <typename InputIterator, typename OutputIterator>
-    OutputIterator FindNeighborPairs(GroupRoadmapType* _r,
->>>>>>> bd4ddff4
+    void FindNeighborPairs(GroupRoadmapType* _r,
         InputIterator _first1, InputIterator _last1,
         InputIterator _first2, InputIterator _last2,
         OutputIterator _out);
@@ -284,31 +258,15 @@
 template <typename MPTraits>
 void
 TopologicalFilter<MPTraits>::
-<<<<<<< HEAD
-FindNeighbors(RoadmapType* _rmp, const CfgType& _cfg,
+FindNeighbors(RoadmapType* _r, const CfgType& _cfg,
     const std::unordered_set<VID>& _candidates, OutputIterator _out) {
-=======
-FindNeighbors(RoadmapType* _r, const CfgType& _cfg,
-    const std::unordered_set<VID>& _candidates, std::vector<Neighbor>& _out) {
-  if(!m_initialized)
-    LazyInitialize();
-
->>>>>>> bd4ddff4
   auto stats = this->GetStatClass();
   const std::string id = this->GetNameAndLabel();
   MethodTimer mt(stats, id + "::FindNeighbors");
   stats->IncStat(id + "::NumQueries");
 
-<<<<<<< HEAD
   if(!m_initialized)
     LazyInitialize();
-=======
-  // This object only works on the free space roadmap right now. It could be
-  // expanded to handle other maps if we want, but for now we will crash if this
-  // isn't the free space.
-  if(_r != this->GetRoadmap())
-    throw RunTimeException(WHERE) << "Only works on the free space at this time.";
->>>>>>> bd4ddff4
 
   // Track the average input size.
   const size_t inputSize = _candidates.size();
@@ -343,14 +301,6 @@
     return;
   }
 
-<<<<<<< HEAD
-=======
-  // Call the underlying NF on the reduced candidate set.
-  nf->FindNeighbors(_r, candidates.begin(), candidates.end(),
-      candidates.size() == this->GetRoadmap()->Size(),
-      _cfg, std::back_inserter(_out));
-
->>>>>>> bd4ddff4
   // Track information on average candidate set size.
   stats->GetAverage(id + "::UsedCandidates") += topologicalCandidates.size();
 
@@ -361,7 +311,7 @@
               << std::endl;
 
   // Call the underlying NF on the reduced candidate set.
-  nf->FindNeighbors(_rmp,
+  nf->FindNeighbors(_r,
       topologicalCandidates.begin(), topologicalCandidates.end(),
       topologicalCandidates.size() == this->GetRoadmap()->Size(),
       _cfg, _out);
@@ -375,7 +325,6 @@
 FindNeighbors(RoadmapType* _r,
     InputIterator _first, InputIterator _last, bool _fromFullRoadmap,
     const CfgType& _cfg, OutputIterator _out) {
-<<<<<<< HEAD
   // In the end we'll end up spending more effort finding extra candidates and
   // intersecting them with the viable set, so we mitigate this by copying the
   // input descriptors to an unordered set up front. This also ensures that we
@@ -385,88 +334,9 @@
   std::unordered_set<size_t> candidates;
   candidates.reserve(size);
   for(auto iter = _first; iter != _last; ++iter)
-    candidates.insert(_rmp->GetVID(iter));
-=======
-  if(!m_initialized)
-    LazyInitialize();
-
-  auto stats = this->GetStatClass();
-
-  // This object only works on the free space roadmap right now. It could be
-  // expanded to handle other maps if we want, but for now we will crash if this
-  // isn't the free space.
-  if(_r != this->GetRoadmap())
-    throw RunTimeException(WHERE) << "Only works on the free space at this time.";
-
-  // Track the average input size.
-  const size_t inputSize = std::distance(_first, _last);
-  stats->GetAverage("TopologicalFilter::InputSize") += inputSize;
-
-  if(this->m_debug)
-    std::cout << "TopologicalFilter::FindNeighbors\n";
-
-  auto nf = this->GetNeighborhoodFinder(m_nfLabel);
-
-  // Find the topological candidate vertices.
-  std::vector<VID> topologicalCandidates = FindCandidatesNew(_cfg);
-  const size_t numTopologicalCandidates = topologicalCandidates.size();
-  stats->GetAverage("TopologicalFilter::TopologicalCandidates") +=
-      numTopologicalCandidates;
-
-  // Find the vertices that are in both the input set and topological
-  // candidates.
-  std::vector<VID> candidates;
-  if(_fromFullRoadmap)
-    candidates = std::move(topologicalCandidates);
-  else
-    candidates = ComputeIntersection(_first, _last, topologicalCandidates);
-
-  // If we found no candidates, report fail or fall back to underlying NF.
-  if(candidates.empty()) {
-    // Distinguish between the two types of no-candidate scenarios.
-    if(numTopologicalCandidates == 0) {
-      stats->IncStat("TopologicalFilter::NoTopologicalCandidates");
-
-      if(this->m_debug)
-        std::cout << "\tNo vertices found in candidate cells."
-                  << std::endl;
-    }
-    else {
-      stats->IncStat("TopologicalFilter::NoCommonCandidates");
-
-      if(this->m_debug)
-        std::cout << "\tFound " << topologicalCandidates.size() << " vertices "
-                  << "in candidate cells, but none were in the input range."
-                  << std::endl;
-    }
-
-    // Fall back to underlying NF if that option is selected.
-    if(m_fallback) {
-      if(this->m_debug)
-        std::cout << "\tFalling back to underlying nf '" << m_nfLabel << "'."
-                  << std::endl;
-
-      nf->FindNeighbors(_r, _first, _last, _fromFullRoadmap, _cfg, _out);
-    }
-    return _out;
-  }
-
-  // Call the underlying NF on the reduced candidate set.
-  nf->FindNeighbors(_r, candidates.begin(), candidates.end(),
-      candidates.size() == this->GetRoadmap()->get_num_vertices(),
-      _cfg, _out);
-
-  // Track information on average candidate set size.
-  stats->GetAverage("TopologicalFilter::UsedCandidates") += candidates.size();
-
-  if(this->m_debug)
-    std::cout << "Used candidate set."
-              << "\n\t|Input Vertices|: " << inputSize
-              << "\n\t|Candidates Vertices|: " << candidates.size()
-              << std::endl;
->>>>>>> bd4ddff4
-
-  this->FindNeighbors(_rmp, _cfg, candidates, _out);
+    candidates.insert(_r->GetVID(iter));
+
+  this->FindNeighbors(_r, _cfg, candidates, _out);
 }
 
 
@@ -478,51 +348,7 @@
     InputIterator _first1, InputIterator _last1,
     InputIterator _first2, InputIterator _last2,
     OutputIterator _out) {
-<<<<<<< HEAD
   throw NotImplementedException(WHERE);
-=======
-  if(!m_initialized)
-    LazyInitialize();
-
-  if(this->m_debug)
-    std::cout << "TopologicalFilter::FindNeighborPairs\n";
-
-  auto g = _r;
-
-  // This implementation depends on the 'neighbors' vector NOT reallocating.
-  // Reserve enough space to preclude that possibility.
-  std::vector<Neighbor> neighbors;
-  neighbors.reserve(2 * this->GetK());
-
-  // For each vertex in the first set, find the candidates in the last set.
-  for(auto iter = _first1; iter != _last1; ++iter) {
-    // Track the last used position for neighbors.
-    auto oldEnd = neighbors.end();
-
-    // Find up to m_k neighbors of this vertex (appended to the end of
-    // neighbors).
-    this->FindNeighbors(_r, _first2, _last2, false, g->GetVertex(*iter),
-        std::back_inserter(neighbors));
-
-    // Set the source VID for the newly found neighbors.
-    const VID vid = g->GetVID(iter);
-    for(auto iter = oldEnd; iter < neighbors.end(); ++iter)
-      iter->source = vid;
-
-    // We now have two sorted ranges of at most m_k elements each and need to
-    // merge them.
-    std::inplace_merge(neighbors.begin(), oldEnd, neighbors.end());
-
-    // Erase any extra neighbors exceeding m_k.
-    if(neighbors.size() > this->GetK())
-      neighbors.erase(neighbors.begin() + this->GetK(), neighbors.end());
-  }
-
-  // Write the neighbor pairs to the out iterator.
-  std::copy(neighbors.begin(), neighbors.end(), _out);
-
-  return _out;
->>>>>>> bd4ddff4
 }
 
 
