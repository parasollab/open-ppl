#ifndef PMPL_TOPOLOGICAL_FILTER_H_
#define PMPL_TOPOLOGICAL_FILTER_H_

#include "NeighborhoodFinderMethod.h"

#include "MPLibrary/DistanceMetrics/TopologicalDistance.h"

#include <string>
#include <unordered_map>
#include <vector>


////////////////////////////////////////////////////////////////////////////////
/// Filters the roadmap for a set of topologically relevant candidate neighbors.
/// Choosing from amongst the candidates is then delegated to another
/// neighborhood finder.
///
/// Reference:
///   Read Sandstrom, Andrew Bregger, Ben Smith, Shawna Thomas, and Nancy M.
///   Amato. "Topological Nearest-Neighbor Filtering for Sampling-based
///   Planners". ICRA 2018.
////////////////////////////////////////////////////////////////////////////////
template <typename MPTraits>
class TopologicalFilter : public NeighborhoodFinderMethod<MPTraits> {

  ///@name Internal Types
  ///@{

  /// A map from region to SSSP data, which describes the sampling frontier
  /// about the key region.
  typedef std::unordered_map<const WorkspaceRegion*,
      SSSPOutput<WorkspaceDecomposition>> SSSPCache;

  /// An iterator to the SSSP order of discovery (ordered by distance,
  /// ascending).
  typedef typename SSSPOutput<WorkspaceDecomposition>::Ordering::const_iterator
      OrderingMarker;

  /// A pair of markers to track the begin and end of a body's population within
  /// an SSSP ordering.
  typedef std::pair<OrderingMarker, OrderingMarker> PopulationMarkers;

  ///@}

  public:

    ///@name Motion Planning Types
    ///@{

    typedef typename MPTraits::CfgType                CfgType;
    typedef typename MPTraits::RoadmapType            RoadmapType;
    typedef typename RoadmapType::VID                 VID;
    typedef typename RoadmapType::VertexSet           VertexSet;
    typedef WorkspaceDecomposition::vertex_descriptor VD;
    typedef typename MPTraits::GroupRoadmapType       GroupRoadmapType;
    typedef typename MPTraits::GroupCfgType           GroupCfgType;

    ///@}
    ///@name Local Types
    ///@{

    using typename NeighborhoodFinderMethod<MPTraits>::Type;
    using typename NeighborhoodFinderMethod<MPTraits>::OutputIterator;

    ///@}
    ///@name Construction
    ///@{

    TopologicalFilter();

    TopologicalFilter(XMLNode& _node);

    virtual ~TopologicalFilter() = default;

    ///@}
    ///@name MPBaseObject Overrides
    ///@{

    virtual void Initialize() override;

    void Print(std::ostream& _os) const override;

    ///@}
    ///@name NeighborhoodFinder Overrides
    ///@{

    virtual void FindNeighbors(RoadmapType* const _r, const CfgType& _cfg,
        const VertexSet& _candidates, OutputIterator _out) override;

    virtual void FindNeighbors(GroupRoadmapType* const _r,
        const GroupCfgType& _cfg, const VertexSet& _candidates,
        OutputIterator _out) override;

    ///@}

  private:

    ///@name Candidate Neighbors
    ///@{

    /// Find the candidate regions for a given configuration and body.
    /// @param _cfg The configuration we wish to connect to.
    /// @param _bodyIndex The body to use.
    /// @param _inputCandidates The set of allowed candidates, or the roadmap if
    ///                         empty.
    /// @return The set of regions that hold candidate neighbors for _bodyIndex
    ///         at _cfg.
    PopulationMarkers FindCandidateRegions(const CfgType& _cfg,
        const size_t _bodyIndex, const VertexSet& _inputCandidates);

    /// Find the topological candidate vertices for a given configuration.
    /// @param _query The configuration we wish to connect to.
    /// @param _inputCandidates The set of allowed candidates, or the roadmap if
    ///                         empty.
    /// @return The set of VIDs that are good topological candidates for _query.
    VertexSet FindCandidates(const CfgType& _cfg,
        const VertexSet& _inputCandidates = {});

    ///@}
    ///@name Helpers
    ///@{

    /// Lazy-initialize this object on first use.
    void LazyInitialize();

    /// Initialize the query relevance map.
    void BuildQueryMap();

    /// Get the SSSP data for a region, computing it if necessary.
    /// @param _region The region.
    /// @return The SSSP data for _region.
    SSSPOutput<WorkspaceDecomposition>& GetSSSPData(
        const WorkspaceRegion* _region);

    ///@}
    ///@name Internal State
    ///@{

    bool m_initialized{false}; ///< Flag for lazy initialization.

    std::string m_nfLabel; ///< The underlying neighborhood finder label.
    std::string m_tmLabel; ///< The topological map label.

    SSSPCache m_ssspCache; ///< Cache for connectivity data.

    /// Query-relevant adjacency map.
    typename TopologicalMap<MPTraits>::AdjacencyMap m_queryMap;

    double m_backtrackDistance{0}; ///< The distance to back track along cells.

    bool m_fallback{false}; ///< Fall back to the underlying NF on fail?

    bool m_useQueryMap{false}; ///< Use a query-relevant adjacency map?

    /// Try to find the nearest neighborhood for queries in obstacle space?
    bool m_recoverObstSamples{false};

    ///@}
};

/*------------------------------- Construction -------------------------------*/

template <typename MPTraits>
TopologicalFilter<MPTraits>::
TopologicalFilter() : NeighborhoodFinderMethod<MPTraits>(Type::OTHER) {
  this->SetName("TopologicalFilter");
}


template <typename MPTraits>
TopologicalFilter<MPTraits>::
TopologicalFilter(XMLNode& _node)
    : NeighborhoodFinderMethod<MPTraits>(_node, Type::OTHER, false) {
  this->SetName("TopologicalFilter");

  m_nfLabel = _node.Read("nfLabel", true, "", "Label for the underlying NF.");

  m_tmLabel = _node.Read("tmLabel", true, "", "Label for the topological map.");

  m_backtrackDistance = _node.Read("backtrackDistance", true, 0., 0.,
      std::numeric_limits<double>::max(),
      "Maximum distance to backtrack along the decomposition cells. Use the "
      "most conservative value that reliably finds configurations.");

  m_fallback = _node.Read("fallback", false, m_fallback,
      "Fall back to the underlying NF when no candidates are found. This helps "
      "with getting started, but can also cause a loss of benefit in large "
      "workspaces where it takes a long time to cover the space.");

  m_useQueryMap = _node.Read("queryRelevance", false, m_useQueryMap,
      "Use a query-relevant adjacency map instead of the full decomposition "
      "edge set?");

  m_recoverObstSamples = _node.Read("recoverObst", false, m_recoverObstSamples,
      "Try to find the nearest neighborhood for queries in obstacle space?");
}

/*--------------------------- MPBaseObject Overrides -------------------------*/

template <typename MPTraits>
void
TopologicalFilter<MPTraits>::
Initialize() {
  m_initialized = false;
}


template <typename MPTraits>
void
TopologicalFilter<MPTraits>::
Print(std::ostream& _os) const {
  NeighborhoodFinderMethod<MPTraits>::Print(_os);
  _os << "\tnfLabel: " << m_nfLabel
      << "\n\ttmLabel: " << m_tmLabel
      << "\n\tBacktrack distance: " << m_backtrackDistance
      << "\n\tFall back to underlying nf: " << m_fallback
      << "\n\tQuery relevance: " << m_useQueryMap
      << std::endl;
}

/*----------------------- NeighborhoodFinder Overrides -----------------------*/

template <typename MPTraits>
void
TopologicalFilter<MPTraits>::
FindNeighbors(RoadmapType* const _r, const CfgType& _cfg,
    const VertexSet& _candidates, OutputIterator _out) {
  auto stats = this->GetStatClass();
  const std::string id = this->GetNameAndLabel();
  MethodTimer mt(stats, id + "::FindNeighbors");
  stats->IncStat(id + "::NumQueries");

  if(!m_initialized)
    LazyInitialize();

  // Track the average input size.
  const size_t inputSize = _candidates.size();
  stats->GetAverage(id + "::InputSize") += inputSize;

  if(this->m_debug)
    std::cout << id << "::FindNeighbors\n";

  auto nf = this->GetNeighborhoodFinder(m_nfLabel);

  // Find the topological candidate vertices.
  VertexSet topologicalCandidates = FindCandidates(_cfg, _candidates);
  stats->GetAverage(id + "::TopologicalCandidates") +=
      topologicalCandidates.size();

  // If we found no candidates, report fail or fall back to underlying NF.
  if(topologicalCandidates.empty()) {
    stats->IncStat(id + "::NoTopologicalCandidates");

    if(this->m_debug)
      std::cout << "\tNo vertices found in candidate cells."
                << std::endl;

    // Fall back to underlying NF if that option is selected.
    if(m_fallback) {
      if(this->m_debug)
        std::cout << "\tFalling back to underlying nf '" << m_nfLabel << "'."
                  << std::endl;

      nf->FindNeighbors(_r, _cfg, _candidates, _out);
    }
    return;
  }

  // Track information on average candidate set size.
  stats->GetAverage(id + "::UsedCandidates") += topologicalCandidates.size();

  if(this->m_debug)
    std::cout << "Used candidate set."
              << "\n\t|Input Vertices|: " << inputSize
              << "\n\t|Candidates Vertices|: " << topologicalCandidates.size()
              << std::endl;

  // Call the underlying NF on the reduced candidate set.
  nf->FindNeighbors(_r, _cfg, topologicalCandidates, _out);
}


template <typename MPTraits>
void
TopologicalFilter<MPTraits>::
FindNeighbors(GroupRoadmapType* const _r, const GroupCfgType& _cfg,
    const VertexSet& _candidates, OutputIterator _out) {
  /// @todo This should be feasible for groups in a similar fashion to
  ///       multibodies.
  throw NotImplementedException(WHERE);
}

/*---------------------------- Candidate Neighbors ---------------------------*/

template <typename MPTraits>
typename TopologicalFilter<MPTraits>::PopulationMarkers
TopologicalFilter<MPTraits>::
FindCandidateRegions(const CfgType& _cfg, const size_t _bodyIndex,
    const VertexSet& _inputCandidates) {
  auto stats = this->GetStatClass();
  const std::string id = this->GetNameAndLabel();
  MethodTimer mt(stats, id + "::FindCandidateRegions");

  if(this->m_debug)
    std::cout << "\tLocating regions for body " << _bodyIndex
              << " at cfg " << _cfg.PrettyPrint()
              << std::endl;

  // Find the cell that _cfg lives in.
  auto tm = this->GetMPTools()->GetTopologicalMap(m_tmLabel);
  auto decomposition = tm->GetDecomposition();
  const WorkspaceRegion* rootRegion = tm->LocateRegion(_cfg, _bodyIndex);

  // Check for invalid region. If so, _cfg is in obstacle space. We *can* locate
  // the nearest region, but this does not really make sense with the multibody
  // version since it may produce a set of 'root regions' which are not feasible
  // for the robot.
  if(!rootRegion) {
    if(m_recoverObstSamples)
      rootRegion = tm->LocateNearestRegion(_cfg, _bodyIndex);
    if(!rootRegion) {
      stats->IncStat(id + "::NoRegion");

      if(this->m_debug)
        std::cout << "\t\tRegion not found, sample is in obstacle space."
                  << std::endl;

      return {};
    }
  }

  // Get the SSSP data for this cell.
  const auto& ssspCache = GetSSSPData(rootRegion);
  const auto& ordering = ssspCache.ordering;
  const auto& distance = ssspCache.distance;

  if(this->m_debug)
    std::cout << "\t\tFinding populated cells for body " << _bodyIndex
              << " from region " << *ordering.begin()
              << std::endl;

  // Find the first marker by scanning the distance map for the closest occupied
  // cell.
  PopulationMarkers markers{ordering.begin(), ordering.end()};
  for(; markers.first != ordering.end(); ++markers.first) {
    // Get the next cell.
    auto& region = decomposition->GetRegion(*markers.first);

    // If it isn't populated, keep going.
    if(!tm->IsPopulated(&region, _bodyIndex))
      continue;

    // If there are any points in common between this region's VIDs and
    // our input candidate set, we've found the first marker.
    const VertexSet& cellVIDs = tm->GetMappedVIDs(&region, _bodyIndex);
    const VertexSet* small, * large;
    if(cellVIDs.size() < _inputCandidates.size()) {
      small = &cellVIDs;
      large = &_inputCandidates;
    }
    else {
      small = &_inputCandidates;
      large = &cellVIDs;
    }
    const bool sharedElement = std::any_of(small->begin(), small->end(),
        [&large](const VID _v){return large->count(_v);});
    if(sharedElement)
      break;
  }

  // Check for no markers. We may find none if the underlying NF is a radius
  // type, or if the query occurs in a region of workspace that is disconnected
  // from the rest of the roadmap.
  if(markers.first == markers.second) {
    if(this->m_debug)
      std::cout << "\t\t\tNo populated cells." << std::endl;
    return markers;
  }

  if(this->m_debug)
    std::cout << "\t\t\tFirst populated cell " << *markers.first
              << " in order " << std::distance(ordering.begin(), markers.first)
              << " has distance "
              << std::setprecision(4) << distance.at(*markers.first) << "."
              << std::endl;

  // If the underlying NF is radius, we currently need the whole set (might
  // change if we adjust the SSSP computation).
  auto nf = this->GetNeighborhoodFinder(m_nfLabel);
  if(nf->GetType() == NeighborhoodFinderMethod<MPTraits>::Type::RADIUS)
    return markers;

  // Compute the max distance between the first and second marker.
  const double maxDistance = distance.at(*markers.first)
                           + m_backtrackDistance;

  if(this->m_debug)
    std::cout << "\t\t\tSearching for new last cell with max distance "
              << std::setprecision(4) << maxDistance << "."
              << std::endl;

  // Binary search from the previous end to find the new end.
  auto first = markers.first;
  auto last = markers.second;
  while(first != last) {
    auto midpoint = first;
    midpoint += (last - first) / 2;

    if(this->m_debug) {
      std::cout << "\t\t\titer: " << *first
                << ", " << std::setprecision(4) << distance.at(*first)
                << "\t\t\tmid:  " << *midpoint
                << ", " << std::setprecision(4) << distance.at(*midpoint)
                << "\t\t\tend:  ";
      if(last == ordering.end())
        std::cout << "end iter";
      else
        std::cout << *last
                  << ", " << std::setprecision(4) << distance.at(*last);
      std::cout << std::endl;
    }

    if(distance.at(*midpoint) > maxDistance)
      last = midpoint;
    else if(distance.at(*midpoint) < maxDistance)
      first = ++midpoint;
    else
      break;
  }

  markers.second = first;

  // Scan forward until the last node exceeds the max distance (there could
  // be several at this distance).
  while(markers.second != ordering.end()
      and distance.at(*markers.second) == maxDistance)
    ++markers.second;

  if(this->m_debug) {
    auto last = markers.second - 1;
    std::cout << "\t\t\tComputed last cell as " << *last
              << " in order " << std::distance(ordering.begin(), last)
              << " / " << ordering.size() - 1
              << " has distance "
              << std::setprecision(4) << distance.at(*last) << ".\n"
              << "\t\tFound " << std::distance(markers.first, markers.second)
              << " regions."
              << std::endl;
  }

  return markers;
}


template <typename MPTraits>
typename MPTraits::RoadmapType::VertexSet
TopologicalFilter<MPTraits>::
FindCandidates(const CfgType& _cfg, const VertexSet& _inputCandidates) {
  MethodTimer mt(this->GetStatClass(),
      this->GetNameAndLabel() + "::FindCandidates");

  auto tm = this->GetMPTools()->GetTopologicalMap(m_tmLabel);
  auto mb = this->GetTask()->GetRobot()->GetMultiBody();

  VertexSet candidates;

  // For n bodies, make n vertex sets to track the descriptors which have been
  // seen n + 1 times.
  const size_t bodyCount = mb->GetNumBodies();
  std::vector<VertexSet> countSets(bodyCount);

  // Make a map from descriptor to count. Elements not present have zero count.
  std::unordered_map<VID, size_t> descriptorCounts;

  if(this->m_debug)
    std::cout << "Searching for candidate VIDs..." << std::endl;

  // Find the candidates for each body and count the number of times they
  // appear.
  for(size_t i = 0; i < bodyCount; ++i) {
    // Find the candidate regions for this body.
    const PopulationMarkers regions = FindCandidateRegions(_cfg, i,
        _inputCandidates);

    // Get the sorted candidates for this region.
    candidates.clear();
    candidates = tm->GetMappedVIDs(regions.first, regions.second, i);

    if(this->m_debug)
      std::cout << "\t" << candidates.size()
                << " candidate VIDs found for body " << i << "."
                << std::endl;

    // If we are selecting only from a set of input candidates, discard any new
    // candidates that aren't in the input set.
    if(_inputCandidates.size()) {
      for(auto iter = candidates.begin(); iter != candidates.end(); ) {
        // If this vertex is allowed, move on.
        if(_inputCandidates.count(*iter))
          ++iter;
        else
          iter = candidates.erase(iter);
      }

      if(this->m_debug)
        std::cout << "\t" << candidates.size()
                  << " candidates found in the input set."
                  << std::endl;
    }

    // Count the new candidates.
    for(const auto vid : candidates) {
      // Check if this vertex has already been seen.
      auto iter = descriptorCounts.find(vid);
      const bool seen = iter != descriptorCounts.end();

      // If the vertex hasn't been seen, add it to the first count set.
      if(!seen) {
        countSets[0].insert(vid);
        descriptorCounts[vid] = 1;
      }
      // If it has been seen, move it to the next highest count set.
      else {
        const size_t oldCount = iter->second,
                     oldIndex = oldCount - 1,
                     newIndex = oldCount;
        countSets[oldIndex].erase(vid);
        countSets[newIndex].insert(vid);
        ++iter->second;
      }
    }
  }

  // We have counted all of the descriptors in each body's frontier. Determine
  // the best set to return for the underlying NF.
  candidates.clear();
  auto nf = this->GetNeighborhoodFinder(m_nfLabel);
  switch(nf->GetType()) {
    // For k-nearest, add candidates from the best to worst count set until we
    // have at least k.
    case NeighborhoodFinderMethod<MPTraits>::Type::K:
      {
        const size_t desiredVertices = nf->GetK();
        for(auto iter = countSets.rbegin();
            iter != countSets.rend() and candidates.size() < desiredVertices;
            ++iter)
          VertexSetUnionInPlace(candidates, *iter);
      }
      break;
    // For radius, include the two best non-empty count sets?
    /// @todo Wtf is this. Justify this heuristic or come up with one we can
    ///       justify.
    case NeighborhoodFinderMethod<MPTraits>::Type::RADIUS:
      {
        size_t count = 0;
        const size_t maxCount = 2;
        for(auto iter = countSets.rbegin();
            iter != countSets.rend() and count < maxCount;
            ++iter) {
          if(iter->empty())
            continue;
          VertexSetUnionInPlace(candidates, *iter);
          ++count;
        }
      }
      break;
    default:
      throw RunTimeException(WHERE) << "Underlying NF is not a supported type.";
  }


  if(this->m_debug)
    std::cout << "\tReturning " << candidates.size()
              << " candidates."
              << std::endl;
<<<<<<< HEAD
  return candidates;
=======
  return candidateIntersection;
}


template <typename MPTraits>
template <typename InputIterator>
std::vector<typename TopologicalFilter<MPTraits>::VID>
TopologicalFilter<MPTraits>::
ComputeIntersection(InputIterator _first, InputIterator _last,
    const std::vector<VID>& _candidates) const {
  if(_candidates.empty())
    return {};

  MethodTimer mt(this->GetStatClass(), "TopologicalFilter::ComputeIntersection");

  auto g = this->GetRoadmap();

  // The input range could be VIDs or vertex iterators. Ask the GenericStateGraph for
  // VIDs.
  std::vector<VID> inputRange;
  inputRange.reserve(std::distance(_first, _last));
  for(auto iter = _first; iter != _last; ++iter)
    inputRange.push_back(g->GetVID(iter));

  // Sort and uniqueify the input set.
  std::sort(inputRange.begin(), inputRange.end());
  auto iter = std::unique(inputRange.begin(), inputRange.end());
  inputRange.erase(iter, inputRange.end());

  // Compute the intersection with the candidate set.
  std::vector<VID> intersection;
  intersection.reserve(std::max(inputRange.size(), _candidates.size()));

  std::set_intersection(inputRange.begin(), inputRange.end(),
                        _candidates.begin(), _candidates.end(),
                        std::back_inserter(intersection));

  return intersection;
>>>>>>> f6ce1e70
}

/*---------------------------------- Helpers ---------------------------------*/

template <typename MPTraits>
void
TopologicalFilter<MPTraits>::
LazyInitialize() {
  m_initialized = true;

  m_ssspCache.clear();

  m_queryMap.clear();
  if(m_useQueryMap)
    BuildQueryMap();
}


template <typename MPTraits>
void
TopologicalFilter<MPTraits>::
BuildQueryMap() {
  const std::string id = this->GetNameAndLabel();
  MethodTimer mt(this->GetStatClass(), id + "::BuildQueryMap");

  // Only support single-body robots for now (not sure how this would make sense
  // for multibodies).
  auto task = this->GetTask();
  if(task->GetRobot()->GetMultiBody()->GetNumBodies() > 1)
    throw RunTimeException(WHERE) << "Query relevance option is only supported "
                                  << "for single-body robots.";

  // Only support single-goal tasks; this is inherent to the method.
  const auto& goalConstraints = task->GetGoalConstraints();
  if(goalConstraints.size() > 1)
    throw RunTimeException(WHERE) << "Query relevance option is only supported "
                                  << "for single-goal tasks.";

  // Try to prevent non-point tasks by requiring single VIDs for the start and
  // goal.
  auto goalTracker = this->GetGoalTracker();
  const auto& startVIDs = goalTracker->GetStartVIDs();
  const auto& goalVIDs  = goalTracker->GetGoalVIDs(0);
  if(startVIDs.size() != 1)
    throw RunTimeException(WHERE) << "Exactly one start VID is required, but "
                                  << startVIDs.size() << " were found.";
  if(goalVIDs.size() != 1)
    throw RunTimeException(WHERE) << "Exactly one goal VID is required, but "
                                  << goalVIDs.size() << " were found.";

  // Warn users about my laziness in not implementing a Boundary::Volume
  // function to enforce this assumption.
  std::cerr << "Warning: query relevance option assumes that the task "
            << "constraints are single points in c-space, but does not enforce "
            << "this assumption! The algorithm should still work as long as the "
            << "regions are fairly tight (it is based on a coarse map after all)."
            << std::endl;

  // Get the start and goal vertices.
  auto g = this->GetRoadmap();
  const VID startVID = *startVIDs.begin(),
            goalVID  = *goalVIDs.begin();
  const CfgType& start = g->GetVertex(startVID),
               & goal  = g->GetVertex(goalVID);

  // Build the topological sort pseudo-DAG using SSSP scores as the ordering
  // value.
  auto tm = this->GetMPTools()->GetTopologicalMap(m_tmLabel);
  auto decomposition = tm->GetDecomposition();

  // Find the goal region and compute its SSSP map. Do not cache it because we
  // will want to recompute on the query-relevant adjacency map.
  auto goalRegion = tm->LocateRegion(goal);
  const auto sssp = tm->ComputeFrontier(goalRegion);

  // Finally, build the query map from the sssp data.
  m_queryMap.clear();
  for(auto vi = decomposition->begin(); vi != decomposition->end(); ++vi) {
    for(auto ei = vi->begin(); ei != vi->end(); ++ei) {
      const VD source = ei->source(),
               target = ei->target();
      // If the target has a higher score, it is a child in the successor
      // pseudo-DAG.
      if(sssp.distance.count(source) and
          sssp.distance.count(target) and
          sssp.distance.at(source) <= sssp.distance.at(target))
        m_queryMap[source].push_back(target);
    }
  }

  if(this->m_debug) {
    std::cout << id << "::BuildQueryMap"
              << "\n\tQuery:"
              << "\n\t\t(" << startVID << ") " << start.PrettyPrint()
              << "\n\t\t(" << goalVID  << ") " << goal.PrettyPrint()
              << "\n\tGoal region: " << goalRegion
              << "\n\tDescriptor:  "
              << decomposition->GetDescriptor(*goalRegion)
              << "\n\tMapped VIDs for base:";
    for(const auto vid : tm->GetMappedVIDs(goalRegion))
      std::cout << "  " << vid;
    auto startRegion = tm->LocateRegion(start);
    std::cout << "\n\tStart region: " << startRegion
              << "\n\tDescriptor:  " << decomposition->GetDescriptor(*startRegion)
              << "\n\tMapped VIDs for base:";
    for(const auto vid : tm->GetMappedVIDs(startRegion))
      std::cout << "  " << vid;

    std::cout << std::endl;
  }
}


template <typename MPTraits>
SSSPOutput<WorkspaceDecomposition>&
TopologicalFilter<MPTraits>::
GetSSSPData(const WorkspaceRegion* _region) {
  auto iter = m_ssspCache.find(_region);
  const bool cacheHit = iter != m_ssspCache.end();

  this->GetStatClass()->GetAverage(this->GetNameAndLabel() + "::CacheHitRate") +=
      cacheHit;

  if(cacheHit)
    return iter->second;

  // Compute the distance map for this region if it is not cached.
  auto tm = this->GetMPTools()->GetTopologicalMap(m_tmLabel);
  if(this->m_debug)
    std::cout << "\t\tSSSP cache for region "
              << tm->GetDecomposition()->GetDescriptor(*_region) << " is cold."
              << std::endl;

  // Do the entire search for now. We will worry about pruning it later.
  // With no early-stop condition, the body index doesn't matter.
  /// @todo This fails to leverage a major advantage of the filter in large
  ///       workspaces, which is that we should only need to search until
  ///       discovering the frontier plust backtrack distance. If the frontier
  ///       is close and the decomposition is large, this wastes a lot of
  ///       effort.
  auto nf = this->GetNeighborhoodFinder(m_nfLabel);

  auto& ssspCache = m_ssspCache[_region];
  ssspCache = nf->GetType() == NeighborhoodFinderMethod<MPTraits>::Type::RADIUS
            ? tm->ComputeFrontierNew(_region, nf->GetRadius(), m_queryMap)
            : tm->ComputeFrontier(_region, 0, -1, m_queryMap);

  // Remove the data we will not use.
  ssspCache.parent.clear();
  ssspCache.successors.clear();

  return ssspCache;
}

/*----------------------------------------------------------------------------*/

#endif<|MERGE_RESOLUTION|>--- conflicted
+++ resolved
@@ -573,13 +573,13 @@
     std::cout << "\tReturning " << candidates.size()
               << " candidates."
               << std::endl;
-<<<<<<< HEAD
+//<<<<<<< HEAD
   return candidates;
-=======
-  return candidateIntersection;
-}
-
-
+//=======
+//  return candidateIntersection;
+}
+
+/*
 template <typename MPTraits>
 template <typename InputIterator>
 std::vector<typename TopologicalFilter<MPTraits>::VID>
@@ -614,9 +614,9 @@
                         std::back_inserter(intersection));
 
   return intersection;
->>>>>>> f6ce1e70
-}
-
+//>>>>>>> f6ce1e7018f26298c319349ddfb7481a9dbbfdda
+}
+*/
 /*---------------------------------- Helpers ---------------------------------*/
 
 template <typename MPTraits>
