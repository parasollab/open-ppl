#ifndef PMPL_NEIGHBORHOOD_FINDER_METHOD_H_
#define PMPL_NEIGHBORHOOD_FINDER_METHOD_H_

#include <boost/mpl/list.hpp>
#include <boost/mpl/for_each.hpp>

#include "Neighbors.h"
#include "Utilities/MPUtils.h"
#include "ConfigurationSpace/GenericStateGraph.h"


////////////////////////////////////////////////////////////////////////////////
/// Base algorithm abstraction for NeighborhoodFinders, which are methods that
/// solve nearest-neighbor queries against configurations in a roadmap.
///
/// The primary function 'FindNeighbors' takes an input configuration and
/// optionally a set of candidate neighbors. It returns the computed set of
/// "nearest" neighbors and their distances (through the 'Neighbor' structure).
/// @usage
/// @code
/// NeighborhoodFinderPointer nf = this->GetNeighborhoodFinder(m_nfLabel);
/// CfgType queryCfg;
/// VertexSet candidates;
/// std::vector<Neighbor> neighbors;
/// nf->FindNeighbors(this->GetRoadmap(), queryCfg, candidates,
///                   std::back_inserter(neighbors));
/// @endcode
///
/// @ingroup NeighborhoodFinders
////////////////////////////////////////////////////////////////////////////////
template <typename MPTraits>
class NeighborhoodFinderMethod : public MPBaseObject<MPTraits> {

  public:

    ///@name Motion Planning Types
    ///@{

    typedef typename MPTraits::RoadmapType            RoadmapType;
    typedef typename RoadmapType::VID                 VID;
    typedef typename RoadmapType::VertexSet           VertexSet;
    typedef typename MPTraits::CfgType                CfgType;
    typedef typename MPTraits::GroupRoadmapType       GroupRoadmapType;
    typedef typename MPTraits::GroupCfgType           GroupCfgType;

    ///@}
    ///@name Local Types
    ///@{

    /// The type of neighbors found.
    enum class Type {
      K,       ///< k-closest neighbors
      RADIUS,  ///< All neighbors within a radius
      APPROX,  ///< Approximate nearest neighbors
      OTHER    ///< Something else
    };

    /// Output iterator for writing discovered neighbors to a container.
    typedef typename std::back_insert_iterator<std::vector<Neighbor>>
        OutputIterator;

    ///@}
    ///@name Construction
    ///@{

    NeighborhoodFinderMethod(const Type _type = Type::OTHER);

    NeighborhoodFinderMethod(XMLNode& _node, const Type _type = Type::OTHER,
        const bool _requireDM = true);

    virtual ~NeighborhoodFinderMethod() = default;

    ///@}
    ///@name MPBaseObject Overrides
    ///@{

    virtual void Print(std::ostream& _os) const override;

    ///@}
    ///@name Accessors
    ///@{

    /// @return Type of neighborhood finder
    Type GetType() const noexcept;

    /// @return Number of closest neighbors to find
    size_t& GetK() noexcept;

    /// @return Distance of farthest potential neighbor
    double& GetRadius() noexcept;

    /// Set the distance metric label.
    /// @param _label The new DM label to use.
    void SetDMLabel(const std::string& _label) noexcept;

    /// Get the distance metric label.
    /// @return The label for the current DM.
    const std::string& GetDMLabel() const noexcept;

    ///@}
    ///@name Nearest-Neighbor Queries
    ///@{

    /// Some methods can be implemented more efficiently if the candidates are
    /// provided in a hash set. This function is to support that; the default
    /// implementation forwards to the iterator version.
    /// @param _r The roadmap.
    /// @param _cfg The query configuration.
    /// @param _candidates The set of candidate VIDs.
    /// @param _out Output iterator.
    virtual void FindNeighbors(RoadmapType* const _r, const CfgType& _cfg,
        const VertexSet& _candidates, OutputIterator _out) = 0;

    /// @overload This version is for group roadmaps.
    virtual void FindNeighbors(GroupRoadmapType* const _r,
        const GroupCfgType& _cfg, const VertexSet& _candidates,
        OutputIterator _out) = 0;

    /// @overload This verion uses the full roadmap as the candidate set.
    template <typename AbstractRoadmapType>
    void FindNeighbors(AbstractRoadmapType* const _r,
        const typename AbstractRoadmapType::CfgType& _cfg, OutputIterator _out);

    ///@}

  protected:

    ///@name Helpers
    ///@{

    /// Checks if there is a direct edge to potential neighbor.
    /// @param _g The roadmap graph we are searching.
    /// @param _c The query configuration.
    /// @param _v A potential neighbor for _c.
<<<<<<< HEAD
    /// @return True if there is already a direct edge from _c to _v.
    /// @note Takes linear time in |g|.
    template <typename AbstractRoadmapType>
    bool DirectEdge(const AbstractRoadmapType* _g,
        const typename AbstractRoadmapType::CfgType& _c,
        const typename AbstractRoadmapType::VID _v) const noexcept;
=======
    /// @return True if m_unconnected and there is already a direct edge from _c
    ///         to _v. Always returns false if m_unconnected is false.
    template <typename GenericStateGraph, typename Cfg>
    bool DirectEdge(const GenericStateGraph* _g, const Cfg& _c,
        const typename GenericStateGraph::VID _v) const;
>>>>>>> f6ce1e70

    ///@}
    ///@name Internal State
    ///@{
    /// @todo Remove m_k and m_radius - these don't apply to all NFs so it
    ///       doesn't make sense to have them here. Fix design errors in
    ///       SRT method which require this.

    Type m_nfType{Type::OTHER}; ///< Type of neighborhood finder.
    size_t m_k{0};              ///< How many closest neighbors to find?
    double m_radius{0};         ///< Maximum distance of closest neighbors.

    std::string m_dmLabel;      ///< The distance metric to use.
    bool m_unconnected{false};  ///< Require neighbors with no direct edge.

    ///@}

};

/*------------------------------ Construction --------------------------------*/

template <typename MPTraits>
NeighborhoodFinderMethod<MPTraits>::
NeighborhoodFinderMethod(const Type _type) : MPBaseObject<MPTraits>(),
    m_nfType(_type) {
}


template <typename MPTraits>
NeighborhoodFinderMethod<MPTraits>::
NeighborhoodFinderMethod(XMLNode& _node, const Type _type,
    const bool _requireDM) : MPBaseObject<MPTraits>(_node) {
  if(_requireDM)
    m_dmLabel = _node.Read("dmLabel", true, "", "Distance Metric Method");

  m_unconnected = _node.Read("unconnected", false, m_unconnected,
      "Require neighbors to be non-adjacent to the query configuration");

  m_nfType = _type;
  switch(_type) {
    case Type::K:
    {
      m_k = _node.Read("k", true,
          m_k, size_t(0), std::numeric_limits<size_t>::max(),
          "The number of neighbors to find.");
      break;
    }
    case Type::RADIUS:
    {
      m_radius = _node.Read("radius", true,
          m_radius, 0., std::numeric_limits<double>::max(),
          "Include all neighbors within this metric radius.");
      break;
    }
    default:
      break;
  }
}

/*-------------------------- MPBaseObject Overrides --------------------------*/

template <typename MPTraits>
void
NeighborhoodFinderMethod<MPTraits>::
Print(std::ostream& _os) const {
  MPBaseObject<MPTraits>::Print(_os);
  _os << "\tdmLabel: " << m_dmLabel
      << "\n\tunconnected: " << m_unconnected
      << std::endl;
}

/*-------------------------------- Accessors ---------------------------------*/

template <typename MPTraits>
inline
typename NeighborhoodFinderMethod<MPTraits>::Type
NeighborhoodFinderMethod<MPTraits>::
GetType() const noexcept {
  return m_nfType;
}


template <typename MPTraits>
inline
size_t&
NeighborhoodFinderMethod<MPTraits>::
GetK() noexcept {
  return m_k;
}


template <typename MPTraits>
inline
double&
NeighborhoodFinderMethod<MPTraits>::
GetRadius() noexcept {
  return m_radius;
}


template <typename MPTraits>
inline
void
NeighborhoodFinderMethod<MPTraits>::
SetDMLabel(const std::string& _label) noexcept {
  m_dmLabel = _label;
}


template <typename MPTraits>
inline
const std::string&
NeighborhoodFinderMethod<MPTraits>::
GetDMLabel() const noexcept {
  return m_dmLabel;
}

/*------------------------ Nearest-Neighbor Queries --------------------------*/

template <typename MPTraits>
template <typename AbstractRoadmapType>
void
NeighborhoodFinderMethod<MPTraits>::
FindNeighbors(AbstractRoadmapType* const _r,
    const typename AbstractRoadmapType::CfgType& _cfg,
    OutputIterator _out) {
  this->FindNeighbors(_r, _cfg, _r->GetAllVIDs(), _out);
}

/*-------------------------------- Helpers -----------------------------------*/

template <typename MPTraits>
<<<<<<< HEAD
template <typename AbstractRoadmapType>
inline
bool
NeighborhoodFinderMethod<MPTraits>::
DirectEdge(const AbstractRoadmapType* _g,
    const typename AbstractRoadmapType::CfgType& _c,
    const typename AbstractRoadmapType::VID _v) const noexcept {
  // The nodes are neighbors if _c is in the graph and the edge (_c, _v) exists.
  const typename AbstractRoadmapType::VID vid = _g->GetVID(_c);
=======
template <typename GenericStateGraph, typename Cfg>
bool
NeighborhoodFinderMethod<MPTraits>::
DirectEdge(const GenericStateGraph* _g, const Cfg& _c,
    typename GenericStateGraph::VID _v) const {
  // Consider all nodes to be non-neighbors if we aren't using this check.
  if(!this->m_unconnected)
    return false;

  // The nodes are neighbors if _c is in the graph and the edge (_c, _v) exists.
  const typename GenericStateGraph::VID vid = _g->GetVID(_c);
>>>>>>> f6ce1e70
  return vid != INVALID_VID and _g->IsEdge(vid, _v);
}

/*----------------------------------------------------------------------------*/

#endif<|MERGE_RESOLUTION|>--- conflicted
+++ resolved
@@ -6,6 +6,7 @@
 
 #include "Neighbors.h"
 #include "Utilities/MPUtils.h"
+//#include "ConfigurationSpace/RoadmapGraph.h"
 #include "ConfigurationSpace/GenericStateGraph.h"
 
 
@@ -84,18 +85,18 @@
     Type GetType() const noexcept;
 
     /// @return Number of closest neighbors to find
-    size_t& GetK() noexcept;
+    virtual size_t& GetK() noexcept;
 
     /// @return Distance of farthest potential neighbor
-    double& GetRadius() noexcept;
+    virtual double& GetRadius() noexcept;
 
     /// Set the distance metric label.
     /// @param _label The new DM label to use.
-    void SetDMLabel(const std::string& _label) noexcept;
+    virtual void SetDMLabel(const std::string& _label) noexcept;
 
     /// Get the distance metric label.
     /// @return The label for the current DM.
-    const std::string& GetDMLabel() const noexcept;
+    virtual const std::string& GetDMLabel() const noexcept;
 
     ///@}
     ///@name Nearest-Neighbor Queries
@@ -132,20 +133,12 @@
     /// @param _g The roadmap graph we are searching.
     /// @param _c The query configuration.
     /// @param _v A potential neighbor for _c.
-<<<<<<< HEAD
     /// @return True if there is already a direct edge from _c to _v.
     /// @note Takes linear time in |g|.
     template <typename AbstractRoadmapType>
     bool DirectEdge(const AbstractRoadmapType* _g,
         const typename AbstractRoadmapType::CfgType& _c,
         const typename AbstractRoadmapType::VID _v) const noexcept;
-=======
-    /// @return True if m_unconnected and there is already a direct edge from _c
-    ///         to _v. Always returns false if m_unconnected is false.
-    template <typename GenericStateGraph, typename Cfg>
-    bool DirectEdge(const GenericStateGraph* _g, const Cfg& _c,
-        const typename GenericStateGraph::VID _v) const;
->>>>>>> f6ce1e70
 
     ///@}
     ///@name Internal State
@@ -190,7 +183,7 @@
     {
       m_k = _node.Read("k", true,
           m_k, size_t(0), std::numeric_limits<size_t>::max(),
-          "The number of neighbors to find.");
+          "The number of neighbors to find. Zero for all.");
       break;
     }
     case Type::RADIUS:
@@ -278,7 +271,6 @@
 /*-------------------------------- Helpers -----------------------------------*/
 
 template <typename MPTraits>
-<<<<<<< HEAD
 template <typename AbstractRoadmapType>
 inline
 bool
@@ -288,19 +280,6 @@
     const typename AbstractRoadmapType::VID _v) const noexcept {
   // The nodes are neighbors if _c is in the graph and the edge (_c, _v) exists.
   const typename AbstractRoadmapType::VID vid = _g->GetVID(_c);
-=======
-template <typename GenericStateGraph, typename Cfg>
-bool
-NeighborhoodFinderMethod<MPTraits>::
-DirectEdge(const GenericStateGraph* _g, const Cfg& _c,
-    typename GenericStateGraph::VID _v) const {
-  // Consider all nodes to be non-neighbors if we aren't using this check.
-  if(!this->m_unconnected)
-    return false;
-
-  // The nodes are neighbors if _c is in the graph and the edge (_c, _v) exists.
-  const typename GenericStateGraph::VID vid = _g->GetVID(_c);
->>>>>>> f6ce1e70
   return vid != INVALID_VID and _g->IsEdge(vid, _v);
 }
 
