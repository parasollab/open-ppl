--- conflicted
+++ resolved
@@ -229,45 +229,25 @@
     /// Some methods can be implemented more efficiently if the candidates are
     /// provided in a hash set. This function is to support that; the default
     /// implementation forwards to the iterator version.
-<<<<<<< HEAD
-    /// @param _rmp The roadmap.
+    /// @param _r The roadmap.
     /// @param _cfg The query configuration.
     /// @param _candidates The set of candidate VIDs.
     /// @param _out Output iterator.
-    virtual void FindNeighbors(RoadmapType* _rmp, const CfgType& _cfg,
+    virtual void FindNeighbors(RoadmapType* _r, const CfgType& _cfg,
         const std::unordered_set<VID>& _candidates, OutputIterator _out);
-=======
-    /// @param _r The roadmap.
-    /// @param _cfg The query configuration.
-    /// @param _candidates The set of candidate VIDs.
-    /// @param _out Output location.
-    virtual void FindNeighbors(RoadmapType* _r, const CfgType& _cfg,
-        const std::unordered_set<VID>& _candidates,
-        std::vector<Neighbor>& _out);
->>>>>>> bd4ddff4
 
     /// Finds all vertices in the graph as neighbors.
     /// @param _r The roadmap.
     /// @param _cfg The query configuration.
     /// @param _out Output iterator to the neighbor set.
-<<<<<<< HEAD
-    void FindNeighbors(RoadmapType* _rmp, const CfgType& _cfg,
-=======
-    template <typename OutputIterator>
-    OutputIterator FindNeighbors(RoadmapType* _r, const CfgType& _cfg,
->>>>>>> bd4ddff4
+    void FindNeighbors(RoadmapType* _r, const CfgType& _cfg,
         OutputIterator _out);
 
     /// Finds all vertices in the graph as neighbors.
     /// @param _r The group roadmap.
     /// @param _cfg The query group configuration.
     /// @param _out Output iterator to the neighbor set.
-<<<<<<< HEAD
-    void FindNeighbors(GroupRoadmapType* _rmp, const GroupCfgType& _cfg,
-=======
-    template <typename OutputIterator>
-    OutputIterator FindNeighbors(GroupRoadmapType* _r, const GroupCfgType& _cfg,
->>>>>>> bd4ddff4
+    void FindNeighbors(GroupRoadmapType* _r, const GroupCfgType& _cfg,
         OutputIterator _out);
 
     /// Finds "closest" neighbors in a set of nodes to an input configuration.
@@ -282,24 +262,14 @@
     ///        is of pair<VID, double> representing the neighbor and distance to
     ///        _cfg
     /// @return The final output iterator _out
-<<<<<<< HEAD
     template <typename InputIterator>
-    void FindNeighbors(RoadmapType* _rmp,
-=======
-    template <typename InputIterator, typename OutputIterator>
-    OutputIterator FindNeighbors(RoadmapType* _r,
->>>>>>> bd4ddff4
+    void FindNeighbors(RoadmapType* _r,
         InputIterator _first, InputIterator _last, bool _fromFullRoadmap,
         const CfgType& _cfg, OutputIterator _out);
 
     /// Group overload
-<<<<<<< HEAD
     template <typename InputIterator>
-    void FindNeighbors(GroupRoadmapType* _rmp,
-=======
-    template <typename InputIterator, typename OutputIterator>
-    OutputIterator FindNeighbors(GroupRoadmapType* _r,
->>>>>>> bd4ddff4
+    void FindNeighbors(GroupRoadmapType* _r,
         InputIterator _first, InputIterator _last, bool _fromFullRoadmap,
         const GroupCfgType& _cfg, OutputIterator _out);
 
@@ -313,25 +283,15 @@
     ///        is of pair<pair<VID,VID>, double> representing the neighbor pair
     ///        and its corresponing distance
     /// @return The final output iterator _out
-<<<<<<< HEAD
     template <typename InputIterator>
-    void FindNeighborPairs(RoadmapType* _rmp,
-=======
-    template <typename InputIterator, typename OutputIterator>
-    OutputIterator FindNeighborPairs(RoadmapType* _r,
->>>>>>> bd4ddff4
+    void FindNeighborPairs(RoadmapType* _r,
         InputIterator _first1, InputIterator _last1,
         InputIterator _first2, InputIterator _last2,
         OutputIterator _out);
 
     /// Group overload
-<<<<<<< HEAD
     template <typename InputIterator>
-    void FindNeighborPairs(GroupRoadmapType* _rmp,
-=======
-    template <typename InputIterator, typename OutputIterator>
-    OutputIterator FindNeighborPairs(GroupRoadmapType* _r,
->>>>>>> bd4ddff4
+    void FindNeighborPairs(GroupRoadmapType* _r,
         InputIterator _first1, InputIterator _last1,
         InputIterator _first2, InputIterator _last2,
         OutputIterator _out);
@@ -469,32 +429,19 @@
 template <typename MPTraits>
 void
 NeighborhoodFinderMethod<MPTraits>::
-<<<<<<< HEAD
-FindNeighbors(RoadmapType* _rmp, const CfgType& _cfg,
+FindNeighbors(RoadmapType* _r, const CfgType& _cfg,
     const std::unordered_set<VID>& _candidates, OutputIterator _out) {
   // Default impl should do the same as regular FindNeighbors.
-  FindNeighbors(_rmp, _candidates.begin(), _candidates.end(),
-      _candidates.size() == _rmp->Size(), _cfg, _out);
-=======
-FindNeighbors(RoadmapType* _r, const CfgType& _cfg,
-    const std::unordered_set<VID>& _candidates, std::vector<Neighbor>& _out) {
-  // Default impl should do the same as regular FindNeighbors.
   FindNeighbors(_r, _candidates.begin(), _candidates.end(),
-      _candidates.size() == _r->Size(), _cfg, std::back_inserter(_out));
->>>>>>> bd4ddff4
-}
-
-
-template <typename MPTraits>
-void
-NeighborhoodFinderMethod<MPTraits>::
-<<<<<<< HEAD
-FindNeighbors(RoadmapType* _rmp, const CfgType& _cfg, OutputIterator _out) {
-  FindNeighbors(_rmp, _rmp->begin(), _rmp->end(), true, _cfg, _out);
-=======
+      _candidates.size() == _r->Size(), _cfg, _out);
+}
+
+
+template <typename MPTraits>
+void
+NeighborhoodFinderMethod<MPTraits>::
 FindNeighbors(RoadmapType* _r, const CfgType& _cfg, OutputIterator _out) {
-  return FindNeighbors(_r, _r->begin(), _r->end(), true, _cfg, _out);
->>>>>>> bd4ddff4
+  FindNeighbors(_r, _r->begin(), _r->end(), true, _cfg, _out);
 }
 
 
@@ -503,11 +450,7 @@
 NeighborhoodFinderMethod<MPTraits>::
 FindNeighbors(GroupRoadmapType* _r, const GroupCfgType& _cfg,
     OutputIterator _out) {
-<<<<<<< HEAD
-  FindNeighbors(_rmp, _rmp->begin(), _rmp->end(), true, _cfg, _out);
-=======
-  return FindNeighbors(_r, _r->begin(), _r->end(), true, _cfg, _out);
->>>>>>> bd4ddff4
+  FindNeighbors(_r, _r->begin(), _r->end(), true, _cfg, _out);
 }
 
 
@@ -519,32 +462,15 @@
     InputIterator _first, InputIterator _last, bool _fromFullRoadmap,
     const CfgType& _cfg, OutputIterator _out) {
   auto stats = this->GetStatClass();
-<<<<<<< HEAD
   MethodTimer mt(stats, this->GetNameAndLabel() + "::FindNeighbors");
   stats->IncStat(this->GetNameAndLabel() + "::NumQueries");
-=======
-  MethodTimer mt(stats, this->GetName() + "::FindNeighbors");
-  stats->IncStat(this->GetName() + "::NumQueries");
-
-  // If all neighbors were requested for a k-nearest type, there is no need to
-  // call the derived method.
-  if(GetType() == Type::K and GetK() == 0)
-    return NeighborhoodFinderMethod::FindAllNeighbors(_r,
-        _first, _last, _cfg, _out);
->>>>>>> bd4ddff4
 
   typedef typename MPTraits::NeighborhoodFinderMethodList MethodList;
 
   boost::mpl::for_each<MethodList>(pmpl_detail::VirtualFindNeighbors<
       NeighborhoodFinderMethod, RoadmapType,
       InputIterator, CfgType, OutputIterator>(
-<<<<<<< HEAD
-        this, _rmp, _first, _last, _fromFullRoadmap, _cfg, _out));
-=======
         this, _r, _first, _last, _fromFullRoadmap, _cfg, _out));
-
-  return _out;
->>>>>>> bd4ddff4
 }
 
 
@@ -556,32 +482,15 @@
     InputIterator _first, InputIterator _last, bool _fromFullRoadmap,
     const GroupCfgType& _cfg, OutputIterator _out) {
   auto stats = this->GetStatClass();
-<<<<<<< HEAD
   MethodTimer mt(stats, this->GetNameAndLabel() + "::FindNeighbors");
   stats->IncStat(this->GetNameAndLabel() + "::NumQueries");
-=======
-  MethodTimer mt(stats, this->GetName() + "::FindNeighbors");
-  stats->IncStat(this->GetName() + "::NumQueries");
-
-  // If all neighbors were requested for a k-nearest type, there is no need to
-  // call the derived method.
-  if(GetType() == Type::K and GetK() == 0)
-    return NeighborhoodFinderMethod::FindAllNeighbors(_r, _first, _last, _cfg,
-        _out);
->>>>>>> bd4ddff4
 
   typedef typename MPTraits::NeighborhoodFinderMethodList MethodList;
 
   boost::mpl::for_each<MethodList>(pmpl_detail::VirtualFindNeighbors<
       NeighborhoodFinderMethod, GroupRoadmapType,
       InputIterator, GroupCfgType, OutputIterator>(
-<<<<<<< HEAD
-        this, _rmp, _first, _last, _fromFullRoadmap, _cfg, _out));
-=======
         this, _r, _first, _last, _fromFullRoadmap, _cfg, _out));
-
-  return _out;
->>>>>>> bd4ddff4
 }
 
 
@@ -594,19 +503,8 @@
     InputIterator _first2, InputIterator _last2,
     OutputIterator _out) {
   auto stats = this->GetStatClass();
-<<<<<<< HEAD
   MethodTimer mt(stats, this->GetNameAndLabel() + "::FindNeighborPairs");
   stats->IncStat(this->GetNameAndLabel() + "::NumQueries");
-=======
-  MethodTimer mt(stats, this->GetName() + "::FindNeighborPairs");
-  stats->IncStat(this->GetName() + "::NumQueries");
-
-  // If all neighbors were requested, there is no need to call the derived
-  // method.
-  if(GetType() == Type::K and GetK() == 0)
-    return NeighborhoodFinderMethod::FindAllNeighborPairs(_r,
-        _first1, _last1, _first2, _last2, _out);
->>>>>>> bd4ddff4
 
   typedef typename MPTraits::NeighborhoodFinderMethodList MethodList;
 
@@ -626,19 +524,8 @@
     InputIterator _first2, InputIterator _last2,
     OutputIterator _out) {
   auto stats = this->GetStatClass();
-<<<<<<< HEAD
   MethodTimer mt(stats, this->GetNameAndLabel() + "::FindNeighborPairs");
   stats->IncStat(this->GetNameAndLabel() + "::NumQueries");
-=======
-  MethodTimer mt(stats, this->GetName() + "::FindNeighborPairs");
-  stats->IncStat(this->GetName() + "::NumQueries");
-
-  // If all neighbors were requested, there is no need to call the derived
-  // method.
-  if(GetType() == Type::K and GetK() == 0)
-    return NeighborhoodFinderMethod::FindAllNeighborPairs(_r, _first1, _last1,
-        _first2, _last2, _out);
->>>>>>> bd4ddff4
 
   typedef typename MPTraits::NeighborhoodFinderMethodList MethodList;
 
