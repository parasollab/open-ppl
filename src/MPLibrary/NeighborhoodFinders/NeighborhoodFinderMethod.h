--- conflicted
+++ resolved
@@ -235,15 +235,11 @@
     /// @param _candidates The set of candidate VIDs.
     /// @param _out Output iterator.
     virtual void FindNeighbors(RoadmapType* _r, const CfgType& _cfg,
-<<<<<<< HEAD
-        const std::unordered_set<VID>& _candidates, OutputIterator _out);
-=======
-        const VertexSet& _candidates, std::vector<Neighbor>& _out);
+        const VertexSet& _candidates, OutputIterator _out);
 
     /// @overload This version is for group roadmaps
     virtual void FindNeighbors(GroupRoadmapType* _r, const GroupCfgType& _cfg,
-        const VertexSet& _candidates, std::vector<Neighbor>& _out);
->>>>>>> f0b13a29
+        const VertexSet& _candidates, OutputIterator _out);
 
     /// Finds all vertices in the graph as neighbors.
     /// @param _r The roadmap.
@@ -439,13 +435,10 @@
 void
 NeighborhoodFinderMethod<MPTraits>::
 FindNeighbors(RoadmapType* _r, const CfgType& _cfg,
-<<<<<<< HEAD
-    const std::unordered_set<VID>& _candidates, OutputIterator _out) {
-=======
-    const VertexSet& _candidates, std::vector<Neighbor>& _out) {
+    const VertexSet& _candidates, OutputIterator _out) {
   // Default impl should do the same as regular FindNeighbors.
   FindNeighbors(_r, _candidates.begin(), _candidates.end(),
-      _candidates.size() == _r->Size(), _cfg, std::back_inserter(_out));
+      _candidates.size() == _r->Size(), _cfg, _out);
 }
 
 
@@ -453,8 +446,7 @@
 void
 NeighborhoodFinderMethod<MPTraits>::
 FindNeighbors(GroupRoadmapType* _r, const GroupCfgType& _cfg,
-    const VertexSet& _candidates, std::vector<Neighbor>& _out) {
->>>>>>> f0b13a29
+    const VertexSet& _candidates, OutputIterator _out) {
   // Default impl should do the same as regular FindNeighbors.
   FindNeighbors(_r, _candidates.begin(), _candidates.end(),
       _candidates.size() == _r->Size(), _cfg, _out);
