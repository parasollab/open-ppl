#ifndef PMPL_RADIUS_NF_H_
#define PMPL_RADIUS_NF_H_

#include "NeighborhoodFinderMethod.h"


////////////////////////////////////////////////////////////////////////////////
/// Find all roadmap nodes within a given radius of a query configuration.
/// @ingroup NeighborhoodFinders
////////////////////////////////////////////////////////////////////////////////
template <typename MPTraits>
class RadiusNF: public NeighborhoodFinderMethod<MPTraits> {

  public:

    ///@name Motion Planning Types
    ///@{

    typedef typename MPTraits::CfgType          CfgType;
    typedef typename MPTraits::RoadmapType      RoadmapType;
    typedef typename RoadmapType::VID           VID;
    typedef typename MPTraits::GroupRoadmapType GroupRoadmapType;
    typedef typename MPTraits::GroupCfgType     GroupCfgType;

    ///@}
    ///@name Local Types
    ///@{

    using typename NeighborhoodFinderMethod<MPTraits>::Type;
    using typename NeighborhoodFinderMethod<MPTraits>::OutputIterator;

    ///@}
    ///@name Construction
    ///@{

    RadiusNF();

    RadiusNF(XMLNode& _node);

    virtual ~RadiusNF() = default;

    ///@}
    ///@name MPBaseObject Overrides
    ///@{

    virtual void Print(std::ostream& _os) const override;

    ///@}
    ///@name NeighborhoodFinderMethod Interface
    ///@{

<<<<<<< HEAD
    template <typename InputIterator>
    void FindNeighbors(RoadmapType* _rmp,
        InputIterator _first, InputIterator _last, bool _fromFullRoadmap,
        const CfgType& _cfg, OutputIterator _out);

    template <typename InputIterator>
    void FindNeighborPairs(RoadmapType* _rmp,
=======
    template <typename InputIterator, typename OutputIterator>
    OutputIterator FindNeighbors(RoadmapType* _r,
        InputIterator _first, InputIterator _last, bool _fromFullRoadmap,
        const CfgType& _cfg, OutputIterator _out);

    template <typename InputIterator, typename OutputIterator>
    OutputIterator FindNeighborPairs(RoadmapType* _r,
>>>>>>> bd4ddff4
        InputIterator _first1, InputIterator _last1,
        InputIterator _first2, InputIterator _last2,
        OutputIterator _out);

<<<<<<< HEAD
    template <typename InputIterator>
    void FindNeighbors(GroupRoadmapType* _rmp,
        InputIterator _first, InputIterator _last, bool _fromFullRoadmap,
        const GroupCfgType& _cfg, OutputIterator _out);

    template <typename InputIterator>
    void FindNeighborPairs(GroupRoadmapType* _rmp,
=======
    template <typename InputIterator, typename OutputIterator>
    OutputIterator FindNeighbors(GroupRoadmapType* _r,
        InputIterator _first, InputIterator _last, bool _fromFullRoadmap,
        const GroupCfgType& _cfg, OutputIterator _out);

    template <typename InputIterator, typename OutputIterator>
    OutputIterator FindNeighborPairs(GroupRoadmapType* _r,
>>>>>>> bd4ddff4
        InputIterator _first1, InputIterator _last1,
        InputIterator _first2, InputIterator _last2,
        OutputIterator _out);

    ///@}

  private:

    ///@name Internal State
    ///@{

    /// Use the nearest node if no nodes are found within the radius.
    bool m_useFallback{false};

    ///@}

};

/*------------------------------ Construction --------------------------------*/

template <typename MPTraits>
RadiusNF<MPTraits>::
RadiusNF() : NeighborhoodFinderMethod<MPTraits>() {
  this->SetName("RadiusNF");
  this->m_nfType = Type::RADIUS;
}


template <typename MPTraits>
RadiusNF<MPTraits>::
RadiusNF(XMLNode& _node) : NeighborhoodFinderMethod<MPTraits>(_node) {
  this->SetName("RadiusNF");
  this->m_nfType = Type::RADIUS;
  this->m_radius = _node.Read("radius", true, 0.5, 0.0, MAX_DBL, "Radius");

  m_useFallback = _node.Read("useFallback", false, m_useFallback,
      "Use nearest node if none are found within the radius.");
}

/*-------------------------- MPBaseObject Overrides --------------------------*/

template <typename MPTraits>
void
RadiusNF<MPTraits>::
Print(std::ostream& _os) const {
  NeighborhoodFinderMethod<MPTraits>::Print(_os);
  _os << "\tradius: " << this->m_radius
      << "\n\tfallback to nearest: " << m_useFallback
      << std::endl;
}

/*------------------- NeighborhoodFinderMethod Functions ---------------------*/

template <typename MPTraits>
template <typename InputIterator>
void
RadiusNF<MPTraits>::
FindNeighbors(RoadmapType* _r,
    InputIterator _first, InputIterator _last, bool _fromFullRoadmap,
    const CfgType& _cfg, OutputIterator _out) {
  auto dm = this->GetDistanceMetric(this->m_dmLabel);

  // The neighbor to use as a fallback if m_useFallback is set.
  Neighbor fallback;

  // Find all nodes within radius
  std::multiset<Neighbor> inRadius;

  for(InputIterator it = _first; it != _last; it++) {
    // Check for connectedness.
    const VID vid = _r->GetVID(it);
    if(this->DirectEdge(_r, _cfg, vid))
      continue;

    // Check for connection to self.
    const CfgType& node = _r->GetVertex(it);
    if(node == _cfg)
      continue;

    // Check distance. If it is infinite, this is not connectable.
    const double distance = dm->Distance(_cfg, node);
    if(std::isinf(distance))
      continue;

    // If within radius, add to list. If not, check for better fallback node.
    if(distance <= this->m_radius)
      inRadius.emplace(vid, distance);
    else if(m_useFallback and distance < fallback.distance) {
      fallback.distance = distance;
      fallback.target = vid;
    }
  }

  // Return fallback if no nodes were found within the radius.
  if(m_useFallback and inRadius.empty())
    inRadius.insert(fallback);

  std::copy(inRadius.begin(), inRadius.end(), _out);
}


template <typename MPTraits>
template <typename InputIterator>
void
RadiusNF<MPTraits>::
FindNeighborPairs(RoadmapType* _r,
    InputIterator _first1, InputIterator _last1,
    InputIterator _first2, InputIterator _last2,
    OutputIterator _out) {
  auto dm = this->GetDistanceMetric(this->m_dmLabel);

  // Find all pairs within radius
  std::multiset<Neighbor> inRadius;

  for(InputIterator it1 = _first1; it1 != _last1; it1++) {
    const CfgType& node1 = _r->GetVertex(it1);

    for(InputIterator it2 = _first2; it2 != _last2; it2++) {
      // Check for connection to self.
      if(*it1 == *it2)
        continue;

      // Check distance.
      const CfgType& node2 = _r->GetVertex(it2);
      const double distance = dm->Distance(node1, node2);
      if(std::isinf(distance))
        continue;

      // If within radius, add to list
      if(distance <= this->m_radius)
        inRadius.emplace(_r->GetVID(it1), _r->GetVID(it2), distance);
    }
  }

  std::copy(inRadius.begin(), inRadius.end(), _out);
}


template <typename MPTraits>
template <typename InputIterator>
void
RadiusNF<MPTraits>::
FindNeighbors(GroupRoadmapType* _r,
    InputIterator _first, InputIterator _last, bool _fromFullRoadmap,
    const GroupCfgType& _cfg, OutputIterator _out) {
  throw NotImplementedException(WHERE);
}


template <typename MPTraits>
template <typename InputIterator>
void
RadiusNF<MPTraits>::
FindNeighborPairs(GroupRoadmapType* _r,
    InputIterator _first1, InputIterator _last1,
    InputIterator _first2, InputIterator _last2,
    OutputIterator _out) {
  throw NotImplementedException(WHERE);
}

/*----------------------------------------------------------------------------*/

#endif<|MERGE_RESOLUTION|>--- conflicted
+++ resolved
@@ -49,44 +49,24 @@
     ///@name NeighborhoodFinderMethod Interface
     ///@{
 
-<<<<<<< HEAD
-    template <typename InputIterator>
-    void FindNeighbors(RoadmapType* _rmp,
+    template <typename InputIterator>
+    void FindNeighbors(RoadmapType* _r,
         InputIterator _first, InputIterator _last, bool _fromFullRoadmap,
         const CfgType& _cfg, OutputIterator _out);
 
     template <typename InputIterator>
-    void FindNeighborPairs(RoadmapType* _rmp,
-=======
-    template <typename InputIterator, typename OutputIterator>
-    OutputIterator FindNeighbors(RoadmapType* _r,
-        InputIterator _first, InputIterator _last, bool _fromFullRoadmap,
-        const CfgType& _cfg, OutputIterator _out);
-
-    template <typename InputIterator, typename OutputIterator>
-    OutputIterator FindNeighborPairs(RoadmapType* _r,
->>>>>>> bd4ddff4
+    void FindNeighborPairs(RoadmapType* _r,
         InputIterator _first1, InputIterator _last1,
         InputIterator _first2, InputIterator _last2,
         OutputIterator _out);
 
-<<<<<<< HEAD
-    template <typename InputIterator>
-    void FindNeighbors(GroupRoadmapType* _rmp,
+    template <typename InputIterator>
+    void FindNeighbors(GroupRoadmapType* _r,
         InputIterator _first, InputIterator _last, bool _fromFullRoadmap,
         const GroupCfgType& _cfg, OutputIterator _out);
 
     template <typename InputIterator>
-    void FindNeighborPairs(GroupRoadmapType* _rmp,
-=======
-    template <typename InputIterator, typename OutputIterator>
-    OutputIterator FindNeighbors(GroupRoadmapType* _r,
-        InputIterator _first, InputIterator _last, bool _fromFullRoadmap,
-        const GroupCfgType& _cfg, OutputIterator _out);
-
-    template <typename InputIterator, typename OutputIterator>
-    OutputIterator FindNeighborPairs(GroupRoadmapType* _r,
->>>>>>> bd4ddff4
+    void FindNeighborPairs(GroupRoadmapType* _r,
         InputIterator _first1, InputIterator _last1,
         InputIterator _first2, InputIterator _last2,
         OutputIterator _out);
