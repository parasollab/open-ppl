<?xml version='1.0' encoding='UTF-8'?>
<MotionPlanning warnings="true" warningsAsErrors="true" print="false">

  <!-- Here we specify input files, such as environment and query. The
       'baseFilename in the Problem node is for Simulator stat output only. -->
  <Problem baseFilename="tmp_examples">

    <Environment filename="3D/3d.env"
      frictionCoefficient="0" gravity="0 0 0"/>

    <Robot label="boxy" filename="3D/boxy.robot">
      <!--
      <Agent type="planning"/>
      -->
      <Agent type="pathfollowing" waypointDm="minkowski"
        waypointThreshold=".05"/>
    </Robot>

    <Robot label="coordinator" virtual="true" filename="3D/boxy.robot" manipulator="false">
      <Agent type="coordinator" dmLabel="minkowski" debug="true">
        <Member label="boxy"/>
        <StepFunction type="defaultcoordinator" debug="true"/>
      </Agent>
    </Robot>

    <Task label="startLocation" robot="boxy">
      <StartConstraints>
        <CSpaceConstraint point="0 0 0 0 0 0"/>
      </StartConstraints>
    </Task>

    <Task label="coordinatorTask" robot="coordinator">
      <StartConstraints>
        <CSpaceConstraint point="0 0 0 0 0 0"/>
      </StartConstraints>
    </Task>

    <Decomposition label="main" taskLabel="first" coordinator="coordinator">
      <SemanticTask label="first">
        <Task label="query1" robot="boxy">
          <StartConstraints>
            <CSpaceConstraint point="0 5 0 0 0 0"/>
          </StartConstraints>

          <GoalConstraints>
            <CSpaceConstraint point="0 -5 0 0.2 0.8 0.5"/>
          </GoalConstraints>
        </Task>
      </SemanticTask>
    </Decomposition>

  </Problem>

  <!-- Set available algorithms and parameters. -->
  <Library>

    <DistanceMetrics>
      <Euclidean label="euclidean"/>
      <Minkowski label="minkowski" r1="3.0" r2="3.0" r3="0.333"
        normalize="false"/>
    </DistanceMetrics>

    <ValidityCheckers>
      <CollisionDetection label="bounding" method="BoundingSpheres"/>
      <AlwaysTrueValidity label="alwaysTrue"/>
      <CollisionDetection label="rapid" method="RAPID"/>
      <CollisionDetection label="pqp" method="PQP"/>
      <CollisionDetection label="pqp_solid" method="PQP_SOLID"/>
    </ValidityCheckers>

    <NeighborhoodFinders>
      <BruteForceNF label="Nearest" dmLabel="euclidean" unconnected="false"
        k="1"/>
      <BruteForceNF label="Closest" dmLabel="euclidean" unconnected="true"
        k="6"/>
    </NeighborhoodFinders>

    <Samplers>
      <UniformRandomSampler label="UniformRandom" vcLabel="alwaysTrue"/>

      <UniformRandomSampler label="UniformRandomFree" vcLabel="pqp_solid"/>
    </Samplers>

    <LocalPlanners>
      <StraightLine label="sl" binaryEvaluation="true" vcLabel="pqp_solid" dmLabel="euclidean"/>
    </LocalPlanners>

    <Extenders>
      <BasicExtender label="BERO" debug="false" dmLabel="euclidean"
        vcLabel="pqp_solid" maxDist="4." minDist=".01"/>
    </Extenders>

    <PathModifiers>
    </PathModifiers>

    <Connectors>
      <NeighborhoodConnector label="Closest" debug="true"
        nfLabel="Nearest" lpLabel="sl" checkIfSameCC="false"/>
      <RewireConnector label="Rewire" nfLabel="Closest" lpLabel="sl"/>
    </Connectors>

    <Metrics>
    </Metrics>

    <MapEvaluators>
      <QueryMethod label="Query" debug="false"
        graphSearchAlg="dijkstras"/>
    </MapEvaluators>

    <MPStrategies>
      <AdaptiveRRT label="AdaptiveRRT" debug="true"
        querySampler="UniformRandom" samplerLabel="UniformRandom"
        nfLabel="Nearest" extenderLabel="BERO"
        growGoals="false" growthFocus="0.01" m="1"
        goalDmLabel="minkowski" goalThreshold="5"
        wallPenalty=0.5 gamma=0.5 cost="reward">

        <GrowthSet threshold="0.0">
          <Extender label="BERO"/>
        </GrowthSet>
        <Evaluator label="QueryMethod"/>
      </AdaptiveRRT>

      <BasicRRTStrategy label="RRT" debug="false"
        querySampler="UniformRandomFree" samplerLabel="UniformRandomFree"
        nfLabel="Nearest" extenderLabel="BERO"
        growGoals="false" growthFocus="0.01" m="1"
        goalDmLabel="euclidean" goalThreshold="5">
        <Evaluator label="Query"/>
      </BasicRRTStrategy>
      <!-- RRT Star -->
      <BasicRRTStrategy label="RRTstar" debug="false"
        querySampler="UniformRandomFree" samplerLabel="UniformRandomFree"
        nfLabel="Nearest" extenderLabel="BERO"
        growGoals="false" growthFocus="0.01" m="1"
        goalDmLabel="euclidean" goalThreshold="5" connectorLabel="Rewire">
        <Evaluator label="Query"/>
      </BasicRRTStrategy>

      <!-- Toggle PRM-->
      <TogglePRMStrategy label="TogglePRM" vcLabel="pqp_solid" priority="true">
        <Sampler label="UniformRandomFree" number="10" attempts="1"/>
        <Connector label="Closest"/>
        <ColConnector label="Closest"/>
        <Evaluator label="Query"/>
      </TogglePRMStrategy>
      
    </MPStrategies>

    <MPTools>
    </MPTools>

    <!-- MPProblem allows multiple solvers to be specified and executed. -->

<<<<<<< HEAD
    <Solver mpStrategyLabel="RRT" seed="12345"
      baseFilename="RRT" vizmoDebug="true"/> 
    <Solver mpStrategyLabel="RRTstar" seed="12345"
      baseFilename="RRTstar" vizmoDebug="true"/> 
=======
    <Solver mpStrategyLabel="RRT" seed="12345678"
      baseFilename="example" vizmoDebug="true"/> 
>>>>>>> cf56edf7

  </Library>

  <TMPLibrary>
    <TMPStrategies>
      <SimpleMotionMethod label="SimpleMotion" teLabel="motionEval"/>
    </TMPStrategies>

    <PoIPlacementMethods>
    </PoIPlacementMethods>

    <TaskEvaluators>
      <SimpleMotionEvaluator label="motionEval"/>
    </TaskEvaluators>

    <TaskDecomposers>
    </TaskDecomposers>

    <TaskAllocators>
    </TaskAllocators>

    <StateGraphs>
    </StateGraphs>

    <TMPTools>
    </TMPTools>

    <Solver tmpStrategyLabel="SimpleMotion" baseFilename="tmp_examples"/>
  </TMPLibrary>

</MotionPlanning><|MERGE_RESOLUTION|>--- conflicted
+++ resolved
@@ -152,15 +152,10 @@
 
     <!-- MPProblem allows multiple solvers to be specified and executed. -->
 
-<<<<<<< HEAD
-    <Solver mpStrategyLabel="RRT" seed="12345"
-      baseFilename="RRT" vizmoDebug="true"/> 
+    <Solver mpStrategyLabel="RRT" seed="12345678"
+      baseFilename="example" vizmoDebug="true"/> 
     <Solver mpStrategyLabel="RRTstar" seed="12345"
       baseFilename="RRTstar" vizmoDebug="true"/> 
-=======
-    <Solver mpStrategyLabel="RRT" seed="12345678"
-      baseFilename="example" vizmoDebug="true"/> 
->>>>>>> cf56edf7
 
   </Library>
 
