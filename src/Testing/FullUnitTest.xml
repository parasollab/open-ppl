--- conflicted
+++ resolved
@@ -117,15 +117,10 @@
 
     <DistanceMetrics>
       <!-- Test not yet added -->
-<<<<<<< HEAD
-=======
-      <!--Minkowski label="minkowski" r1="3.0" r2="3.0" r3="0.333"
-        normalize="false"/-->
       <Minkowski label="minkowski" r1="3.0" r2="3.0" r3="0.333"
         normalize="false"/>
 
       <!-- Test not yet added -->
->>>>>>> cf56edf7
       <Euclidean label="euclidean"/>
     </DistanceMetrics>
 
@@ -139,14 +134,9 @@
 
     <NeighborhoodFinders>
       <!-- Test not yet added -->
-<<<<<<< HEAD
       <BruteForceNF label="Nearest" dmLabel="euclidean" unconnected="false" k="1"/>
       <BruteForceNF label="Nearest4" dmLabel="euclidean" unconnected="true" k="4"/>
-=======
-      <!--BruteForceNF label="Nearest" dmLabel="minkowski" unconnected="false"
-        k="1"/-->
       <BruteForceNF label="BFNF" dmLabel="euclidean" unconnected="false" k="10"/>
->>>>>>> cf56edf7
     </NeighborhoodFinders>
 
     <Samplers>
@@ -154,15 +144,10 @@
     </Samplers>
 
     <LocalPlanners>
-<<<<<<< HEAD
+    <!-- Test not yet added -->
       <StraightLine label="slAlwaysTrue" binaryEvaluation="true"
         vcLabel="alwaysTrue"/>
-=======
-    <!-- Test not yet added -->
-    <StraightLine label="slAlwaysTrue" binaryEvaluation="true"
-          vcLabel="alwaysTrue"/>
-    <StraightLine label="sl" binaryEvaluation="true" vcLabel="rapid"/>
->>>>>>> cf56edf7
+      <StraightLine label="sl" binaryEvaluation="true" vcLabel="rapid"/>
     </LocalPlanners>
 
     <Extenders>
@@ -175,12 +160,9 @@
     </PathModifiers>
 
     <Connectors>
-<<<<<<< HEAD
       <RewireConnector label="Rewire" nfLabel="Nearest4" lpLabel="slAlwaysTrue"/>
-=======
-    <NeighborhoodConnector label="ClosestAlwaysTrue" nfLabel="BFNF"
-      lpLabel="slAlwaysTrue" checkIfSameCC="false"/>
->>>>>>> cf56edf7
+      <NeighborhoodConnector label="ClosestAlwaysTrue" nfLabel="BFNF"
+        lpLabel="slAlwaysTrue" checkIfSameCC="false"/>
     </Connectors>
 
     <Metrics>
