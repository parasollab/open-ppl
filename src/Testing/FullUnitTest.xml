--- conflicted
+++ resolved
@@ -148,14 +148,11 @@
     </NeighborhoodFinders>
 
     <Samplers>
-      <UniformRandomSampler label="UniformRandom" vcLabel="alwaysTrue"/>
-<<<<<<< HEAD
+      <BridgeTestSampler label="BridgeTest" d="10" dmLabel="euclidean" vcLabel="pqp_solid"/>
       <ObstacleBasedSampler label="OBPRM" vcLabel="rapid" useBBX="false"
         pointSelection="cspace" dmLabel="euclidean" stepSize="0.0"
         nShellsColl="0" nShellsFree="10" debug="false"/>
-=======
-      <BridgeTestSampler label="BridgeTest" d="10" dmLabel="euclidean" vcLabel="pqp_solid"/>
->>>>>>> a75f75f2
+      <UniformRandomSampler label="UniformRandom" vcLabel="alwaysTrue"/>
     </Samplers>
 
     <LocalPlanners>
