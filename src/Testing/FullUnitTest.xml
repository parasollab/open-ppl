--- conflicted
+++ resolved
@@ -116,16 +116,8 @@
   <Library>
 
     <DistanceMetrics>
-<<<<<<< HEAD
       <Manhattan label="manhattan"/>
       <Minkowski label="minkowski"/>
-=======
-      <!-- Test not yet added -->
-      <Minkowski label="minkowski" r1="3.0" r2="3.0" r3="0.333"
-        normalize="false"/>
-
-      <!-- Test not yet added -->
->>>>>>> 2279ccac
       <Euclidean label="euclidean"/>
       <LPSwept label="lpSwept" lpLabel="sl"/>
       <BinaryLPSwept label="binaryLPSwept" lpLabel="sl"/>
@@ -155,14 +147,8 @@
     </Samplers>
 
     <LocalPlanners>
-<<<<<<< HEAD
-      <!-- Test not yet added -->
-      <StraightLine label="slAlwaysTrue" binaryEvaluation="true"
-          vcLabel="alwaysTrue"/>
-=======
       <StraightLine label="slAlwaysTrue" binaryEvaluation="true"
             vcLabel="alwaysTrue"/>
->>>>>>> 2279ccac
       <StraightLine label="sl" binaryEvaluation="true" vcLabel="rapid"/>
     </LocalPlanners>
 
@@ -175,16 +161,11 @@
     </PathModifiers>
 
     <Connectors>
-<<<<<<< HEAD
-      <NeighborhoodConnector label="ClosestAlwaysTrue" nfLabel="BFNF"
-        lpLabel="slAlwaysTrue" checkIfSameCC="false"/>
-=======
       <CCsConnector label="CCs" debug="false"
         nfLabel="BFNF" lpLabel="slAlwaysTrue" checkIfSameCC="false"/>
       <NeighborhoodConnector label="ClosestAlwaysTrue" nfLabel="BFNF"
       lpLabel="slAlwaysTrue" checkIfSameCC="false"/>
       <RewireConnector label="Rewire" nfLabel="Nearest4" lpLabel="slAlwaysTrue"/>
->>>>>>> 2279ccac
     </Connectors>
 
     <Metrics>
