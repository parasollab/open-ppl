<?xml version='1.0' encoding='UTF-8'?>
<MotionPlanning warnings="true" warningsAsErrors="true" print="false">

  <!-- Here we specify input files, such as environment and query. The
       'baseFilename in the Problem node is for Simulator stat output only. -->
  <Problem baseFilename="tmp_examples">

    <Environment filename="../Examples/3D/3d.env"
      frictionCoefficient="0" gravity="0 0 0">

      <Terrain capability="a">
        <Boundary limits="[-1:1 ; -1:1 ; -1:1 ; -1:1 ; -1:1 ; -1:1]"
          space="cspace" shape="box" color="magenta"/>
      </Terrain>
    </Environment>

    <Robot label="boxy1" filename="../Examples/3D/boxy.robot">
      <Agent type="pathfollowing" waypointDm="minkowski"
        waypointThreshold=".05"/>
    </Robot>

    <Robot label="boxy2" filename="../Examples/3D/boxy.robot">
      <Agent type="pathfollowing" waypointDm="minkowski"
        waypointThreshold=".05"/>
    </Robot>


    <RobotGroup label="robotGroup" robotLabels="boxy1 boxy2"/>

    <GroupTask label="groupQuery" group="robotGroup">
      <Task label="query-1" robot="boxy1">
        <StartConstraints>
          <CSpaceConstraint point="0 0 0 0 0 0"/>
        </StartConstraints>

        <GoalConstraints>
          <CSpaceConstraint point="20 5 10 0.2 0.8 0.5"/>
        </GoalConstraints>
      </Task>

      <Task label="query-2" robot="boxy2">
        <StartConstraints>
          <CSpaceConstraint point="5 0 0 0 0 0"/>
        </StartConstraints>

        <GoalConstraints>
          <CSpaceConstraint point="20 -5 10 0.2 0.8 0.5"/>
        </GoalConstraints>
      </Task>
    </GroupTask>

    <Robot label="coordinator" virtual="true" filename="../Examples/3D/boxy.robot" manipulator="false">
      <Agent type="coordinator" dmLabel="minkowski" debug="false">
        <Member label="boxy1"/>
        <Member label="boxy2"/>
        <StepFunction type="defaultcoordinator" debug="false"/>
      </Agent>
    </Robot>

    <Task label="startLocation" robot="boxy1">
      <StartConstraints>
        <CSpaceConstraint point="0 0 0 0 0 0"/>
      </StartConstraints>
    </Task>

    <Task label="startLocation" robot="boxy2">
      <StartConstraints>
        <CSpaceConstraint point="5 0 0 0 0 0"/>
      </StartConstraints>
    </Task>

    <Task label="coordinatorTask" robot="coordinator">
      <StartConstraints>
        <CSpaceConstraint point="0 0 0 0 0 0"/>
      </StartConstraints>
    </Task>

    <Decomposition label="main" taskLabel="first" coordinator="coordinator">

      <SemanticTask label="top" subtaskRelation="AND"/>

      <SemanticTask label="first" parent="top">
        <Task label="query1" robot="boxy1">
          <StartConstraints>
            <CSpaceConstraint point="0 0 0 0 0 0"/>
          </StartConstraints>

          <GoalConstraints>
            <CSpaceConstraint point="20 5 10 0.2 0.8 0.5"/>
          </GoalConstraints>
        </Task>
      </SemanticTask>

      <SemanticTask label="second" parent="top">
        <GroupTask label="groupQuery" group="robotGroup">
          <Task label="query-1" robot="boxy1">
            <StartConstraints>
              <CSpaceConstraint point="0 0 0 0 0 0"/>
            </StartConstraints>

            <GoalConstraints>
              <CSpaceConstraint point="20 5 10 0.2 0.8 0.5"/>
            </GoalConstraints>
          </Task>

          <Task label="query-2" robot="boxy2">
            <StartConstraints>
              <CSpaceConstraint point="5 0 0 0 0 0"/>
            </StartConstraints>

            <GoalConstraints>
              <CSpaceConstraint point="20 -5 10 0.2 0.8 0.5"/>
            </GoalConstraints>
          </Task>
        </GroupTask>
      </SemanticTask>
    </Decomposition>

  </Problem>

  <!-- Set available algorithms and parameters. -->
  <Library>

    <!-- <NBox>
      <NBo label="NBox"/>
    </NBox> -->


    <DistanceMetrics>
      <Manhattan label="manhattan"/>
      <Minkowski label="minkowski"/>
      <Euclidean label="euclidean"/>
      <LPSwept label="lpSwept" lpLabel="sl"/>
      <BinaryLPSwept label="binaryLPSwept" lpLabel="sl"/>
      <WeightedEuclidean label="weightedEuclidean" posWeight=0.25 rotWeight=0.25 velWeight=0.25 avlWeight=0.25/>
      <ScaledEuclidean label="scaledEuclidean"/>
      <WorkspaceTranslation label="workspaceTranslation" />
      <RMSD label="RMSD" />
    </DistanceMetrics>

    <ValidityCheckers>
      <AlwaysTrueValidity label="alwaysTrue"/>
<<<<<<< HEAD
      <ObstacleClearance label="obst_clrnc" clearanceThreshold="2" vcLabel="pqp_solid"/>
=======
      <TerrainValidity label="terrainValidity"/>

>>>>>>> 5bc97b5e
      <!-- Test not yet added -->
      <CollisionDetection label="pqp_solid" method="PQP_SOLID"/>
      <CollisionDetection label="rapid" method="RAPID"/>
    </ValidityCheckers>

    <NeighborhoodFinders>
      <!-- Test not yet added -->
      <BruteForceNF label="Nearest" dmLabel="euclidean" unconnected="false" k="1"/>
      <BruteForceNF label="Nearest4" dmLabel="euclidean" unconnected="true" k="4"/>
      <BruteForceNF label="BFNF" dmLabel="euclidean" unconnected="false" k="10"/>
      <RandomNF label = "RandomTest" dmLabel="euclidean" unconnected="false" k="2"/>
    </NeighborhoodFinders>

    <Samplers>
      <BridgeTestSampler label="BridgeTest" d="10" dmLabel="euclidean" vcLabel="pqp_solid"/>
      <MixSampler label="MixSampler">
        <Sampler label="OBPRM" p=0.5/>
        <Sampler label="UniformRandom" p=0.5/>
      </MixSampler>
      <ObstacleBasedSampler label="OBPRM" vcLabel="rapid" useBBX="false"
        pointSelection="cspace" dmLabel="euclidean" stepSize="0.0"
        nShellsColl="10" nShellsFree="10" debug="false" />
      <UniformRandomSampler label="UniformRandom" vcLabel="alwaysTrue"/>
    </Samplers>

    <LocalPlanners>
      <StraightLine label="slAlwaysTrue" binaryEvaluation="true"
            vcLabel="alwaysTrue"/>
      <StraightLine label="sl" binaryEvaluation="true" vcLabel="rapid"/>
      <HierarchicalLP label="hierarchical">
        <LocalPlanner method="sl"/>
        <LocalPlanner method="slAlwaysTrue"/>
      </HierarchicalLP>
    </LocalPlanners>

    <Extenders>
      <BasicExtender label="BERO" debug="false" dmLabel="euclidean"
        vcLabel="pqp_solid" maxDist="4." minDist=".01"/>
      <RotationThenTranslation label="RTTE" debug="false" dmLabel="euclidean"
        vcLabel="rapid" maxDist="4." minDist=".01"/>
    </Extenders>

    <PathModifiers>
    </PathModifiers>

    <Connectors>
      <CCsConnector label="CCs" debug="false"
        nfLabel="BFNF" lpLabel="slAlwaysTrue" checkIfSameCC="false"/>
      <NeighborhoodConnector label="ClosestAlwaysTrue" nfLabel="BFNF"
      lpLabel="slAlwaysTrue" checkIfSameCC="false"/>
      <NeighborhoodConnector label="ClosestHierarchical" debug="true" nfLabel="BFNF" lpLabel="hierarchical" checkIfSameCC="false"/>
      <RewireConnector label="Rewire" nfLabel="Nearest4" lpLabel="slAlwaysTrue"/>
    </Connectors>

    <Metrics>
      <NumNodesMetric label="NumNodes"/>
      <NumEdgesMetric label="NumEdges"/>
      <TimeMetric label="TimeInSec"/>
    </Metrics>

    <MapEvaluators>
      <LazyQuery label="LazyQuery" debug="false"
        vcLabel="pqp_solid" lpLabel="sl" enhanceDmLabel="euclidean"
        numEnhance="10" d="0.5" deleteInvalid="true">
        <NodeConnectionMethod label="ClosestAlwaysTrue"/>
        <Resolution mult="27"/>
        <Resolution mult="16"/>
        <Resolution mult="1"/>
      </LazyQuery>
      <NegateEvaluator label="Neg" evalLabel="Query"/>
      <QueryMethod label="Query" debug="false"
        graphSearchAlg="dijkstras" safeIntervalToolLabel="SI"/>
      <MinimumDistanceEvaluator label="MinDist" minDist="10" dmLabel="euclidean"/>
    </MapEvaluators>

    <MPStrategies>
      <!-- Test not yet added -->
      <!-- Basic RRT-->
      <!--BasicRRTStrategy label="RRT" debug="false"
        querySampler="UniformRandom" samplerLabel="UniformRandom"
        nfLabel="Nearest" extenderLabel="BERO"
        growGoals="false" growthFocus="0.01" m="1"
        goalDmLabel="minkowski" goalThreshold="5"-->
        <!--Evaluator label="Query"/-->
      <!--/BasicRRTStrategy-->
      <!-- LazyPRM-->

      <DynamicRegionRRT label="DRRRT" debug="false" querySampler="UniformRandomFree"
          samplerLabel="UniformRandom" nfLabel="Nearest" extenderLabel="BERO"
          growGoals="true" connectorLabel="Closest" explore=".2" regionFactor="2.5"
          penetration="1" velocityBiasing="false" velocityAlignment=".4"
          decompositionLabel="fine" skeletonType="ma">
          <Evaluator label="BoundedQuery" />
      </DynamicRegionRRT>

      <BasicPRM label="LazyPRM" debug="false">
        <Sampler label="UniformRandom" number="1" attempts="1"/>
        <Connector label="ClosestAlwaysTrue" />
        <Evaluator label="LazyQuery"/>
      </BasicPRM>

      <BasicPRM label="WOOO" debug="false">
        <Sampler label="UniformRandom" number="1" attempts="1"/>
        <Connector label="ClosestAlwaysTrue" />
        <Evaluator label="MinDist"/>
      </BasicPRM>
    </MPStrategies>


    <MPTools>
      <SafeIntervalTool label="SI" vcLabel="pqp_solid"/>
      <MedialAxisUtility vcLabel="pqp_solid"
        dmLabel="euclidean" clearanceType="exact" penetrationType="exact"
        useBBX="true" positionalDofsOnly="true" clearanceRays="300" penetrationRayFactor="1"/>
    </MPTools>

    <!-- MPProblem allows multiple solvers to be specified and executed. -->

    <Solver mpStrategyLabel="RRT" seed="12345678"
      baseFilename="example" vizmoDebug="true"/>

    <Solver mpStrategyLabel="LazyPRM" seed="12345678"
      baseFilename="example" vizmoDebug="true"/>

  </Library>

  <TMPLibrary>
    <TMPStrategies>
      <SimpleMotionMethod label="SimpleMotion" teLabel="motionEval"/>
    </TMPStrategies>

    <PoIPlacementMethods>
    </PoIPlacementMethods>

    <TaskEvaluators>
      <SimpleMotionEvaluator label="motionEval"/>
    </TaskEvaluators>

    <TaskDecomposers>
    </TaskDecomposers>

    <TaskAllocators>
    </TaskAllocators>

    <StateGraphs>
    </StateGraphs>

    <TMPTools>
    </TMPTools>

    <Solver tmpStrategyLabel="SimpleMotion" baseFilename="tmp_examples"/>
  </TMPLibrary>

</MotionPlanning><|MERGE_RESOLUTION|>--- conflicted
+++ resolved
@@ -140,12 +140,9 @@
 
     <ValidityCheckers>
       <AlwaysTrueValidity label="alwaysTrue"/>
-<<<<<<< HEAD
       <ObstacleClearance label="obst_clrnc" clearanceThreshold="2" vcLabel="pqp_solid"/>
-=======
       <TerrainValidity label="terrainValidity"/>
 
->>>>>>> 5bc97b5e
       <!-- Test not yet added -->
       <CollisionDetection label="pqp_solid" method="PQP_SOLID"/>
       <CollisionDetection label="rapid" method="RAPID"/>
