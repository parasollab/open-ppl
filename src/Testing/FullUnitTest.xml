--- conflicted
+++ resolved
@@ -144,14 +144,8 @@
     </Samplers>
 
     <LocalPlanners>
-<<<<<<< HEAD
       <StraightLine label="slAlwaysTrue" binaryEvaluation="true"
             vcLabel="alwaysTrue"/>
-=======
-    <!-- Test not yet added -->
-      <StraightLine label="slAlwaysTrue" binaryEvaluation="true"
-        vcLabel="alwaysTrue"/>
->>>>>>> 51bb5f5d
       <StraightLine label="sl" binaryEvaluation="true" vcLabel="rapid"/>
     </LocalPlanners>
 
