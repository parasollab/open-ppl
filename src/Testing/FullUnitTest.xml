<?xml version='1.0' encoding='UTF-8'?>
<MotionPlanning warnings="true" warningsAsErrors="true" print="false">

  <!-- Here we specify input files, such as environment and query. The
       'baseFilename in the Problem node is for Simulator stat output only. -->
  <Problem baseFilename="tmp_examples">

    <Environment filename="../Examples/3D/3d.env"
      frictionCoefficient="0" gravity="0 0 0"/>

    <Robot label="boxy1" filename="../Examples/3D/boxy.robot">
      <Agent type="pathfollowing" waypointDm="minkowski"
        waypointThreshold=".05"/>
    </Robot>

    <Robot label="boxy2" filename="../Examples/3D/boxy.robot">
      <Agent type="pathfollowing" waypointDm="minkowski"
        waypointThreshold=".05"/>
    </Robot>


    <RobotGroup label="robotGroup" robotLabels="boxy1 boxy2"/>

    <GroupTask label="groupQuery" group="robotGroup">
      <Task label="query-1" robot="boxy1">
        <StartConstraints>
          <CSpaceConstraint point="0 0 0 0 0 0"/>
        </StartConstraints>

        <GoalConstraints>
          <CSpaceConstraint point="20 5 10 0.2 0.8 0.5"/>
        </GoalConstraints>
      </Task>

      <Task label="query-2" robot="boxy2">
        <StartConstraints>
          <CSpaceConstraint point="5 0 0 0 0 0"/>
        </StartConstraints>

        <GoalConstraints>
          <CSpaceConstraint point="20 -5 10 0.2 0.8 0.5"/>
        </GoalConstraints>
      </Task>
    </GroupTask>

    <Robot label="coordinator" virtual="true" filename="../Examples/3D/boxy.robot" manipulator="false">
      <Agent type="coordinator" dmLabel="minkowski" debug="false">
        <Member label="boxy1"/>
        <Member label="boxy2"/>
        <StepFunction type="defaultcoordinator" debug="false"/>
      </Agent>
    </Robot>

    <Task label="startLocation" robot="boxy1">
      <StartConstraints>
        <CSpaceConstraint point="0 0 0 0 0 0"/>
      </StartConstraints>
    </Task>

    <Task label="startLocation" robot="boxy2">
      <StartConstraints>
        <CSpaceConstraint point="5 0 0 0 0 0"/>
      </StartConstraints>
    </Task>

    <Task label="coordinatorTask" robot="coordinator">
      <StartConstraints>
        <CSpaceConstraint point="0 0 0 0 0 0"/>
      </StartConstraints>
    </Task>

    <Decomposition label="main" taskLabel="first" coordinator="coordinator">

      <SemanticTask label="top" subtaskRelation="AND"/>

      <SemanticTask label="first" parent="top">
        <Task label="query1" robot="boxy1">
          <StartConstraints>
            <CSpaceConstraint point="0 0 0 0 0 0"/>
          </StartConstraints>

          <GoalConstraints>
            <CSpaceConstraint point="20 5 10 0.2 0.8 0.5"/>
          </GoalConstraints>
        </Task>
      </SemanticTask>

      <SemanticTask label="second" parent="top">
        <GroupTask label="groupQuery" group="robotGroup">
          <Task label="query-1" robot="boxy1">
            <StartConstraints>
              <CSpaceConstraint point="0 0 0 0 0 0"/>
            </StartConstraints>

            <GoalConstraints>
              <CSpaceConstraint point="20 5 10 0.2 0.8 0.5"/>
            </GoalConstraints>
          </Task>

          <Task label="query-2" robot="boxy2">
            <StartConstraints>
              <CSpaceConstraint point="5 0 0 0 0 0"/>
            </StartConstraints>

            <GoalConstraints>
              <CSpaceConstraint point="20 -5 10 0.2 0.8 0.5"/>
            </GoalConstraints>
          </Task>
        </GroupTask>
      </SemanticTask>
    </Decomposition>

  </Problem>

  <!-- Set available algorithms and parameters. -->
  <Library>

    <!-- <NBox>
      <NBo label="NBox"/>
    </NBox> -->


    <DistanceMetrics>
      <Manhattan label="manhattan"/>
      <Minkowski label="minkowski"/>
      <Euclidean label="euclidean"/>
      <LPSwept label="lpSwept" lpLabel="sl"/>
      <BinaryLPSwept label="binaryLPSwept" lpLabel="sl"/>
      <WeightedEuclidean label="weightedEuclidean" posWeight=0.25 rotWeight=0.25 velWeight=0.25 avlWeight=0.25/>
      <ScaledEuclidean label="scaledEuclidean"/>
      <WorkspaceTranslation label="workspaceTranslation" />
      <RMSD label="RMSD" />
    </DistanceMetrics>

    <ValidityCheckers>
      <AlwaysTrueValidity label="alwaysTrue"/>

      <!-- Test not yet added -->
      <CollisionDetection label="pqp_solid" method="PQP_SOLID"/>
      <CollisionDetection label="rapid" method="RAPID"/>
    </ValidityCheckers>

    <NeighborhoodFinders>
      <!-- Test not yet added -->
      <BruteForceNF label="Nearest" dmLabel="euclidean" unconnected="false" k="1"/>
      <BruteForceNF label="Nearest4" dmLabel="euclidean" unconnected="true" k="4"/>
      <BruteForceNF label="BFNF" dmLabel="euclidean" unconnected="false" k="10"/>
    </NeighborhoodFinders>

    <Samplers>
<<<<<<< HEAD
      <BridgeTestSampler label="BridgeTest" d="10" dmLabel="euclidean" vcLabel="pqp_solid"/>
      <ObstacleBasedSampler label="OBPRM" vcLabel="rapid" useBBX="false"
        pointSelection="cspace" dmLabel="euclidean" stepSize="0.0"
        nShellsColl="10" nShellsFree="10" debug="false" />
      <UniformRandomSampler label="UniformRandom" vcLabel="alwaysTrue"/>
=======
>>>>>>> 250caa68
      <BridgeTestSampler label="BridgeTest" d="10" dmLabel="euclidean" vcLabel="pqp_solid"/>
      <ObstacleBasedSampler label="OBPRM" vcLabel="rapid" useBBX="false"
        pointSelection="cspace" dmLabel="euclidean" stepSize="0.0"
        nShellsColl="10" nShellsFree="10" debug="false" />
      <UniformRandomSampler label="UniformRandom" vcLabel="alwaysTrue"/>
    </Samplers>

    <LocalPlanners>
      <StraightLine label="slAlwaysTrue" binaryEvaluation="true"
            vcLabel="alwaysTrue"/>
      <StraightLine label="sl" binaryEvaluation="true" vcLabel="rapid"/>
    </LocalPlanners>

    <Extenders>
      <BasicExtender label="BERO" debug="false" dmLabel="euclidean"
        vcLabel="alwaysTrue" maxDist="4." minDist=".01"/>
    </Extenders>

    <PathModifiers>
    </PathModifiers>

    <Connectors>
      <CCsConnector label="CCs" debug="false"
        nfLabel="BFNF" lpLabel="slAlwaysTrue" checkIfSameCC="false"/>
      <NeighborhoodConnector label="ClosestAlwaysTrue" nfLabel="BFNF"
      lpLabel="slAlwaysTrue" checkIfSameCC="false"/>
      <RewireConnector label="Rewire" nfLabel="Nearest4" lpLabel="slAlwaysTrue"/>
    </Connectors>

    <Metrics>
      <NumNodesMetric label="NumNodes"/>
      <NumEdgesMetric label="NumEdges"/>
      <TimeMetric label="TimeInSec"/>
    </Metrics>

    <MapEvaluators>
      <LazyQuery label="LazyQuery" debug="false"
        vcLabel="pqp_solid" lpLabel="sl" enhanceDmLabel="euclidean"
        numEnhance="10" d="0.5" deleteInvalid="true">
        <NodeConnectionMethod label="ClosestAlwaysTrue"/>
        <Resolution mult="27"/>
        <Resolution mult="16"/>
        <Resolution mult="1"/>
      </LazyQuery>

      <QueryMethod label="Query" debug="false"
        graphSearchAlg="dijkstras" safeIntervalToolLabel="SI"/>
    </MapEvaluators>

    <MPStrategies>
      <!-- Test not yet added -->
      <!-- Basic RRT-->
      <!--BasicRRTStrategy label="RRT" debug="false"
        querySampler="UniformRandom" samplerLabel="UniformRandom"
        nfLabel="Nearest" extenderLabel="BERO"
        growGoals="false" growthFocus="0.01" m="1"
        goalDmLabel="minkowski" goalThreshold="5"-->
        <!--Evaluator label="Query"/-->
      <!--/BasicRRTStrategy-->
      <!-- LazyPRM-->

      <DynamicRegionRRT label="DRRRT" debug="false" querySampler="UniformRandomFree"
          samplerLabel="UniformRandom" nfLabel="Nearest" extenderLabel="BERO"
          growGoals="true" connectorLabel="Closest" explore=".2" regionFactor="2.5"
          penetration="1" velocityBiasing="false" velocityAlignment=".4"
          decompositionLabel="fine" skeletonType="ma">
          <Evaluator label="BoundedQuery" />
      </DynamicRegionRRT>

      <BasicPRM label="LazyPRM" debug="false">
        <Sampler label="UniformRandom" number="1" attempts="1"/>
        <Connector label="ClosestAlwaysTrue" />
        <Evaluator label="LazyQuery"/>
      </BasicPRM>
    </MPStrategies>


    <MPTools>
      <SafeIntervalTool label="SI" vcLabel="pqp_solid"/>
      <MedialAxisUtility vcLabel="pqp_solid"
        dmLabel="euclidean" clearanceType="exact" penetrationType="exact"
        useBBX="true" positionalDofsOnly="true" clearanceRays="300" penetrationRayFactor="1"/>
    </MPTools>

    <!-- MPProblem allows multiple solvers to be specified and executed. -->

    <Solver mpStrategyLabel="RRT" seed="12345678"
      baseFilename="example" vizmoDebug="true"/>

    <Solver mpStrategyLabel="LazyPRM" seed="12345678"
      baseFilename="example" vizmoDebug="true"/>

  </Library>

  <TMPLibrary>
    <TMPStrategies>
      <SimpleMotionMethod label="SimpleMotion" teLabel="motionEval"/>
    </TMPStrategies>

    <PoIPlacementMethods>
    </PoIPlacementMethods>

    <TaskEvaluators>
      <SimpleMotionEvaluator label="motionEval"/>
    </TaskEvaluators>

    <TaskDecomposers>
    </TaskDecomposers>

    <TaskAllocators>
    </TaskAllocators>

    <StateGraphs>
    </StateGraphs>

    <TMPTools>
    </TMPTools>

    <Solver tmpStrategyLabel="SimpleMotion" baseFilename="tmp_examples"/>
  </TMPLibrary>

</MotionPlanning><|MERGE_RESOLUTION|>--- conflicted
+++ resolved
@@ -148,14 +148,6 @@
     </NeighborhoodFinders>
 
     <Samplers>
-<<<<<<< HEAD
-      <BridgeTestSampler label="BridgeTest" d="10" dmLabel="euclidean" vcLabel="pqp_solid"/>
-      <ObstacleBasedSampler label="OBPRM" vcLabel="rapid" useBBX="false"
-        pointSelection="cspace" dmLabel="euclidean" stepSize="0.0"
-        nShellsColl="10" nShellsFree="10" debug="false" />
-      <UniformRandomSampler label="UniformRandom" vcLabel="alwaysTrue"/>
-=======
->>>>>>> 250caa68
       <BridgeTestSampler label="BridgeTest" d="10" dmLabel="euclidean" vcLabel="pqp_solid"/>
       <ObstacleBasedSampler label="OBPRM" vcLabel="rapid" useBBX="false"
         pointSelection="cspace" dmLabel="euclidean" stepSize="0.0"
