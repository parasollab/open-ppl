<?xml version='1.0' encoding='UTF-8'?>
<MotionPlanning warnings="true" warningsAsErrors="true" print="false">

  <!-- Here we specify input files, such as environment and query. The
       'baseFilename in the Problem node is for Simulator stat output only. -->
  <Problem baseFilename="tmp_examples">

    <Environment filename="../Examples/3D/3d.env"
      frictionCoefficient="0" gravity="0 0 0"/>

    <Robot label="boxy1" filename="../Examples/3D/boxy.robot">
      <Agent type="pathfollowing" waypointDm="minkowski"
        waypointThreshold=".05"/>
    </Robot>

    <Robot label="boxy2" filename="../Examples/3D/boxy.robot">
      <Agent type="pathfollowing" waypointDm="minkowski"
        waypointThreshold=".05"/>
    </Robot>


    <RobotGroup label="robotGroup" robotLabels="boxy1 boxy2"/>

    <GroupTask label="groupQuery" group="robotGroup">
      <Task label="query-1" robot="boxy1">
        <StartConstraints>
          <CSpaceConstraint point="0 0 0 0 0 0"/>
        </StartConstraints>

        <GoalConstraints>
          <CSpaceConstraint point="20 5 10 0.2 0.8 0.5"/>
        </GoalConstraints>
      </Task>

      <Task label="query-2" robot="boxy2">
        <StartConstraints>
          <CSpaceConstraint point="5 0 0 0 0 0"/>
        </StartConstraints>

        <GoalConstraints>
          <CSpaceConstraint point="20 -5 10 0.2 0.8 0.5"/>
        </GoalConstraints>
      </Task>
    </GroupTask>

    <Robot label="coordinator" virtual="true" filename="../Examples/3D/boxy.robot" manipulator="false">
      <Agent type="coordinator" dmLabel="minkowski" debug="true">
        <Member label="boxy1"/>
        <Member label="boxy2"/>
        <StepFunction type="defaultcoordinator" debug="true"/>
      </Agent>
    </Robot>

    <Task label="startLocation" robot="boxy1">
      <StartConstraints>
        <CSpaceConstraint point="0 0 0 0 0 0"/>
      </StartConstraints>
    </Task>

    <Task label="startLocation" robot="boxy2">
      <StartConstraints>
        <CSpaceConstraint point="5 0 0 0 0 0"/>
      </StartConstraints>
    </Task>

    <Task label="coordinatorTask" robot="coordinator">
      <StartConstraints>
        <CSpaceConstraint point="0 0 0 0 0 0"/>
      </StartConstraints>
    </Task>

    <Decomposition label="main" taskLabel="first" coordinator="coordinator">

      <SemanticTask label="top" subtaskRelation="AND"/>

      <SemanticTask label="first" parent="top">
        <Task label="query1" robot="boxy1">
          <StartConstraints>
            <CSpaceConstraint point="0 0 0 0 0 0"/>
          </StartConstraints>

          <GoalConstraints>
            <CSpaceConstraint point="20 5 10 0.2 0.8 0.5"/>
          </GoalConstraints>
        </Task>
      </SemanticTask>

      <SemanticTask label="second" parent="top">
        <GroupTask label="groupQuery" group="robotGroup">
          <Task label="query-1" robot="boxy1">
            <StartConstraints>
              <CSpaceConstraint point="0 0 0 0 0 0"/>
            </StartConstraints>

            <GoalConstraints>
              <CSpaceConstraint point="20 5 10 0.2 0.8 0.5"/>
            </GoalConstraints>
          </Task>

          <Task label="query-2" robot="boxy2">
            <StartConstraints>
              <CSpaceConstraint point="5 0 0 0 0 0"/>
            </StartConstraints>

            <GoalConstraints>
              <CSpaceConstraint point="20 -5 10 0.2 0.8 0.5"/>
            </GoalConstraints>
          </Task>
        </GroupTask>
      </SemanticTask>
    </Decomposition>

  </Problem>

  <!-- Set available algorithms and parameters. -->
  <Library>

    <!-- <NBox>
      <NBo label="NBox"/>
    </NBox> -->
    

    <DistanceMetrics>
      <Manhattan label="manhattan"/>
      <Minkowski label="minkowski"/>
      <Euclidean label="euclidean"/>
      <LPSwept label="lpSwept" lpLabel="sl"/>
      <BinaryLPSwept label="binaryLPSwept" lpLabel="sl"/>
      <WeightedEuclidean label="weightedEuclidean" posWeight=0.25 rotWeight=0.25 velWeight=0.25 avlWeight=0.25/>
      <ScaledEuclidean label="scaledEuclidean"/>
      <WorkspaceTranslation label="workspaceTranslation" />
      <RMSD label="RMSD" />
    </DistanceMetrics>

    <ValidityCheckers>
      <AlwaysTrueValidity label="alwaysTrue"/>

      <!-- Test not yet added -->
      <CollisionDetection label="pqp_solid" method="PQP_SOLID"/>
      <CollisionDetection label="rapid" method="RAPID"/>
    </ValidityCheckers>

    <NeighborhoodFinders>
      <!-- Test not yet added -->
      <BruteForceNF label="Nearest" dmLabel="euclidean" unconnected="false" k="1"/>
      <BruteForceNF label="Nearest4" dmLabel="euclidean" unconnected="true" k="4"/>
      <BruteForceNF label="BFNF" dmLabel="euclidean" unconnected="false" k="10"/>
    </NeighborhoodFinders>

    <Samplers>
<<<<<<< HEAD
      <!-- <UniformRandomSampler label="UniformRandom" vcLabel="alwaysTrue"/> -->
=======
      <UniformRandomSampler label="UniformRandom" vcLabel="alwaysTrue"/>
      <BridgeTestSampler label="BridgeTest" d="10" dmLabel="euclidean" vcLabel="pqp_solid"/>
>>>>>>> 49b4b162
    </Samplers>

    <LocalPlanners>
      <StraightLine label="slAlwaysTrue" binaryEvaluation="true"
            vcLabel="alwaysTrue"/>
      <StraightLine label="sl" binaryEvaluation="true" vcLabel="rapid"/>
    </LocalPlanners>

    <Extenders>
      <BasicExtender label="BERO" debug="false" dmLabel="euclidean"
        vcLabel="alwaysTrue" maxDist="4." minDist=".01"/>
    </Extenders>

    <PathModifiers>
    </PathModifiers>

    <Connectors>
      <CCsConnector label="CCs" debug="false"
        nfLabel="BFNF" lpLabel="slAlwaysTrue" checkIfSameCC="false"/>
      <NeighborhoodConnector label="ClosestAlwaysTrue" nfLabel="BFNF"
      lpLabel="slAlwaysTrue" checkIfSameCC="false"/>
      <RewireConnector label="Rewire" nfLabel="Nearest4" lpLabel="slAlwaysTrue"/>
    </Connectors>

    <Metrics>
      <NumNodesMetric label="NumNodes"/>
      <NumEdgesMetric label="NumEdges"/>
      <TimeMetric label="TimeInSec"/>
    </Metrics>

    <MapEvaluators>
      <LazyQuery label="LazyQuery" debug="false"
        vcLabel="pqp_solid" lpLabel="sl" enhanceDmLabel="euclidean"
        numEnhance="10" d="0.5" deleteInvalid="true">
        <NodeConnectionMethod label="ClosestAlwaysTrue"/>
        <Resolution mult="27"/>
        <Resolution mult="16"/>
        <Resolution mult="1"/>
      </LazyQuery>

      <QueryMethod label="Query" debug="false"
        graphSearchAlg="dijkstras" safeIntervalToolLabel="SI"/>
    </MapEvaluators>

    <MPStrategies>
      <!-- Test not yet added -->
      <!-- Basic RRT-->
      <!--BasicRRTStrategy label="RRT" debug="false"
        querySampler="UniformRandom" samplerLabel="UniformRandom"
        nfLabel="Nearest" extenderLabel="BERO"
        growGoals="false" growthFocus="0.01" m="1"
        goalDmLabel="minkowski" goalThreshold="5"-->
        <!--Evaluator label="Query"/-->
      <!--/BasicRRTStrategy-->
      <!-- LazyPRM-->

      <DynamicRegionRRT label="DRRRT" debug="true" querySampler="UniformRandomFree"
          samplerLabel="UniformRandom" nfLabel="Nearest" extenderLabel="BERO" 
          growGoals="true" connectorLabel="Closest" explore=".2" regionFactor="2.5"
          penetration="1" velocityBiasing="false" velocityAlignment=".4"
          decompositionLabel="fine" skeletonType="ma">
          <Evaluator label="BoundedQuery" />
      </DynamicRegionRRT>

      <BasicPRM label="LazyPRM" debug="true">
        <Sampler label="UniformRandom" number="1" attempts="1"/>
        <Connector label="ClosestAlwaysTrue" />
        <Evaluator label="LazyQuery"/>
      </BasicPRM>
    </MPStrategies>

    <MPTools>
      <SafeIntervalTool label="SI" vcLabel="pqp_solid"/>
    </MPTools>

    <!-- MPProblem allows multiple solvers to be specified and executed. -->

    <Solver mpStrategyLabel="RRT" seed="12345678"
      baseFilename="example" vizmoDebug="true"/>

    <Solver mpStrategyLabel="LazyPRM" seed="12345678"
      baseFilename="example" vizmoDebug="true"/>


  </Library>

  <TMPLibrary>
    <TMPStrategies>
      <SimpleMotionMethod label="SimpleMotion" teLabel="motionEval"/>
    </TMPStrategies>

    <PoIPlacementMethods>
    </PoIPlacementMethods>

    <TaskEvaluators>
      <SimpleMotionEvaluator label="motionEval"/>
    </TaskEvaluators>

    <TaskDecomposers>
    </TaskDecomposers>

    <TaskAllocators>
    </TaskAllocators>

    <StateGraphs>
    </StateGraphs>

    <TMPTools>
    </TMPTools>

    <Solver tmpStrategyLabel="SimpleMotion" baseFilename="tmp_examples"/>
  </TMPLibrary>

</MotionPlanning><|MERGE_RESOLUTION|>--- conflicted
+++ resolved
@@ -118,7 +118,7 @@
     <!-- <NBox>
       <NBo label="NBox"/>
     </NBox> -->
-    
+
 
     <DistanceMetrics>
       <Manhattan label="manhattan"/>
@@ -148,12 +148,8 @@
     </NeighborhoodFinders>
 
     <Samplers>
-<<<<<<< HEAD
-      <!-- <UniformRandomSampler label="UniformRandom" vcLabel="alwaysTrue"/> -->
-=======
       <UniformRandomSampler label="UniformRandom" vcLabel="alwaysTrue"/>
       <BridgeTestSampler label="BridgeTest" d="10" dmLabel="euclidean" vcLabel="pqp_solid"/>
->>>>>>> 49b4b162
     </Samplers>
 
     <LocalPlanners>
@@ -211,7 +207,7 @@
       <!-- LazyPRM-->
 
       <DynamicRegionRRT label="DRRRT" debug="true" querySampler="UniformRandomFree"
-          samplerLabel="UniformRandom" nfLabel="Nearest" extenderLabel="BERO" 
+          samplerLabel="UniformRandom" nfLabel="Nearest" extenderLabel="BERO"
           growGoals="true" connectorLabel="Closest" explore=".2" regionFactor="2.5"
           penetration="1" velocityBiasing="false" velocityAlignment=".4"
           decompositionLabel="fine" skeletonType="ma">
