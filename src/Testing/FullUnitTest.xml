--- conflicted
+++ resolved
@@ -119,17 +119,13 @@
       <Manhattan label="manhattan"/>
       <Minkowski label="minkowski"/>
       <Euclidean label="euclidean"/>
-<<<<<<< HEAD
-      <!--<WeightedEuclidean label="weightedEuclidean" posWeight=0.25 rotWeight=0.25 velWeight=0.25 avlWeight=0.25/>-->
+      <WeightedEuclidean label="weightedEuclidean" posWeight=0.25 rotWeight=0.25 velWeight=0.25 avlWeight=0.25/>
       <LPSwept label="lpSwept" lpLabel="sl"/>
       <BinaryLPSwept label="binaryLPSwept" lpLabel="sl"/>
       <!--<TopologicalDistance label="topological"/>-->
-      
       <!--<KnotTheory label="knotTheory"/>-->
-=======
       <WeightedEuclidean label="weightedEuclidean" posWeight=0.25 rotWeight=0.25 velWeight=0.25 avlWeight=0.25/>
       <ScaledEuclidean label="scaledEuclidean"/>
->>>>>>> 748e4d6a
     </DistanceMetrics>
 
     <ValidityCheckers>
