#!/usr/bin/python3
################################################################################
#
# tests.py
#
#   Run each test specified in a test file and report success/fail.
#
# test file format
#
#   Each line in the file describes an XML to run and the validation outputs.
#   The XML should call an instance of the 'ValidationStrategy' and indicate all
#   of the expected output files with 'GoldStandard' nodes. This strategy only
#   writes outputs files that fail to match the gold standard. Any outputs which
#   are written indicate a failed test.
#
################################################################################

# Imports

import sys, os, subprocess

# Configuration
xml_dir = 'XMLs/'
output_dir = 'Scratch/'

# Parse arguments
if len(sys.argv) != 2:
  print("usage: tests.py <test file>")
  sys.exit(1)
test_file = sys.argv[1]

# Assert the test file exists.
if not os.path.isfile(test_file):
  print('Error: cannot find test file ' + test_file + '.')
  sys.exit(1)

# Delete any leftover files from the previous run.
for root, dirs, files in os.walk(output_dir):
  for f in files:
    # Skip hidden files.
    if f[0] == '.':
      continue;
    os.remove(os.path.join(root, f))

# Read the test file into an array of lines.
lines = [line.strip() for line in open(test_file, 'r')]

# Run each test.
for line in lines:
  # Skip empty lines.
  if not line:
    continue

  # Split the line into tokens.
  tokens = line.split()
  if not tokens or len(tokens) < 2:
    print('Error: ill-formed test on line', lines.index(line) + 1, ': ', line)
    sys.exit(1)
  xml_file, *output_files = tokens

  # Execute the XML file.
  xml_path = xml_dir + xml_file
  debug_output = output_dir + os.path.basename(xml_file) + '.pmpl'
<<<<<<< HEAD
  result = subprocess.run('../../pmpl -f ' + xml_path + ' > ' + debug_output, shell=True)
=======
  result = subprocess.run('../../pmpl -f ' + xml_path + ' >& ' + debug_output,
      shell=True)
>>>>>>> 968a7c5b

  # Check for aborted run.
  if result.returncode != 0:
    print('Error: test', xml_file, 'failed to run.')
    continue

  # Check for errors (i.e. an output file was generated).
  for output_file in output_files:
    output_path = output_dir + output_file
    # No file = no problem.
    if not os.path.isfile(output_path):
      print('Success: test', xml_file, 'on output', output_file)
      continue

    # Rut roh.
    print('Error: test', xml_file, 'failed to match correct output on',
        output_file)<|MERGE_RESOLUTION|>--- conflicted
+++ resolved
@@ -61,12 +61,8 @@
   # Execute the XML file.
   xml_path = xml_dir + xml_file
   debug_output = output_dir + os.path.basename(xml_file) + '.pmpl'
-<<<<<<< HEAD
-  result = subprocess.run('../../pmpl -f ' + xml_path + ' > ' + debug_output, shell=True)
-=======
   result = subprocess.run('../../pmpl -f ' + xml_path + ' >& ' + debug_output,
       shell=True)
->>>>>>> 968a7c5b
 
   # Check for aborted run.
   if result.returncode != 0:
