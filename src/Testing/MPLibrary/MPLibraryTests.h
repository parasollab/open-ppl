--- conflicted
+++ resolved
@@ -44,15 +44,9 @@
     typedef MethodSet<MPTraits, SamplerMethodTest<MPTraits>>        SamplerTestSet;
     typedef MethodSet<MPTraits, LocalPlannerMethodTest<MPTraits>>   LocalPlannerTestSet;
     typedef MethodSet<MPTraits, ExtenderMethodTest<MPTraits>>       ExtenderTestSet;
-<<<<<<< HEAD
     typedef MethodSet<MPTraits, PathModifierMethodTest<MPTraits>>   PathModifierTestSet;
     typedef MethodSet<MPTraits, ConnectorMethodTest<MPTraits>>      ConnectorTestSet;
     typedef MethodSet<MPTraits, MetricMethodTest<MPTraits>>         MetricTestSet;
-=======
-    // typedef MethodSet<MPTraits, PathModifierMethodTest<MPTraits>>   PathModifierTestSet;
-    typedef MethodSet<MPTraits, ConnectorMethodTest<MPTraits>>     ConnectorTestSet;
-    typedef MethodSet<MPTraits, MetricMethodTest<MPTraits>>        MetricTestSet;
->>>>>>> c6a164d2
     typedef MethodSet<MPTraits, MapEvaluatorMethodTest<MPTraits>>   MapEvaluatorTestSet;
 
     ///@}
