#ifndef PPL_MPLIBRARY_TEST_H_
#define PPL_MPLIBRARY_TEST_H_

#include "MPLibrary/MPLibrary.h"
#include "Testing/TestBaseObject.h"

#include "Testing/MPLibrary/DistanceMetrics/DistanceMetricMethodTest.h"
#include "Testing/MPLibrary/ValidityCheckers/ValidityCheckerMethodTest.h"
#include "Testing/MPLibrary/NeighborhoodFinders/NeighborhoodFinderMethodTest.h"
#include "Testing/MPLibrary/Samplers/SamplerMethodTest.h"
#include "Testing/MPLibrary/LocalPlanners/LocalPlannerMethodTest.h"
#include "Testing/MPLibrary/Extenders/ExtenderMethodTest.h"
#include "Testing/MPLibrary/PathModifiers/PathModifierMethodTest.h"
#include "Testing/MPLibrary/Connectors/ConnectorMethodTest.h"
#include "Testing/MPLibrary/Metrics/MetricMethodTest.h"
#include "Testing/MPLibrary/MapEvaluators/MapEvaluatorMethodTest.h"

#include "Testing/MPLibrary/ValidityCheckers/CollisionDetection/CollisionDetectionMethodTest.h"
#include "Testing/MPLibrary/ValidityCheckers/CollisionDetection/BoundingSpheresCollisionDetectionTest.h"
#include "Testing/MPLibrary/ValidityCheckers/CollisionDetection/InsideSpheresCollisionDetectionTest.h"

#include "Testing/MPLibrary/MPStrategies/MPStrategyMethodTest.h"
#include "Testing/MPLibrary/MPStrategies/DynamicRegionRRTTest.h"


template <typename MPTraits>
class MPLibraryTests : public MPLibraryType<MPTraits>, public TestBaseObject {
  public:
    ///@LocalTypes
    ///@{

    typedef MPLibraryType<MPTraits>    MPLibrary;
    typedef TestBaseObject::TestResult TestResult;

    ///@}
    ///@name Method Set Types
    ///@{

    typedef MethodSet<MPTraits, DistanceMetricMethodTest<MPTraits>> DistanceMetricTestSet;
    typedef MethodSet<MPTraits, ValidityCheckerMethodTest<MPTraits>>
      ValidityCheckerTestSet;
    typedef MethodSet<MPTraits, NeighborhoodFinderMethodTest<MPTraits>>
      NeighborhoodFinderTestSet;
    typedef MethodSet<MPTraits, SamplerMethodTest<MPTraits>>        SamplerTestSet;
    typedef MethodSet<MPTraits, LocalPlannerMethodTest<MPTraits>>   LocalPlannerTestSet;
    typedef MethodSet<MPTraits, ExtenderMethodTest<MPTraits>>       ExtenderTestSet;
    typedef MethodSet<MPTraits, PathModifierMethodTest<MPTraits>>   PathModifierTestSet;
    typedef MethodSet<MPTraits, ConnectorMethodTest<MPTraits>>      ConnectorTestSet;
    typedef MethodSet<MPTraits, MetricMethodTest<MPTraits>>         MetricTestSet;
    typedef MethodSet<MPTraits, MapEvaluatorMethodTest<MPTraits>>   MapEvaluatorTestSet;

    ///@}
    ///@name Construction
    ///@{

    MPLibraryTests();

    MPLibraryTests(const std::string& _xmlFile);

    virtual ~MPLibraryTests();

    ///@}
    ///@name Interface
    ///@{

    virtual TestResult RunTest() override;

    ///@}

  private:

    ///@name Helper Functions
    ///@{

    void InitializeMethodSets();

    void InitializeCollisionDetectionMethodTests();

    void InitializeMPStrategyMethodTests();

    template <typename MethodTypeList>
      void RunMethodSetTests(const MethodTypeList& _mtl,size_t& _passed,
          size_t& failed, size_t& _total);

    void RunCollisionDetectionMethodTests(size_t& _passed, size_t& failed,
        size_t& _total);

    void RunMPStrategyMethodTests(size_t& _passed, size_t& failed, size_t& _total);

    ///@name XML Helpers
    ///@{

    void ReadXMLFile(const std::string& _filename);

    bool ParseChild(XMLNode& _node);

    ///@}
    ///@name Internal State
    ///@{

    std::string m_xmlFile{""};
    bool verbose{true};
    std::map<std::string, CollisionDetectionMethodTest*> m_collisionDetectionTests;
    std::map<std::string, MPStrategyMethodTest<MPTraits>*> m_mpStrategyTests;

    ///@}
    ///@name Method Sets
    ///@{
    /// Method sets hold and offer access to the motion planning objects of the
    /// corresponding type.

    DistanceMetricTestSet*     m_distanceMetricTests{nullptr};
    ValidityCheckerTestSet*    m_validityCheckerTests{nullptr};
    NeighborhoodFinderTestSet* m_neighborhoodFinderTests{nullptr};
    SamplerTestSet*            m_samplerTests{nullptr};
    LocalPlannerTestSet*       m_localPlannerTests{nullptr};
    ExtenderTestSet*           m_extenderTests{nullptr};
    PathModifierTestSet*       m_pathModifierTests{nullptr};
    ConnectorTestSet*          m_connectorTests{nullptr};
    MetricTestSet*             m_metricTests{nullptr};
    MapEvaluatorTestSet*       m_mapEvaluatorTests{nullptr};

    ///@}
};

/*--------------------------- Construction ---------------------------*/

template <typename MPTraits>
MPLibraryTests<MPTraits>::
MPLibraryTests() {
  InitializeMethodSets();
}

template <typename MPTraits>
MPLibraryTests<MPTraits>::
MPLibraryTests(const std::string& _xmlFile) : MPLibraryType<MPTraits>(_xmlFile),
  m_xmlFile(_xmlFile) {
    InitializeMethodSets();
    ReadXMLFile(_xmlFile);
  }

template <typename MPTraits>
MPLibraryTests<MPTraits>::
~MPLibraryTests() {}

/*----------------------------- Interface ----------------------------*/

template <typename MPTraits>
typename MPLibraryTests<MPTraits>::TestResult
MPLibraryTests<MPTraits>::
RunTest() {

  // Init mpsolution for stat purposes (and avoiding seg faults)
  this->SetMPSolution(new MPSolutionType<MPTraits>(this->GetMPProblem()->GetRobotGroups()[0].get()));
  size_t passed = 0;
  size_t failed = 0;
  size_t total = 0;

  // Collision detection tests
  InitializeCollisionDetectionMethodTests();
  RunCollisionDetectionMethodTests(passed, failed, total);

  // MPStrategy tests
  InitializeMPStrategyMethodTests();
  RunMPStrategyMethodTests(passed, failed, total);

  // Distance metric tests
<<<<<<< HEAD
   RunMethodSetTests(*this->m_distanceMetricTests,passed,failed,total);
=======
  RunMethodSetTests(*this->m_distanceMetricTests,passed,failed,total);
>>>>>>> 3f0e2694

  // Validity checker tests
  RunMethodSetTests(*this->m_validityCheckerTests,passed,failed,total);

  // Neighborhood finder tests
  RunMethodSetTests(*this->m_neighborhoodFinderTests,passed,failed,total);

  // Sampler tests
  RunMethodSetTests(*this->m_samplerTests,passed,failed,total);

  // Local planner tests
  RunMethodSetTests(*this->m_localPlannerTests,passed,failed,total);

  // Extender tests
  RunMethodSetTests(*this->m_extenderTests,passed,failed,total);

  // Path modifier tests
  RunMethodSetTests(*this->m_pathModifierTests,passed,failed,total);

  // Connector tests
  RunMethodSetTests(*this->m_connectorTests,passed,failed,total);

  // Metric tests
  RunMethodSetTests(*this->m_metricTests,passed,failed,total);

  // Map evaluator tests
  RunMethodSetTests(*this->m_mapEvaluatorTests,passed,failed,total);


  bool success = (failed == 0);
  std::string message = "COMPLETED TESTS"
    "\nTotal: "  + std::to_string(total)  +
    "\nPassed: " + std::to_string(passed) +
    "\nFailed: " + std::to_string(failed) +
    "\n\n\n";


  return std::make_pair(success,message);
}

/*-------------------------- Helper Functions ------------------------*/

template <typename MPTraits>
void
MPLibraryTests<MPTraits>::
InitializeMethodSets() {
<<<<<<< HEAD
   m_distanceMetricTests = new DistanceMetricTestSet(this,
       typename MPTraits::DistanceMetricMethodList(), "DistanceMetrics");
=======
  m_distanceMetricTests = new DistanceMetricTestSet(this,
      typename MPTraits::DistanceMetricMethodList(), "DistanceMetrics");
>>>>>>> 3f0e2694
  m_validityCheckerTests = new ValidityCheckerTestSet(this,
      typename MPTraits::ValidityCheckerMethodList(), "ValidityCheckers");
  m_neighborhoodFinderTests = new NeighborhoodFinderTestSet(this,
      typename MPTraits::NeighborhoodFinderMethodList(), "NeighborhoodFinders");
  m_samplerTests = new SamplerTestSet(this,
      typename MPTraits::SamplerMethodList(), "Samplers");
   m_localPlannerTests = new LocalPlannerTestSet(this,
       typename MPTraits::LocalPlannerMethodList(), "LocalPlanners");
  m_extenderTests = new ExtenderTestSet(this,
      typename MPTraits::ExtenderMethodList(), "Extenders");
  m_pathModifierTests = new PathModifierTestSet(this,
<<<<<<< HEAD
      typename MPTraits::PathModifierMethodList(), "PathModifiers");
=======
     typename MPTraits::PathModifierMethodList(), "PathModifiers");
>>>>>>> 3f0e2694
  m_connectorTests = new ConnectorTestSet(this,
      typename MPTraits::ConnectorMethodList(), "Connectors");
  m_metricTests = new MetricTestSet(this,
      typename MPTraits::MetricMethodList(), "Metrics");
  m_mapEvaluatorTests = new MapEvaluatorTestSet(this,
      typename MPTraits::MapEvaluatorMethodList(), "MapEvaluators");
}

template<typename MPTraits>
void
MPLibraryTests<MPTraits>::
InitializeCollisionDetectionMethodTests() {
  // TODO: add addition collision detection methods here
  BoundingSpheresCollisionDetectionTest* boundingSpheres = nullptr;
  boundingSpheres = new BoundingSpheresCollisionDetectionTest(this->GetMPProblem());
  m_collisionDetectionTests["Bounding Spheres"] = boundingSpheres;

  InsideSpheresCollisionDetectionTest* insideSpheres = nullptr;
  insideSpheres = new InsideSpheresCollisionDetectionTest(this->GetMPProblem());
  m_collisionDetectionTests["Inside Spheres"] = insideSpheres;

}

template <typename MPTraits>
void
MPLibraryTests<MPTraits>::
RunCollisionDetectionMethodTests(size_t& _passed, size_t& _failed, size_t& _total) {
  for (auto method : m_collisionDetectionTests) {
    std::cout << "Running test for " << method.first << "..." << std::endl;

    auto test = dynamic_cast<TestBaseObject*>(method.second);
    auto result = test->RunTest();

    _total++;

    if(result.first) {
      std::cout << "PASSED!" << std::endl;
      _passed++;
    }
    else {
      std::cout << "FAILED :(" << std::endl;
      _failed++;
    }

    if(verbose) {
      std::cout << result.second << std::endl;
    }
  }
}


template<typename MPTraits>
void
MPLibraryTests<MPTraits>::
InitializeMPStrategyMethodTests() {
  // TODO: add additional MPStrategy methods here
  XMLNode drrrt(m_xmlFile, "DynamicRegionRRT");
  DynamicRegionRRTTest<MPTraits>* dynamicRegionRRT = nullptr;
  dynamicRegionRRT = new DynamicRegionRRTTest<MPTraits>(drrrt);
  m_mpStrategyTests["DynamicRegionRRT"] = dynamicRegionRRT;

}


template <typename MPTraits>
void
MPLibraryTests<MPTraits>::
RunMPStrategyMethodTests(size_t& _passed, size_t& _failed, size_t& _total) {
  for (auto method : m_mpStrategyTests) {
    std::cout << "Running test for " << method.first << "..." << std::endl;

    auto test = dynamic_cast<TestBaseObject*>(method.second);
    auto result = test->RunTest();

    _total++;

    if(result.first) {
      std::cout << "PASSED!" << std::endl;
      _passed++;
    }
    else {
      std::cout << "FAILED :(" << std::endl;
      _failed++;
    }

    if(verbose) {
      std::cout << result.second << std::endl;
    }
  }
}


template <typename MPTraits>
template <typename MethodTypeList>
void
MPLibraryTests<MPTraits>::
RunMethodSetTests(const MethodTypeList& _mtl, size_t& _passed,
    size_t& _failed, size_t& _total) {

  for(auto iter = _mtl.begin(); iter != _mtl.end(); iter++) {

    std::cout << "Running test for " << iter->first << "..." << std::endl;

    auto test = dynamic_cast<TestBaseObject*>(iter->second.get());
    auto result = test->RunTest();

    _total++;

    if(result.first) {
      std::cout << "PASSED!" << std::endl;
      _passed++;
    }
    else {
      std::cout << "FAILED :(" << std::endl;
      _failed++;
    }

    if(verbose) {
      std::cout << result.second << std::endl;
    }
  }
}

/*---------------------------- XML Helpers -----------------------------------*/

template <typename MPTraits>
void
MPLibraryTests<MPTraits>::
ReadXMLFile(const std::string& _filename) {
  // Open the XML and get the root node.
  XMLNode mpNode(_filename, "MotionPlanning");

  // Find the 'MPLibrary' node.
  XMLNode* planningLibrary = nullptr;
  for(auto& child : mpNode)
    if(child.Name() == "Library")
      planningLibrary = &child;

  // Throw exception if we can't find it.
  if(!planningLibrary)
    throw ParseException(WHERE) << "Cannot find MPLibrary node in XML file '"
      << _filename << "'.";

  // Parse the library node to set algorithms and parameters.
  for(auto& child : *planningLibrary)
    ParseChild(child);

}


template <typename MPTraits>
bool
MPLibraryTests<MPTraits>::
ParseChild(XMLNode& _node) {
  if(_node.Name() == "DistanceMetrics") {
    m_distanceMetricTests->ParseXML(_node);
    return true;
  }
  else if(_node.Name() == "ValidityCheckers") {
    m_validityCheckerTests->ParseXML(_node);
    return true;
  }
  else if(_node.Name() == "NeighborhoodFinders") {
    m_neighborhoodFinderTests->ParseXML(_node);
    return true;
  }
  else if(_node.Name() == "Samplers") {
    m_samplerTests->ParseXML(_node);
    return true;
  }
<<<<<<< HEAD
  else if(_node.Name() == "LocalPlanners") {
    m_localPlannerTests->ParseXML(_node);
    return true;
  }
=======
   else if(_node.Name() == "LocalPlanners") {
    m_localPlannerTests->ParseXML(_node);
     return true;
   }
>>>>>>> 3f0e2694
  else if(_node.Name() == "Extenders") {
    m_extenderTests->ParseXML(_node);
    return true;
  }
<<<<<<< HEAD
  else if(_node.Name() == "PathModifiers") {
    m_pathModifierTests->ParseXML(_node);
    return true;
  }
=======
   else if(_node.Name() == "PathModifiers") {
    m_pathModifierTests->ParseXML(_node);
     return true;
   }
>>>>>>> 3f0e2694
  else if(_node.Name() == "Connectors") {
    m_connectorTests->ParseXML(_node);
    return true;
  }
  else if(_node.Name() == "Metrics") {
    m_metricTests->ParseXML(_node);
    return true;
  }
  else if(_node.Name() == "MapEvaluators") {
    m_mapEvaluatorTests->ParseXML(_node);
    return true;
  }
  else
    return false;
}

/*-------------------------------- Debugging ---------------------------------*/
/*--------------------------------------------------------------------*/
#endif<|MERGE_RESOLUTION|>--- conflicted
+++ resolved
@@ -165,11 +165,7 @@
   RunMPStrategyMethodTests(passed, failed, total);
 
   // Distance metric tests
-<<<<<<< HEAD
-   RunMethodSetTests(*this->m_distanceMetricTests,passed,failed,total);
-=======
   RunMethodSetTests(*this->m_distanceMetricTests,passed,failed,total);
->>>>>>> 3f0e2694
 
   // Validity checker tests
   RunMethodSetTests(*this->m_validityCheckerTests,passed,failed,total);
@@ -216,13 +212,8 @@
 void
 MPLibraryTests<MPTraits>::
 InitializeMethodSets() {
-<<<<<<< HEAD
-   m_distanceMetricTests = new DistanceMetricTestSet(this,
-       typename MPTraits::DistanceMetricMethodList(), "DistanceMetrics");
-=======
   m_distanceMetricTests = new DistanceMetricTestSet(this,
       typename MPTraits::DistanceMetricMethodList(), "DistanceMetrics");
->>>>>>> 3f0e2694
   m_validityCheckerTests = new ValidityCheckerTestSet(this,
       typename MPTraits::ValidityCheckerMethodList(), "ValidityCheckers");
   m_neighborhoodFinderTests = new NeighborhoodFinderTestSet(this,
@@ -234,11 +225,7 @@
   m_extenderTests = new ExtenderTestSet(this,
       typename MPTraits::ExtenderMethodList(), "Extenders");
   m_pathModifierTests = new PathModifierTestSet(this,
-<<<<<<< HEAD
       typename MPTraits::PathModifierMethodList(), "PathModifiers");
-=======
-     typename MPTraits::PathModifierMethodList(), "PathModifiers");
->>>>>>> 3f0e2694
   m_connectorTests = new ConnectorTestSet(this,
       typename MPTraits::ConnectorMethodList(), "Connectors");
   m_metricTests = new MetricTestSet(this,
@@ -409,32 +396,18 @@
     m_samplerTests->ParseXML(_node);
     return true;
   }
-<<<<<<< HEAD
   else if(_node.Name() == "LocalPlanners") {
     m_localPlannerTests->ParseXML(_node);
     return true;
   }
-=======
-   else if(_node.Name() == "LocalPlanners") {
-    m_localPlannerTests->ParseXML(_node);
-     return true;
-   }
->>>>>>> 3f0e2694
   else if(_node.Name() == "Extenders") {
     m_extenderTests->ParseXML(_node);
     return true;
   }
-<<<<<<< HEAD
   else if(_node.Name() == "PathModifiers") {
     m_pathModifierTests->ParseXML(_node);
     return true;
   }
-=======
-   else if(_node.Name() == "PathModifiers") {
-    m_pathModifierTests->ParseXML(_node);
-     return true;
-   }
->>>>>>> 3f0e2694
   else if(_node.Name() == "Connectors") {
     m_connectorTests->ParseXML(_node);
     return true;
