--- conflicted
+++ resolved
@@ -38,9 +38,9 @@
 
     typedef MethodSet<MPTraits, DistanceMetricMethodTest<MPTraits>> DistanceMetricTestSet;
     typedef MethodSet<MPTraits, ValidityCheckerMethodTest<MPTraits>>
-                                                                    ValidityCheckerTestSet;
+      ValidityCheckerTestSet;
     typedef MethodSet<MPTraits, NeighborhoodFinderMethodTest<MPTraits>>
-                                                                    NeighborhoodFinderTestSet;
+      NeighborhoodFinderTestSet;
     typedef MethodSet<MPTraits, SamplerMethodTest<MPTraits>>        SamplerTestSet;
     typedef MethodSet<MPTraits, LocalPlannerMethodTest<MPTraits>>   LocalPlannerTestSet;
     typedef MethodSet<MPTraits, ExtenderMethodTest<MPTraits>>       ExtenderTestSet;
@@ -79,12 +79,12 @@
     void InitializeMPStrategyMethodTests();
 
     template <typename MethodTypeList>
-    void RunMethodSetTests(const MethodTypeList& _mtl,size_t& _passed,
-                           size_t& failed, size_t& _total);
+      void RunMethodSetTests(const MethodTypeList& _mtl,size_t& _passed,
+          size_t& failed, size_t& _total);
 
     void RunCollisionDetectionMethodTests(size_t& _passed, size_t& failed,
-                                          size_t& _total);
-    
+        size_t& _total);
+
     void RunMPStrategyMethodTests(size_t& _passed, size_t& failed, size_t& _total);
 
     ///@name XML Helpers
@@ -115,11 +115,7 @@
     SamplerTestSet*            m_samplerTests{nullptr};
     // LocalPlannerTestSet*       m_localPlannerTests{nullptr};
     ExtenderTestSet*           m_extenderTests{nullptr};
-<<<<<<< HEAD
-    //PathModifierTestSet*       m_pathModifierTests{nullptr};
-=======
     // PathModifierTestSet*       m_pathModifierTests{nullptr};
->>>>>>> 10b40078
     ConnectorTestSet*          m_connectorTests{nullptr};
     MetricTestSet*             m_metricTests{nullptr};
     MapEvaluatorTestSet*       m_mapEvaluatorTests{nullptr};
@@ -138,10 +134,10 @@
 template <typename MPTraits>
 MPLibraryTests<MPTraits>::
 MPLibraryTests(const std::string& _xmlFile) : MPLibraryType<MPTraits>(_xmlFile),
-    m_xmlFile(_xmlFile) {
-  InitializeMethodSets();
-  ReadXMLFile(_xmlFile);
-}
+  m_xmlFile(_xmlFile) {
+    InitializeMethodSets();
+    ReadXMLFile(_xmlFile);
+  }
 
 template <typename MPTraits>
 MPLibraryTests<MPTraits>::
@@ -188,11 +184,7 @@
   RunMethodSetTests(*this->m_extenderTests,passed,failed,total);
 
   // Path modifier tests
-<<<<<<< HEAD
-  //RunMethodSetTests(*this->m_pathModifierTests,passed,failed,total);
-=======
   // RunMethodSetTests(*this->m_pathModifierTests,passed,failed,total);
->>>>>>> 10b40078
 
   // Connector tests
   RunMethodSetTests(*this->m_connectorTests,passed,failed,total);
@@ -206,10 +198,10 @@
 
   bool success = (failed == 0);
   std::string message = "COMPLETED TESTS"
-                        "\nTotal: "  + std::to_string(total)  +
-                        "\nPassed: " + std::to_string(passed) +
-                        "\nFailed: " + std::to_string(failed) +
-                        "\n\n\n";
+    "\nTotal: "  + std::to_string(total)  +
+    "\nPassed: " + std::to_string(passed) +
+    "\nFailed: " + std::to_string(failed) +
+    "\n\n\n";
 
 
   return std::make_pair(success,message);
@@ -233,13 +225,8 @@
   //     typename MPTraits::LocalPlannerMethodList(), "LocalPlanners");
   m_extenderTests = new ExtenderTestSet(this,
       typename MPTraits::ExtenderMethodList(), "Extenders");
-<<<<<<< HEAD
   //m_pathModifierTests = new PathModifierTestSet(this,
   //    typename MPTraits::PathModifierMethodList(), "PathModifiers");
-=======
-  // m_pathModifierTests = new PathModifierTestSet(this,
-  //     typename MPTraits::PathModifierMethodList(), "PathModifiers");
->>>>>>> 10b40078
   m_connectorTests = new ConnectorTestSet(this,
       typename MPTraits::ConnectorMethodList(), "Connectors");
   m_metricTests = new MetricTestSet(this,
@@ -337,7 +324,7 @@
 void
 MPLibraryTests<MPTraits>::
 RunMethodSetTests(const MethodTypeList& _mtl, size_t& _passed,
-                  size_t& _failed, size_t& _total) {
+    size_t& _failed, size_t& _total) {
 
   for(auto iter = _mtl.begin(); iter != _mtl.end(); iter++) {
 
@@ -381,7 +368,7 @@
   // Throw exception if we can't find it.
   if(!planningLibrary)
     throw ParseException(WHERE) << "Cannot find MPLibrary node in XML file '"
-                                << _filename << "'.";
+      << _filename << "'.";
 
   // Parse the library node to set algorithms and parameters.
   for(auto& child : *planningLibrary)
@@ -394,19 +381,11 @@
 bool
 MPLibraryTests<MPTraits>::
 ParseChild(XMLNode& _node) {
-<<<<<<< HEAD
   if(_node.Name() == "DistanceMetrics") {
     m_distanceMetricTests->ParseXML(_node);
     return true;
   }
   else if(_node.Name() == "ValidityCheckers") {
-=======
-  // if(_node.Name() == "DistanceMetrics") {
-  //   m_distanceMetricTests->ParseXML(_node);
-  //   return true;
-  // }
-  if(_node.Name() == "ValidityCheckers") {
->>>>>>> 10b40078
     m_validityCheckerTests->ParseXML(_node);
     return true;
   }
@@ -426,17 +405,10 @@
     m_extenderTests->ParseXML(_node);
     return true;
   }
-<<<<<<< HEAD
-  //else if(_node.Name() == "PathModifiers") {
-  //  m_pathModifierTests->ParseXML(_node);
-  //  return true;
-  //}
-=======
   // else if(_node.Name() == "PathModifiers") {
   //   m_pathModifierTests->ParseXML(_node);
   //   return true;
   // }
->>>>>>> 10b40078
   else if(_node.Name() == "Connectors") {
     m_connectorTests->ParseXML(_node);
     return true;
