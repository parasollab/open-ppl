#set platform specific variables
ifeq (${platform}, LINUX_32_gcc) 	#linux/gcc on 32 bit machine
	UTILS_DEF = -DUSE_VCLIP -DUSE_RAPID -DUSE_PQP -DTIXML_USE_STL #-DUSE_SOLID
	UTILS_INCL = ${VCLIP_INCL} ${RAPID_INCL} ${PQP_INCL} ${TINYXML_INCL} ${MATHTOOL_INCL} ${MODELLOADER_INCL}  #${SOLID_INCL}
	UTILS_LIB = ${VCLIP_LIB} ${RAPID_LIB} ${PQP_LIB} ${TINYXML_LIB} ${MODELLOADER_LIB} ${KMEANS_LIB} #${SOLID_LIB}

	CD_LIBFILE = ${VCLIP_DIR}/lib/libvclip.a ${RAPID_DIR}/libRAPID.a ${PQP_DIR}/lib/libPQP.a #${SOLID_DIR}/lib/libsolid.a

	BOOST_INCL = -isystem/usr/include

	DEPS = -MMD -MF $*.d
endif

ifeq (${platform}, LINUX_gcc_mh) 	#linux/gcc on manhattan
	#temporarily remove VCLIP - does not compile because of hash map
	UTILS_DEF =   -DUSE_RAPID -DUSE_PQP -DTIXML_USE_STL #-DUSE_SOLID
	UTILS_INCL =   ${RAPID_INCL} ${PQP_INCL} ${TINYXML_INCL} ${MATHTOOL_INCL} ${MODELLOADER_INCL}  #${SOLID_INCL}
	UTILS_LIB =   ${RAPID_LIB} ${PQP_LIB} ${TINYXML_LIB} ${MODELLOADER_LIB} ${KMEANS_LIB} #${SOLID_LIB}

	CD_LIBFILE =   ${RAPID_DIR}/libRAPID.a ${PQP_DIR}/lib/libPQP.a #${SOLID_DIR}/lib/libsolid.a

	#use same boost as used in STAPL
	BOOST_ROOT = /usr/local
	BOOST_INCL = -I$(BOOST_ROOT)/include
	Boost_LIBRARY_DIRS = $(BOOST_ROOT)/lib
	Boost_LIBRARIES = -L$(Boost_LIBRARY_DIRS) -l$(shell ls $(Boost_LIBRARY_DIRS) | grep -m 1 -e boost_thread | sed 's/lib//g' | sed 's/\.so//g' | sed 's/\.a//g') -l$(shell ls $(Boost_LIBRARY_DIRS) | grep -m 1 -e boost_date_time | sed 's/lib//g' | sed 's/\.so//g' | sed 's/\.a//g')
	BOOST_LIB = -L$(Boost_LIBRARY_DIRS) -l$(shell ls $(Boost_LIBRARY_DIRS) | grep -m 1 -e boost_thread | sed 's/lib//g' | sed 's/\.so//g' | sed 's/\.a//g') -l$(shell ls $(Boost_LIBRARY_DIRS) | grep -m 1 -e boost_serialization | sed 's/lib//g' | sed 's/\.so//g' | sed 's/\.a//g') -l$(shell ls $(Boost_LIBRARY_DIRS) | grep -m 1 -e boost_date_time | sed 's/lib//g' | sed 's/\.so//g' | sed 's/\.a//g')


	DEPS = -MMD -MF $*.d
endif

ifeq (${platform}, LINUX_gcc) 	#linux/gcc on 64 bit machine
	UTILS_DEF = -DUSE_RAPID -DUSE_PQP -DTIXML_USE_STL -DUSE_VCLIP# -DUSE_SOLID
	UTILS_INCL = ${RAPID_INCL} ${PQP_INCL} ${VCLIP_INCL} ${TINYXML_INCL} ${MATHTOOL_INCL} ${MODELLOADER_INCL}  #${SOLID_INCL}
	UTILS_LIB = ${RAPID_LIB} ${PQP_LIB} ${VCLIP_LIB} ${TINYXML_LIB} ${MODELLOADER_LIB} ${KMEANS_LIB} #${SOLID_LIB}

	CD_LIBFILE = ${RAPID_DIR}/libRAPID.a ${PQP_DIR}/lib/libPQP.a ${VCLIP_DIR}/lib/libvclip.a #${SOLID_DIR}/lib/libsolid.a

	ifeq (${parallel}, 1)
	  BOOST_INCL = -I$(BOOST_ROOT)/include
	  Boost_LIBRARY_DIRS = $(BOOST_ROOT)/lib64
	  BOOST_LIB = -L$(Boost_LIBRARY_DIRS) -l$(shell ls $(Boost_LIBRARY_DIRS) | grep -e boost_serialization | head -n 1 | sed 's/lib//g' | sed 's/\.so//g' | sed 's/\.a//g') -l$(shell ls $(Boost_LIBRARY_DIRS) | grep -e boost_thread | head -n 1 | sed 's/lib//g' | sed 's/\.so//g' | sed 's/\.a//g') -l$(shell ls $(Boost_LIBRARY_DIRS) | grep -e boost_system | head -n 1 | sed 's/lib//g' | sed 's/\.so//g' | sed 's/\.a//g')
	else
	  Boost_LIBRARY_DIRS = $(BOOST_ROOT)/lib64
	  BOOST_LIB = -L$(Boost_LIBRARY_DIRS) -l$(shell ls $(Boost_LIBRARY_DIRS) | grep -m 1 -e boost_thread | sed 's/lib//g' | sed 's/\.so//g' | sed 's/\.a//g') -l$(shell ls $(Boost_LIBRARY_DIRS) | grep -m 1 -e boost_serialization | sed 's/lib//g' | sed 's/\.so//g' | sed 's/\.a//g') -l$(shell ls $(Boost_LIBRARY_DIRS) | grep -m 1 -e boost_date_time | sed 's/lib//g' | sed 's/\.so//g' | sed 's/\.a//g')
	endif
	DEPS = -MMD -MF $*.d
endif

ifeq (${platform}, LINUX_gcc_brazos) 	#linux/gcc on brazos(brazos.tamu.edu)
	UTILS_DEF =   -DUSE_RAPID -DUSE_PQP -DTIXML_USE_STL #-DUSE_SOLID
	UTILS_INCL =  ${RAPID_INCL} ${PQP_INCL} ${TINYXML_INCL} ${MATHTOOL_INCL} ${MODELLOADER_INCL}  #${SOLID_INCL}
	UTILS_LIB =    ${RAPID_LIB} ${PQP_LIB} ${TINYXML_LIB} ${MODELLOADER_LIB} #${SOLID_LIB}
	CD_LIBFILE =   ${RAPID_DIR}/libRAPID.a ${PQP_DIR}/lib/libPQP.a #${SOLID_DIR}/lib/libsolid.a
	#use same boost as used in STAPL
        BOOST_ROOT = /home/ipapadop/usr/boost_1_48
        BOOST_INCL = -I$(BOOST_ROOT)/include
        Boost_LIBRARY_DIRS = $(BOOST_ROOT)/lib
	BOOST_LIB = -L$(Boost_LIBRARY_DIRS) -l$(shell ls $(Boost_LIBRARY_DIRS) | grep -m 1 -e boost_serialization | sed 's/lib//g' | sed 's/\.so//g' | sed 's/\.a//g')

	DEPS = -MMD -MF $*.d
endif

ifeq (${platform}, CRAY_gcc)    #hopper.nersc.gov || edison.nersc.gov || rain.cse.tamu.edu
        UTILS_DEF =   -DUSE_RAPID -DUSE_PQP -DTIXML_USE_STL #-DUSE_SOLID
        UTILS_INCL =  ${RAPID_INCL} ${PQP_INCL} ${TINYXML_INCL} ${MATHTOOL_INCL} ${MODELLOADER_INCL} #${SOLID_INCL}
        UTILS_LIB =    ${RAPID_LIB} ${PQP_LIB} ${TINYXML_LIB} ${MODELLOADER_LIB} #${SOLID_LIB}

        CD_LIBFILE =   ${RAPID_DIR}/libRAPID.a ${PQP_DIR}/lib/libPQP.a #${SOLID_DIR}/lib/libsolid.a
        # first boost for rain, second for nersc machines
        BOOST_ROOT = /opt/boost/gcc-4.7.2/boost-1.53
	#BOOST_ROOT = /global/homes/i/ipapadop/usr/hopper/boost/boost_1_48
        BOOST_INCL = -I$(BOOST_ROOT)/include
        Boost_LIBRARY_DIRS = $(BOOST_ROOT)/lib
        BOOST_LIB = -L$(Boost_LIBRARY_DIRS) -l$(shell ls $(Boost_LIBRARY_DIRS) | grep -m 1 -e boost_serialization | sed 's/lib//g' | sed 's/\.so//g' | sed 's/\.a//g')

        DEPS = -MMD -MF $*.d
endif

ifeq (${platform}, AIX_64_gcc)	#aix/64-bit/gcc (e.g., hydra.tamu.edu)
	UTILS_DEF = -DUSE_VCLIP -DUSE_RAPID -DUSE_PQP -DTIXML_USE_STL #-DUSE_SOLID
	UTILS_INCL = ${VCLIP_INCL} ${RAPID_INCL} ${PQP_INCL} ${TINYXML_INCL} ${MATHTOOL_INCL} ${MODELLOADER_INCL}  #${SOLID_INCL}
	UTILS_LIB = ${VCLIP_LIB} ${RAPID_LIB} ${PQP_LIB} ${TINYXML_LIB} ${MODELLOADER_LIB} ${KMEANS_LIB} #${SOLID_LIB}

	CD_LIBFILE = ${VCLIP_DIR}/lib/libvclip.a ${RAPID_DIR}/libRAPID.a ${PQP_DIR}/lib/libPQP.a #${SOLID_DIR}/lib/libsolid.a

	BOOST_INCL = -I/scratch/shawnat/usr/include/boost-1_33_1

	DEPS = -MMD -MF $*.d
endif

ifeq (${platform}, AIX_64_xlC)	#aix/64-bit/native compiler (e.g., hydra.tamu.edu)
	UTILS_DEF = -DUSE_RAPID -DUSE_PQP -DTIXML_USE_STL #-DUSE_SOLID
	UTILS_INCL = ${RAPID_INCL} ${PQP_INCL} ${TINYXML_INCL} ${MATHTOOL_INCL} ${MODELLOADER_INCL}  #${SOLID_INCL}
	UTILS_LIB = ${RAPID_LIB} ${PQP_LIB} ${TINYXML_LIB} ${MODELLOADER_LIB} ${KMEANS_LIB} #${SOLID_LIB}

	CD_LIBFILE = ${RAPID_DIR}/libRAPID.a ${PQP_DIR}/lib/libPQP.a #${SOLID_DIR}/lib/libsolid.a

	BOOST_INCL = -I/scratch/shawnat/usr/include/boost-1_33_1

	DEPS = -M -MF $*.d
endif

ifeq (${platform}, MACOS_gcc) 	#fink/gcc on 64 bit machine
	UTILS_DEF = -DUSE_VCLIP -DUSE_RAPID -DUSE_PQP -DTIXML_USE_STL #-DUSE_SOLID
	UTILS_INCL = ${VCLIP_INCL} ${RAPID_INCL} ${PQP_INCL} ${TINYXML_INCL} ${MATHTOOL_INCL} ${MODELLOADER_INCL}  #${SOLID_INCL}
	UTILS_LIB = ${VCLIP_LIB} ${RAPID_LIB} ${PQP_LIB} ${TINYXML_LIB} ${MODELLOADER_LIB} ${KMEANS_LIB} #${SOLID_LIB}

	CD_LIBFILE = ${VCLIP_DIR}/lib/libvclip.a ${RAPID_DIR}/libRAPID.a ${PQP_DIR}/lib/libPQP.a #${SOLID_DIR}/lib/libsolid.a

	BOOST_ROOT = /sw
	BOOST_INCL = -I$(BOOST_ROOT)/include
	ifeq (${parallel}, 1)
	  #uses latest version of boost (use module avail to check)
	  Boost_LIBRARY_DIRS = $(BOOST_ROOT)/lib
	  BOOST_LIB = -L$(Boost_LIBRARY_DIRS) -l$(shell ls $(Boost_LIBRARY_DIRS) | grep -m 1 -e boost_serialization | sed 's/lib//g' | sed 's/\.so//g' | sed 's/\.a//g')
	else
	  Boost_LIBRARY_DIRS = $(BOOST_ROOT)/lib64
	  BOOST_LIB = -L$(Boost_LIBRARY_DIRS) -l$(shell ls $(Boost_LIBRARY_DIRS) | grep -m 1 -e boost_thread | sed 's/lib//g' | sed 's/\.so//g' | sed 's/\.a//g') -l$(shell ls $(Boost_LIBRARY_DIRS) | grep -m 1 -e boost_serialization | sed 's/lib//g' | sed 's/\.so//g' | sed 's/\.a//g') -l$(shell ls $(Boost_LIBRARY_DIRS) | grep -m 1 -e boost_date_time | sed 's/lib//g' | sed 's/\.so//g' | sed 's/\.a//g')
	endif
	DEPS = -MMD -MF $*.d
endif



#set debug specific variables
ifeq (${debug}, 0)
else
	ifeq (${debug}, 1)
	else
		@echo ""
		@echo "Invalid debug value: ${debug}"
		@echo "debug must be either 0 or 1"
		@echo ""
	endif
endif
#cd to STAPL dir and compile STAPL lib
ifeq (${parallel}, 1)
${STAPL_DIR}/lib/libstapl.a:
	cd ${STAPL_DIR}; ${MAKE} platform=${platform} stl=tools/libstdc++/${STL_LIB}
STAPL_LIBFILE = ${STAPL_DIR}/lib/libstapl.a
endif

# collision detection macros and targets
CD_DIR = ${UTILS_DIR}/geom/CD-libs

QHULL_DIR = ${CD_DIR}/qhull-2010.1/src
${QHULL_DIR}/libqhull.a:
	cd ${QHULL_DIR}; ${MAKE} platform=${platform} debug=${debug}

VCLIP_DIR = ${CD_DIR}/VCLIP
VCLIP_LIB = -L${VCLIP_DIR}/lib -lvclip -L${QHULL_DIR} -lqhull
VCLIP_INCL = -I${VCLIP_DIR}/include
${VCLIP_DIR}/lib/libvclip.a: ${QHULL_DIR}/libqhull.a
	cd ${VCLIP_DIR}; ${MAKE} platform=${platform} debug=${debug}

RAPID_DIR = ${CD_DIR}/RAPID
RAPID_LIB = -L${RAPID_DIR} -lRAPID
RAPID_INCL = -I${RAPID_DIR}
${RAPID_DIR}/libRAPID.a:
	cd ${RAPID_DIR}; ${MAKE} platform=${platform} debug=${debug}

PQP_DIR = ${CD_DIR}/PQP_v1.2
PQP_LIB = -L${PQP_DIR}/lib -lPQP
PQP_INCL = -I${PQP_DIR}/include
${PQP_DIR}/lib/libPQP.a:
	cd ${PQP_DIR}; ${MAKE} platform=${platform} debug=${debug}

SOLID_DIR = ${CD_DIR}/solid-3.5.6
SOLID_LIB = -L${SOLID_DIR}/lib -lsolid
SOLID_INCL = -I${SOLID_DIR}/include -I${SOLID_DIR}/src/convex
${SOLID_DIR}/lib/libsolid.a:
	cd ${CD_DIR}; ${MAKE} solid


# xml macros and targets
TINYXML_DIR = ${UTILS_DIR}/xml/tinyxml
TINYXML_LIB = -L${TINYXML_DIR} -ltinyxml
TINYXML_INCL = -I${TINYXML_DIR}
${TINYXML_DIR}/libtinyxml.a:
	cd ${TINYXML_DIR}; ${MAKE} platform=${platform} debug=${debug}

XML_LIBFILE = ${TINYXML_DIR}/libtinyxml.a

# mathtool
MATHTOOL_DIR = ${UTILS_DIR}/mathtool
MATHTOOL_INCL = -I${MATHTOOL_DIR}

# modelloader
MODELLOADER_DIR = ${UTILS_DIR}/modelloader
MODELLOADER_LIB = -L${MODELLOADER_DIR} -lmodloader
MODELLOADER_INCL = -I${MODELLOADER_DIR}
${MODELLOADER_DIR}/libmodloader.a:
	cd ${MODELLOADER_DIR}; ${MAKE} platform=${platform} debug=${debug}

MODELLOADER_LIBFILE = ${MODELLOADER_DIR}/libmodloader.a

#kmeans
KMEANS_DIR = ${UTILS_DIR}/Kmeans
KMEANS_LIB = -L${KMEANS_DIR} -lkmeans
KMEANS_INCL = -I${KMEANS_DIR}
${KMEANS_DIR}/libkmeans.a:
	cd ${KMEANS_DIR}; ${MAKE} platform=${platform} debug=${debug}

KMEANS_LIBFILE = ${KMEANS_DIR}/libkmeans.a


# stapl macros
#set parallel options
ifeq (${parallel}, 0)
	STAPL_INCL  = -I${STAPL_DIR} -I${STAPL_DIR}/stapl
else
	STAPL_INCL  = -I${STAPL_DIR} -I${STAPL_DIR}/stapl -I${STAPL_DIR}/tools  -I${STAPL_DIR}/tools/libstdc++/${STL_LIB}/ -I${STAPL_DIR}/tools/icl
	STAPL_DEF = -D_PARALLEL -D_STAPL -D_STAPL_MPI -D_PGRAPH -DDYNAMIC_GRAPH -DSTAPL_RUNTIME_ENABLE_NO_COMM_GUARD -DBOOST_RESULT_OF_USE_TR1
        STAPL_LIB = ${STAPL_DIR}/lib/libstapl.a ${STAPL_DIR}/lib/libstapl_rt.a -lrt $(BOOST_LIB)
endif

#CGAL macros
CGAL_INCL = -I${UTILS_DIR}/geom/CGAL-3.3.1/include
CGAL_DEF = -DCGAL_NO_ASSERTIONS -DCGAL_NO_PRECONDITIONS -DCGAL_NO_POSTCONDITIONS

#MPNN macros and targets
MPNN_DIR = ${UTILS_DIR}/nearest_neighbors/MPNN
MPNN_SRC = ${MPNN_DIR}/src
MPNN_LIB = -L${MPNN_DIR}/src -lMPNN
MPNN_INCL = -I${MPNN_DIR}/include
MPNN_LIBFILE = ${MPNN_DIR}/src/libMPNN.a
${MPNN_LIBFILE}:
	cd ${MPNN_DIR}/src; ${MAKE} platform=${platform} debug=${debug}

# pmpl macros
PMPL_LIB = -L${PMPL_DIR} -lobprm
PMPL_LIBFILE =${PMPL_DIR}/libobprm.a
PMPL_INCL = \
	-I${PMPL_DIR} \

PMPL_OBJS = \
	Cfg/Cfg.o \
	Environment/ActiveMultiBody.o \
	Environment/Body.o \
	Environment/Boundary.o \
        Environment/BoundingBox.o \
        Environment/BoundingSphere.o \
	Environment/Connection.o \
	Environment/DHParameters.o \
	Environment/Environment.o \
	Environment/FixedBody.o \
	Environment/FreeBody.o \
	Environment/GMSPolyhedron.o \
	Environment/MultiBody.o \
	Environment/StaticMultiBody.o \
	Environment/SurfaceMultiBody.o \
	MPProblem/MPProblemBase.o \
	NeighborhoodFinders/MPNNWrapper.o \
	Samplers/SimilarStructureSampler.o \
        Utilities/IOUtils.o \
        Utilities/MetricUtils.o \
        Utilities/MPUtils.o \
	ValidityCheckers/CollisionDetection/CDInfo.o \
	ValidityCheckers/CollisionDetection/CollisionDetectionMethod.o \
	ValidityCheckers/CollisionDetection/RapidCollisionDetection.o \
	ValidityCheckers/CollisionDetection/PQPCollisionDetection.o \
	ValidityCheckers/CollisionDetection/SolidCollisionDetection.o \
	ValidityCheckers/CollisionDetection/SpheresCollisionDetection.o \
	ValidityCheckers/CollisionDetection/VClipCollisionDetection.o

<<<<<<< HEAD
ifneq ($(filter $(ROBOT_DEF), PMPSSSurfaceMult PMPCfgSurface),)
  PMPL_OBJS += Cfg/CfgSurface.o \
	       Cfg/SSSurface.o \
	       Cfg/SSSurfaceMult.o
  else
  ifeq (${ROBOT_DEF}, $(or PMPReachDistCC PMPReachDistCCFixed))
  PMPL_OBJS += Cfg/Cfg_reach_cc.o \
	       Cfg/Cfg_reach_cc_fixed.o
  else
  ifeq (${ROBOT_DEF}, $(or PMPState))
  PMPL_OBJS += Cfg/State.o \
	       Edges/StateEdge.o \
	       MPProblem/Geometry/Control.o
  endif
endif
endif
=======
ifeq (${ROBOT_DEF}, PMPCfgMultiRobot)
  PMPL_OBJS += Cfg/CfgMultiRobot.o
endif
ifeq (${ROBOT_DEF}, PMPReachableVolume)
  PMPL_OBJS += Cfg/CfgReachableVolume.o
endif
ifneq (,$(filter $(ROBOT_DEF), PMPSSSurfaceMult PMPCfgSurface))
  PMPL_OBJS += Cfg/CfgSurface.o \
	       Cfg/SSSurface.o \
	       Cfg/SSSurfaceMult.o

endif
ifeq (${ROBOT_DEF}, $(or PMPReachDistCC PMPReachDistCCFixed))
  PMPL_OBJS += Cfg/Cfg_reach_cc.o \
	       Cfg/Cfg_reach_cc_fixed.o

endif
>>>>>>> fdb50f0d
<|MERGE_RESOLUTION|>--- conflicted
+++ resolved
@@ -243,12 +243,14 @@
         Environment/BoundingBox.o \
         Environment/BoundingSphere.o \
 	Environment/Connection.o \
+	Environment/Control.o \
 	Environment/DHParameters.o \
 	Environment/Environment.o \
 	Environment/FixedBody.o \
 	Environment/FreeBody.o \
 	Environment/GMSPolyhedron.o \
 	Environment/MultiBody.o \
+	Environment/NonHolonomicMultiBody.o \
 	Environment/StaticMultiBody.o \
 	Environment/SurfaceMultiBody.o \
 	MPProblem/MPProblemBase.o \
@@ -265,24 +267,6 @@
 	ValidityCheckers/CollisionDetection/SpheresCollisionDetection.o \
 	ValidityCheckers/CollisionDetection/VClipCollisionDetection.o
 
-<<<<<<< HEAD
-ifneq ($(filter $(ROBOT_DEF), PMPSSSurfaceMult PMPCfgSurface),)
-  PMPL_OBJS += Cfg/CfgSurface.o \
-	       Cfg/SSSurface.o \
-	       Cfg/SSSurfaceMult.o
-  else
-  ifeq (${ROBOT_DEF}, $(or PMPReachDistCC PMPReachDistCCFixed))
-  PMPL_OBJS += Cfg/Cfg_reach_cc.o \
-	       Cfg/Cfg_reach_cc_fixed.o
-  else
-  ifeq (${ROBOT_DEF}, $(or PMPState))
-  PMPL_OBJS += Cfg/State.o \
-	       Edges/StateEdge.o \
-	       MPProblem/Geometry/Control.o
-  endif
-endif
-endif
-=======
 ifeq (${ROBOT_DEF}, PMPCfgMultiRobot)
   PMPL_OBJS += Cfg/CfgMultiRobot.o
 endif
@@ -293,11 +277,12 @@
   PMPL_OBJS += Cfg/CfgSurface.o \
 	       Cfg/SSSurface.o \
 	       Cfg/SSSurfaceMult.o
-
-endif
-ifeq (${ROBOT_DEF}, $(or PMPReachDistCC PMPReachDistCCFixed))
+  endif
+  ifeq (${ROBOT_DEF}, $(or PMPState))
+  PMPL_OBJS += Cfg/State.o \
+	       Edges/StateEdge.o
+  endif
+  ifeq (${ROBOT_DEF}, $(or PMPReachDistCC PMPReachDistCCFixed))
   PMPL_OBJS += Cfg/Cfg_reach_cc.o \
 	       Cfg/Cfg_reach_cc_fixed.o
-
-endif
->>>>>>> fdb50f0d
+  endif