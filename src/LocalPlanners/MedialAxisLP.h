/* MedialAxisLP.h
 * This class defines the medial axis local planner which performs a
 * push of the pathway connecting 2 medial axis configurations along
 * the medial axis.
 */

#ifndef MEDIALAXISLP_H_
#define MEDIALAXISLP_H_

#include "LocalPlannerMethod.h"
#include "StraightLine.h"
#include "ValidityCheckers/MedialAxisClearanceValidity.h"

template<class MPTraits>
class MedialAxisLP : public LocalPlannerMethod<MPTraits> {
  public:
    typedef typename MPTraits::CfgType CfgType;
    typedef typename MPTraits::WeightType WeightType;
    typedef typename MPTraits::MPProblemType MPProblemType;
    typedef typename MPProblemType::DistanceMetricPointer DistanceMetricPointer;
    typedef typename MPProblemType::ValidityCheckerPointer ValidityCheckerPointer;
    typedef typename MPProblemType::LocalPlannerPointer LocalPlannerPointer;

    MedialAxisLP(MedialAxisUtility<MPTraits> _medialAxisUtility = MedialAxisUtility<MPTraits>(),
<<<<<<< HEAD
        double _macEpsilon = 0.01, size_t _maxIter = 2);
=======
        double _macEpsilon = 0.01, int _maxIter = 2, const string& _dmLabel = "", bool _saveIntermediates = false);
>>>>>>> 6a10c63d
    MedialAxisLP(MPProblemType* _problem, XMLNodeReader& _node);
    virtual ~MedialAxisLP();

    virtual void PrintOptions(ostream& _os) const;

    MedialAxisUtility<MPTraits>& GetMedialAxisUtility() {
      return m_medialAxisUtility;
    }

    virtual bool IsConnected(
        const CfgType& _c1, const CfgType& _c2, CfgType& _col,
        LPOutput<MPTraits>* _lpOutput,
        double _positionRes, double _orientationRes,
        bool _checkCollision = true, bool _savePath = true,
        bool _saveFailedPath = true);

    virtual vector<CfgType> ReconstructPath(
        const CfgType& _c1, const CfgType& _c2,
        const vector<CfgType>& _intermediates,
        double _posRes, double _oriRes);

  private:
    void Init();

    bool IsConnectedRec(
        const CfgType& _c1, const CfgType& _c2, CfgType& _col,
        LPOutput<MPTraits>* _lpOutput,
        double _posRes, double _oriRes, size_t _itr = 0);

    bool EpsilonClosePath(
        const CfgType& _c1, const CfgType& _c2, CfgType& _mid,
        LPOutput<MPTraits>* _lpOutput,
        double _posRes, double _oriRes);

    bool IsConnectedIter(
        Environment* _env, StatClass& _stats, DistanceMetricPointer _dm,
        const CfgType& _c1, const CfgType& _c2, CfgType& _col,
        LPOutput<MPTraits>* _lpOutput,
        double _posRes, double _oriRes);

    bool IsConnectedBin(
        Environment* _env, StatClass& _stats, DistanceMetricPointer _dm,
        const CfgType& _c1, const CfgType& _c2, CfgType& _col,
        LPOutput<MPTraits>* _lpOutput,
        double _posRes, double _oriRes);

    string m_controller;

    MedialAxisUtility<MPTraits> m_medialAxisUtility; //stores operations and
    //variables for medial axis
    double m_macEpsilon; //some epsilon
    size_t m_maxIter; //maximum depth of recursion
    double m_r; //factor of the resolution

    MedialAxisClearanceValidity<MPTraits> m_macVCM;  //mac validity checker
    StraightLine<MPTraits> m_envLP, m_macLP;     //straight line local planners

<<<<<<< HEAD
    bool m_macVCAdded;
=======
    bool m_macVCMAdded;

  private:
    string m_dmLabel;
>>>>>>> 6a10c63d
};

// Definitions for Constructors and Destructor
template<class MPTraits>
<<<<<<< HEAD
MedialAxisLP<MPTraits>::MedialAxisLP(
    MedialAxisUtility<MPTraits> _medialAxisUtility,
    double _macEpsilon, size_t _maxIter) :
  LocalPlannerMethod<MPTraits>(),
  m_medialAxisUtility(_medialAxisUtility),
  m_macEpsilon(_macEpsilon), m_maxIter(_maxIter) {
    this->SetMPProblem(_medialAxisUtility.GetMPProblem());
    Init();
  }

template<class MPTraits>
MedialAxisLP<MPTraits>::MedialAxisLP(MPProblemType* _problem, XMLNodeReader& _node) :
  LocalPlannerMethod<MPTraits>(_problem, _node), m_medialAxisUtility(_problem, _node) {
    m_medialAxisUtility.SetDebug(false);
    m_controller = _node.stringXMLParameter("controller", true, "", "Which algorithm to run?");
    transform(m_controller.begin(), m_controller.end(), m_controller.begin(), ::toupper);
    m_maxIter = _node.numberXMLParameter("maxIter", true, 2, 1, MAX_INT, "Maximum Number of Iterations");
    if(m_controller == "RECURSIVE")
      m_macEpsilon = _node.numberXMLParameter("macEpsilon", true, 0.1, 0.0, MAX_DBL, "Epsilon-Close to the MA");
    else if(m_controller == "ITERATIVE" || m_controller == "BINARY")
      m_r = _node.numberXMLParameter("r", true, 1.0, 0.0, MAX_DBL, "Resolution for Iter and Bin");
    else {
      cerr << "ERROR::MALP::Unknown controller '" << m_controller << "'. Exiting." << endl;
      exit(1);
    }
    _node.warnUnrequestedAttributes();
    Init();
  }
=======
MedialAxisLP<MPTraits>::MedialAxisLP(MedialAxisUtility<MPTraits> _medialAxisUtility,
    double _macEpsilon, int _maxIter, const string& _dmLabel, bool _saveIntermediates) :
  LocalPlannerMethod<MPTraits>(_saveIntermediates), m_medialAxisUtility(_medialAxisUtility),
    m_macEpsilon(_macEpsilon), m_maxIter(_maxIter), m_dmLabel(_dmLabel) {
  this->SetMPProblem(_medialAxisUtility.GetMPProblem());
  Init();
}

template<class MPTraits>
MedialAxisLP<MPTraits>::MedialAxisLP(MPProblemType* _problem, XMLNodeReader& _node) :
    LocalPlannerMethod<MPTraits>(_problem, _node), m_medialAxisUtility(_problem, _node) {
  m_macEpsilon = _node.numberXMLParameter("macEpsilon", false, 0.1, 0.0, 1.0,
      "Epsilon-Close to the MA");
  m_maxIter = _node.numberXMLParameter("maxIter", false, 2, 1, 1000,
      "Maximum Number of Recursive Iterations");
  m_dmLabel = _node.stringXMLParameter("dmLabel", true, "", "Distance Metric Label");
  _node.warnUnrequestedAttributes();
  Init();
}
>>>>>>> 6a10c63d

template<class MPTraits>
MedialAxisLP<MPTraits>::~MedialAxisLP() {}

template<class MPTraits>
void
MedialAxisLP<MPTraits>::Init() {
  this->SetName("MedialAxisLP");

  //Construct a medial axis clearance validity
  m_macVCAdded = false;
  m_macVCM = MedialAxisClearanceValidity<MPTraits>(m_medialAxisUtility, m_macEpsilon);

  //Local planner methods
  m_envLP = StraightLine<MPTraits>(m_medialAxisUtility.GetValidityCheckerLabel(), true);
  m_macLP = StraightLine<MPTraits>("MAC::" + this->GetNameAndLabel(), true);

  //make sure MPProblems point to the correct place
  m_macVCM.SetMPProblem(this->GetMPProblem());
  m_envLP.SetMPProblem(this->GetMPProblem());
  m_macLP.SetMPProblem(this->GetMPProblem());
}

template<class MPTraits>
void
MedialAxisLP<MPTraits>::PrintOptions(ostream& _os) const {
  LocalPlannerMethod<MPTraits>::PrintOptions(_os);
  m_medialAxisUtility.PrintOptions(_os);
<<<<<<< HEAD
  _os << "\tcdLPMethod = " << m_envLP.GetName() << endl
    << "\tmacLPMethod = " << m_macLP.GetName() << endl
    << "\tmacVCMethod = " << m_macVCM.GetName() <<endl
    << "\tmacEpsilon = " << m_macEpsilon << endl
    << "\tmaxIter = " << m_maxIter << endl;
=======
  _os << "\tdm label : " << m_dmLabel
      << "\n\tcd lp label : " << m_envLP.GetName()
      << "\n\tmac lp label : " << m_macLP.GetName()
      << "\n\tmac vc label : " << m_macVCM.GetName()
      << "\n\tmac epsilon = " << m_macEpsilon
      << "\n\tmax iter = " << m_maxIter
      << endl;
>>>>>>> 6a10c63d
}

// Main IsConnected Function
template<class MPTraits>
bool
MedialAxisLP<MPTraits>::IsConnected(
    const CfgType& _c1, const CfgType& _c2, CfgType& _col,
    LPOutput<MPTraits>* _lpOutput,
    double _positionRes, double _orientationRes,
    bool _checkCollision, bool _savePath, bool _saveFailedPath) {
  StatClass* stats = this->GetMPProblem()->GetStatClass();

  if(!m_macVCAdded) {
    m_macVCAdded = true;
    this->GetMPProblem()->AddValidityChecker(
        ValidityCheckerPointer(&m_macVCM),
        "MAC::" + this->GetNameAndLabel());
  }

  //Check that appropriate save path variables are set
  if(!_checkCollision) {
    if(this->m_debug) {
      cerr << "WARNING, in MedialAxisLP::IsConnected: checkCollision should be "
        << "set to true (false is not applicable for this local planner), "
        << "setting to true.\n";
    }
    _checkCollision = true;
  }
  if(!_savePath) {
    if(this->m_debug) {
      cerr << "WARNING, in MedialAxisLP::IsConnected: savePath should be set "
        << "to true (false is not applicable for this local planner), "
        << "setting to true.\n";
    }
    _savePath = true;
  }
  if(!_saveFailedPath) {
    if(this->m_debug) {
      cerr << "WARNING, in MedialAxisLP::IsConnected: saveFailedPath should be "
        << "set to true (false is not applicable for this local planner), "
        << "setting to true.\n";
    }
    _saveFailedPath = true;
  }

  //Clear lpOutput
  _lpOutput->Clear();

  if(this->m_debug) {
    cout << "\nMedialAxisLP::IsConnected" << endl
      << "Start: " << _c1 << endl
      << "End  : " << _c2 << endl;
  }

  bool connected = false;
<<<<<<< HEAD
  _stats.IncLPAttempts(this->GetNameAndLabel());
  if(m_controller == "RECURSIVE") {
    if(this->m_debug) {
      VDComment("Initial CFGs");
      VDAddTempCfg(_c1,true);
      VDAddTempCfg(_c2,true);
      VDClearComments();
    }

    connected = IsConnectedRec(_env, _stats, _dm, _c1, _c2, _col, _lpOutput,
        _positionRes, _orientationRes, 1);

    if(this->m_debug) {
      VDClearLastTemp();
      VDClearLastTemp();
    }

  }
  else if(m_controller == "ITERATIVE") {
    connected = IsConnectedIter(_env, _stats, _dm, _c1, _c2, _col, _lpOutput,
        _positionRes, _orientationRes);
  }
  else if(m_controller == "BINARY") {
    connected = IsConnectedBin(_env, _stats, _dm, _c1, _c2, _col, _lpOutput,
        _positionRes, _orientationRes);
  }
  else {
    cerr << "ERROR::MALP::Unknown controller '" << m_controller << "'. Exiting." << endl;
    exit(1);
  }
=======
  stats->IncLPAttempts(this->GetNameAndLabel());
  if(this->m_debug) {
    VDComment("Initial CFGs");
    VDAddTempCfg(_c1,true);
    VDAddTempCfg(_c2,true);
    VDClearComments();
  }

  connected = IsConnectedRec(_c1, _c2, _col, _lpOutput,
      _positionRes, _orientationRes, 1);
>>>>>>> 6a10c63d

  if(connected) {
    stats->IncLPConnections(this->GetNameAndLabel() );
    _lpOutput->m_edge.first.SetWeight(_lpOutput->m_path.size());
    _lpOutput->m_edge.second.SetWeight(_lpOutput->m_path.size());
    _lpOutput->AddIntermediatesToWeights(this->m_saveIntermediates);
    _lpOutput->SetLPLabel(this->GetLabel());
  }

  return connected;
}

// Recursive IsConnected function
template<class MPTraits>
bool
MedialAxisLP<MPTraits>::IsConnectedRec(
    const CfgType& _c1, const CfgType& _c2, CfgType& _col,
    LPOutput<MPTraits>* _lpOutput,
<<<<<<< HEAD
    double _posRes, double _oriRes, size_t _itr) {
=======
    double _posRes, double _oriRes, int _itr) {
  StatClass* stats = this->GetMPProblem()->GetStatClass();
>>>>>>> 6a10c63d

  if(this->m_debug) {
    cout << "  MedialAxisLP::IsConnectedRec" << endl
      << "  Start  : " << _c1 << endl
      << "  End    : " << _c2 << endl;
  }

  if(_itr > m_maxIter) return false;

  LPOutput<MPTraits> maLPOutput, tmpLPOutput;
  int cdCounter = 0, nTicks = 0;
  CfgType mid;
  CfgType diff = _c1 - _c2;

  nTicks = (int)max(diff.PositionMagnitude() / _posRes, diff.OrientationMagnitude() / _oriRes);

  if(nTicks <= 1) {
    if(m_envLP.IsConnected(_c1, _c2, _col, &tmpLPOutput,
          _posRes, _oriRes, true, true, true)) {
      for(size_t j = 0; j < tmpLPOutput.m_path.size(); ++j)
        _lpOutput->m_path.push_back(tmpLPOutput.m_path[j]);
      return true;
    }
    else
      return false;
  }

  // Test for MA closeness
  if(EpsilonClosePath(_c1, _c2, mid, &maLPOutput, _posRes, _oriRes)) {
    for(size_t j = 0; j < maLPOutput.m_path.size(); ++j)
      _lpOutput->m_path.push_back(maLPOutput.m_path[j]);
    return true;
  }

  // Failed epsilon close, recurse
  if(this->m_debug) cout << "  New Mid: " << mid << endl;
  if(this->m_debug) VDAddTempCfg(mid, true);
  LPOutput<MPTraits> lpOutputS, lpOutputE;

  if(!IsConnectedRec(_c1, mid, _col, &lpOutputS, _posRes, _oriRes, _itr + 1)) {
    if (this->m_debug) VDClearLastTemp();
    return false;
  }
  if(!IsConnectedRec(mid, _c2, _col, &lpOutputE, _posRes, _oriRes, _itr + 1)) {
    if (this->m_debug) VDClearLastTemp();
    return false;
  }
  for(size_t i = 0; i < lpOutputS.m_intermediates.size(); i++){
    _lpOutput->m_intermediates.push_back(lpOutputS.m_intermediates[i]);
  }
  _lpOutput->m_intermediates.push_back(mid);
  for(size_t i = 0; i < lpOutputE.m_intermediates.size(); i++){
    _lpOutput->m_intermediates.push_back(lpOutputE.m_intermediates[i]);
  }

  // Push path onto local planner output
  _lpOutput->m_path.push_back(_c1);
  for(size_t i = 0; i < lpOutputS.m_path.size(); ++i)
    _lpOutput->m_path.push_back(lpOutputS.m_path[i]);
  _lpOutput->m_path.push_back(mid);
  for(size_t i = 0; i < lpOutputE.m_path.size(); ++i)
    _lpOutput->m_path.push_back(lpOutputE.m_path[i]);
  _lpOutput->m_path.push_back(_c2);

  VDClearLastTemp();
  stats->IncLPCollDetCalls(this->GetNameAndLabel(), cdCounter);
  return true;
};

template<class MPTraits>
bool
MedialAxisLP<MPTraits>::EpsilonClosePath(
    const CfgType& _c1, const CfgType& _c2, CfgType& _mid,
    LPOutput<MPTraits>* _lpOutput,
    double _posRes, double _oriRes) {
  Environment* env = this->GetMPProblem()->GetEnvironment();
  DistanceMetricPointer dm = this->GetMPProblem()->GetDistanceMetric(m_dmLabel);

  if(this->m_debug) cout << "MedialAxisLP::EpsilonClosePath()" << endl;

  LPOutput<MPTraits> maLPOutput, tmpLPOutput, testLPOutput;
  CfgType col, tmp;
  int nTicks;
  bool passed = true, found = false;

  // Closer than epsilon so calc pushed mid and test at env res
  if(dm->Distance(_c1, _c2) < m_medialAxisUtility.GetEpsilon()) {
    if(this->m_debug) cout << "Segment is shorter than epsilon..." << endl;

    _mid.FindIncrement( _c1, _c2, &nTicks, _posRes, _oriRes);
    for(size_t i = _mid.PosDOF(); i < _mid.DOF(); i++) {
      if(_mid[i] > 0.5)
        _mid[i] -= 1.0;
    }

    _mid *= ((double)nTicks / 2.0);
    _mid += _c1;

    m_medialAxisUtility.PushToMedialAxis(_mid, env->GetBoundary());
    return m_envLP.IsConnected(_c1, _c2, col, _lpOutput,
        _posRes, _oriRes, true, true, true);
  }

  // Calculate relationship between resolution and m_epsilon
  double rEpsilon = dm->Distance(_c1, _c2) / m_medialAxisUtility.GetEpsilon();

  if(this->m_debug) cout << " Ticks wanted: " << rEpsilon << endl;

  tmp.FindIncrement(_c1, _c2, &nTicks, _posRes, _oriRes);

  rEpsilon = (double)nTicks / rEpsilon;
  double posEps = rEpsilon * _posRes;
  double oriEps = rEpsilon * _oriRes;

  if(this->m_debug) cout << " Ticks calculated: " << nTicks << endl;

  // Check if path is epsilon close, call again without collision checking for
  // LPOuput if failed
  maLPOutput.m_path.push_back(_c1);
  passed = m_macLP.IsConnected(_c1, _c2, col, &testLPOutput,
      posEps, oriEps, true, true, true);
  if(passed) {
    for(size_t j = 0; j < testLPOutput.m_path.size(); ++j)
      maLPOutput.m_path.push_back(testLPOutput.m_path[j]);
  }
  else {
    m_macLP.IsConnected(_c1, _c2, col, &maLPOutput, posEps,
        oriEps, false, true, true);
  }
  maLPOutput.m_path.push_back(_c2);

  // Save pushed mid
  vector<pair<CfgType,CfgType> > history = m_macVCM.GetHistory();

  if(this->m_debug)
    cout << "Finding mid cfg, history size::" << history.size() << endl;
  if(history.size() <= 1) {
    if(history.size() == 1 && !(history[0].first == history[0].second)) {
      // Validity Checker didn't push properly
      if(this->m_debug) cout << "VC didn't push properly" << endl;
      _mid = history[0].second;
    }
    else {
      if(this->m_debug) cout << "VC did push properly" << endl;
      _mid = maLPOutput.m_path[maLPOutput.m_path.size() / 2];
      m_medialAxisUtility.PushToMedialAxis(_mid, env->GetBoundary());
    }
  }
  else {
    if(this->m_debug) cout << "Finding mid from history" << endl;
    for(size_t i = 0; i < history.size(); ++i) {
      if(history[i].first == maLPOutput.m_path[maLPOutput.m_path.size() / 2] ||
          history[i].first == maLPOutput.m_path[maLPOutput.m_path.size() / 2 - 1]) {
        _mid = history[i].second;
        found = true;
        break;
      }
    }
    if(!found) {
      if(this->m_debug) cout << "Mid not found, Pushing onto MA" << endl;
      m_medialAxisUtility.PushToMedialAxis(_mid, env->GetBoundary());
    }
  }
  m_macVCM.ClearHistory();

  // If epsilon close, test at env res
  if(passed) {
    if(this->m_debug) {
      cout << "macLPMethod->IsConnected Passed: maLPOutput.size: "
        << maLPOutput.m_path.size() << endl;
    }
    // Test individual segments
    for(size_t i = 0; i < maLPOutput.m_path.size() - 1; ++i) {
      if(m_envLP.IsConnected(maLPOutput.m_path[i],
            maLPOutput.m_path[i + 1], col, &testLPOutput, _posRes, _oriRes, false,
            true, true)) {
        copy(testLPOutput.m_path.begin(), testLPOutput.m_path.end(), back_inserter(tmpLPOutput.m_path));
        if(i != maLPOutput.m_path.size() - 2)
          tmpLPOutput.m_path.push_back(maLPOutput.m_path[i + 1]);
      }
      else {
        passed = false;
        break;
      }
    }
    // If passed, save path and exit
    if(passed == true) {
      if(this->m_debug)
        cout << "envLP.IsConnected Passed: tmpLPOutput.size: " << tmpLPOutput.m_path.size() << endl;
      copy(tmpLPOutput.m_path.begin(), tmpLPOutput.m_path.end(), back_inserter(_lpOutput->m_path));
      return true;
    }
    else
      return false;
  }
  else
    return false;
}

template<class MPTraits>
bool
MedialAxisLP<MPTraits>::IsConnectedIter(
    Environment* _env, StatClass& _stats, DistanceMetricPointer _dm,
    const CfgType& _c1, const CfgType& _c2, CfgType& _col,
    LPOutput<MPTraits>* _lpOutput,
    double _posRes, double _oriRes) {

  if(this->m_debug) {
    cout << "  MedialAxisLP::IsConnectedIter" << endl
      << "  Start  : " << _c1 << endl
      << "  End    : " << _c2 << endl;

    VDClearAll();
    VDAddTempCfg(_c1, false);
    VDAddTempCfg(_c2, false);
  }


  CfgType curr = _c1, col;
  LPOutput<MPTraits> lpOutput;
  int nticks;
  size_t iter = 0;

  do {

    CfgType prev = curr;

    //Find tick at resolution
    CfgType tick;
    tick.FindIncrement(curr, _c2, &nticks, m_r*_posRes, m_r*_oriRes);
    curr += tick;

    //close enough to goal. Generate last segment of path and quit
    if(curr == _c2) {
      //check for valid connection between previous cfg and final cfg
      //if valid, save path.
      if(!m_envLP.IsConnected(_env, _stats, _dm, prev, _c2, col,
            &lpOutput, _posRes, _oriRes, true, true, true)) {
        if(this->m_debug) cout << "Couldn't connect prev: " << prev << " to final: " << _c2 << endl;
        return false;
      }

      copy(lpOutput.m_path.begin(), lpOutput.m_path.end(), back_inserter(_lpOutput->m_path));

      if(this->m_debug) {
        VDAddTempEdge(prev, _c2);
        cout << "Final cfg reached. Connected!" << endl;
      }
      return true;
    }

    if(this->m_debug) cout << "Next::" << curr << endl;

    //Push to medial axis
    if(! m_medialAxisUtility.PushToMedialAxis(curr, _env->GetBoundary())) {
      if(this->m_debug) cout << "Push failed. Return false." <<endl;
      return false;
    }

    if(this->m_debug) {
      cout << "Pushed::" << curr << endl;
      VDAddTempCfg(curr, true);
    }

    //check for pushes to previous configs, if true, return false
    if(curr == prev) {
      if(this->m_debug) cout << "Push to prev location. Returning false." << endl;
      return false;
    }

    //check for valid connection between previous cfg and pushed cfg
    //if valid, save path.
    if(!m_envLP.IsConnected(_env, _stats, _dm, prev, curr, col,
          &lpOutput, _posRes, _oriRes, true, true, true)) {
      if(this->m_debug) cout << "Couldn't connect prev: " << prev << " to curr: " << curr << endl;
      return false;
    }

    if(this->m_debug) VDAddTempEdge(prev, curr);

    if(curr != _c2)
      _lpOutput->m_intermediates.push_back(curr);

    copy(lpOutput.m_path.begin(), lpOutput.m_path.end(), back_inserter(_lpOutput->m_path));

  } while(iter++ < m_maxIter);

  if(this->m_debug) cout << "Max iter reached. Not connected." << endl;
  return false;
}


template<class MPTraits>
bool
MedialAxisLP<MPTraits>::IsConnectedBin(
    Environment* _env, StatClass& _stats, DistanceMetricPointer _dm,
    const CfgType& _c1, const CfgType& _c2, CfgType& _col,
    LPOutput<MPTraits>* _lpOutput,
    double _posRes, double _oriRes) {

  if(this->m_debug) {
    cout << "  MedialAxisLP::IsConnectedBin" << endl
      << "  Start  : " << _c1 << endl
      << "  End    : " << _c2 << endl;

    VDClearAll();
    VDAddTempCfg(_c1, false);
    VDAddTempCfg(_c2, false);
  }

  map<double, pair<CfgType, LPOutput<MPTraits> > > path;
  typedef pair<pair<double, CfgType>, pair<double, CfgType> > Segment;
  queue<Segment> segQueue; //queue stores segments to process
  size_t iter = 0;

  segQueue.push(Segment(make_pair(0, _c1), make_pair(1, _c2)));

  while(!segQueue.empty() && iter++ < m_maxIter) {
    //grab next pair
    Segment seg = segQueue.front();
    segQueue.pop();

    int nTicks;
    CfgType incr;
    incr.FindIncrement(seg.first.second, seg.second.second, &nTicks, m_r*_posRes, m_r*_oriRes);
    //if pair is close enough, test a connection and add to final path
    if(nTicks <= 1) {
      LPOutput<MPTraits> lpOutput;
      CfgType col;
      if(!m_envLP.IsConnected(_env, _stats, _dm, seg.first.second, seg.second.second, col, &lpOutput, _posRes, _oriRes, true, true, true)) {
        if(this->m_debug) cout << "Connection on segment ({"
          << seg.first.second << "}, {" << seg.second.second << "}) failed." << endl;
        return false;
      }

      //add to path
      path[seg.first.first] = make_pair(seg.second.second, lpOutput);
    }
    //not close enough, so push to MA and push back resulting segments
    else {
      CfgType mid = (seg.first.second + seg.second.second)/2;
      double midval = (seg.first.first + seg.second.first)/2.;

      if(!m_medialAxisUtility.PushToMedialAxis(mid, _env->GetBoundary())) {
        if(this->m_debug) cout << "Push failed." << endl;
        return false;
      }

      segQueue.push(Segment(seg.first, make_pair(midval, mid)));
      segQueue.push(Segment(make_pair(midval, mid), seg.second));
    }
  }

  if(segQueue.empty()) {
    if(this->m_debug) cout << "Connected!" << endl;

    //assemble path
    typedef typename map<double, pair<CfgType, LPOutput<MPTraits> > >::iterator PIT;
    for(PIT pit = path.begin(); pit != path.end(); ++pit) {
      if(pit->second.first != _c2)
        _lpOutput->m_intermediates.push_back(pit->second.first);
      copy(pit->second.second.m_path.begin(), pit->second.second.m_path.end(), back_inserter(_lpOutput->m_path));
    }

    return true;
  }
  else {
    if(this->m_debug) cout << "Max iter reached. Not connected..." << endl;
    return false;
  }
}


template<class MPTraits>
vector<typename MPTraits::CfgType>
MedialAxisLP<MPTraits>::ReconstructPath(
    const CfgType& _c1, const CfgType& _c2,
    const vector<CfgType>& _intermediates,
    double _posRes, double _oriRes) {
  LPOutput<MPTraits>* lpOutput = new LPOutput<MPTraits>();
  LPOutput<MPTraits>* dummyLPOutput = new LPOutput<MPTraits>();
  CfgType col;

  if(_intermediates.size() > 0) {
    m_envLP.IsConnected(_c1, _intermediates[0], col,
        dummyLPOutput, _posRes, _oriRes, false, true, false);
    for(size_t j = 0; j < dummyLPOutput->m_path.size(); j++)
      lpOutput->m_path.push_back(dummyLPOutput->m_path[j]);
    for(size_t i = 0; i < _intermediates.size() - 1; i++){
      lpOutput->m_path.push_back(_intermediates[i]);
      m_envLP.IsConnected(_intermediates[i], _intermediates[i + 1],
          col, dummyLPOutput, _posRes, _oriRes, false, true, false);
      for(size_t j = 0; j < dummyLPOutput->m_path.size(); j++)
        lpOutput->m_path.push_back(dummyLPOutput->m_path[j]);
    }
    lpOutput->m_path.push_back(_intermediates[_intermediates.size() - 1]);
    m_envLP.IsConnected(_intermediates[_intermediates.size() - 1],
        _c2, col, dummyLPOutput, _posRes, _oriRes, false, true, false);
    for(size_t j = 0; j < dummyLPOutput->m_path.size(); j++)
      lpOutput->m_path.push_back(dummyLPOutput->m_path[j]);
  }
  else {
    m_envLP.IsConnected(_c1, _c2, col, dummyLPOutput,
        _posRes, _oriRes, false, true, false);
    for(size_t j = 0; j < dummyLPOutput->m_path.size(); j++)
      lpOutput->m_path.push_back(dummyLPOutput->m_path[j]);
  }
  vector<CfgType> path = lpOutput->m_path;
  delete lpOutput;
  delete dummyLPOutput;
  return path;
}

#endif<|MERGE_RESOLUTION|>--- conflicted
+++ resolved
@@ -22,11 +22,7 @@
     typedef typename MPProblemType::LocalPlannerPointer LocalPlannerPointer;
 
     MedialAxisLP(MedialAxisUtility<MPTraits> _medialAxisUtility = MedialAxisUtility<MPTraits>(),
-<<<<<<< HEAD
         double _macEpsilon = 0.01, size_t _maxIter = 2);
-=======
-        double _macEpsilon = 0.01, int _maxIter = 2, const string& _dmLabel = "", bool _saveIntermediates = false);
->>>>>>> 6a10c63d
     MedialAxisLP(MPProblemType* _problem, XMLNodeReader& _node);
     virtual ~MedialAxisLP();
 
@@ -62,13 +58,11 @@
         double _posRes, double _oriRes);
 
     bool IsConnectedIter(
-        Environment* _env, StatClass& _stats, DistanceMetricPointer _dm,
         const CfgType& _c1, const CfgType& _c2, CfgType& _col,
         LPOutput<MPTraits>* _lpOutput,
         double _posRes, double _oriRes);
 
     bool IsConnectedBin(
-        Environment* _env, StatClass& _stats, DistanceMetricPointer _dm,
         const CfgType& _c1, const CfgType& _c2, CfgType& _col,
         LPOutput<MPTraits>* _lpOutput,
         double _posRes, double _oriRes);
@@ -84,19 +78,14 @@
     MedialAxisClearanceValidity<MPTraits> m_macVCM;  //mac validity checker
     StraightLine<MPTraits> m_envLP, m_macLP;     //straight line local planners
 
-<<<<<<< HEAD
     bool m_macVCAdded;
-=======
-    bool m_macVCMAdded;
 
   private:
     string m_dmLabel;
->>>>>>> 6a10c63d
 };
 
 // Definitions for Constructors and Destructor
 template<class MPTraits>
-<<<<<<< HEAD
 MedialAxisLP<MPTraits>::MedialAxisLP(
     MedialAxisUtility<MPTraits> _medialAxisUtility,
     double _macEpsilon, size_t _maxIter) :
@@ -125,27 +114,6 @@
     _node.warnUnrequestedAttributes();
     Init();
   }
-=======
-MedialAxisLP<MPTraits>::MedialAxisLP(MedialAxisUtility<MPTraits> _medialAxisUtility,
-    double _macEpsilon, int _maxIter, const string& _dmLabel, bool _saveIntermediates) :
-  LocalPlannerMethod<MPTraits>(_saveIntermediates), m_medialAxisUtility(_medialAxisUtility),
-    m_macEpsilon(_macEpsilon), m_maxIter(_maxIter), m_dmLabel(_dmLabel) {
-  this->SetMPProblem(_medialAxisUtility.GetMPProblem());
-  Init();
-}
-
-template<class MPTraits>
-MedialAxisLP<MPTraits>::MedialAxisLP(MPProblemType* _problem, XMLNodeReader& _node) :
-    LocalPlannerMethod<MPTraits>(_problem, _node), m_medialAxisUtility(_problem, _node) {
-  m_macEpsilon = _node.numberXMLParameter("macEpsilon", false, 0.1, 0.0, 1.0,
-      "Epsilon-Close to the MA");
-  m_maxIter = _node.numberXMLParameter("maxIter", false, 2, 1, 1000,
-      "Maximum Number of Recursive Iterations");
-  m_dmLabel = _node.stringXMLParameter("dmLabel", true, "", "Distance Metric Label");
-  _node.warnUnrequestedAttributes();
-  Init();
-}
->>>>>>> 6a10c63d
 
 template<class MPTraits>
 MedialAxisLP<MPTraits>::~MedialAxisLP() {}
@@ -174,21 +142,11 @@
 MedialAxisLP<MPTraits>::PrintOptions(ostream& _os) const {
   LocalPlannerMethod<MPTraits>::PrintOptions(_os);
   m_medialAxisUtility.PrintOptions(_os);
-<<<<<<< HEAD
   _os << "\tcdLPMethod = " << m_envLP.GetName() << endl
     << "\tmacLPMethod = " << m_macLP.GetName() << endl
     << "\tmacVCMethod = " << m_macVCM.GetName() <<endl
     << "\tmacEpsilon = " << m_macEpsilon << endl
     << "\tmaxIter = " << m_maxIter << endl;
-=======
-  _os << "\tdm label : " << m_dmLabel
-      << "\n\tcd lp label : " << m_envLP.GetName()
-      << "\n\tmac lp label : " << m_macLP.GetName()
-      << "\n\tmac vc label : " << m_macVCM.GetName()
-      << "\n\tmac epsilon = " << m_macEpsilon
-      << "\n\tmax iter = " << m_maxIter
-      << endl;
->>>>>>> 6a10c63d
 }
 
 // Main IsConnected Function
@@ -244,8 +202,7 @@
   }
 
   bool connected = false;
-<<<<<<< HEAD
-  _stats.IncLPAttempts(this->GetNameAndLabel());
+  stats->IncLPAttempts(this->GetNameAndLabel());
   if(m_controller == "RECURSIVE") {
     if(this->m_debug) {
       VDComment("Initial CFGs");
@@ -254,8 +211,7 @@
       VDClearComments();
     }
 
-    connected = IsConnectedRec(_env, _stats, _dm, _c1, _c2, _col, _lpOutput,
-        _positionRes, _orientationRes, 1);
+    connected = IsConnectedRec(_c1, _c2, _col, _lpOutput, _positionRes, _orientationRes, 1);
 
     if(this->m_debug) {
       VDClearLastTemp();
@@ -264,29 +220,15 @@
 
   }
   else if(m_controller == "ITERATIVE") {
-    connected = IsConnectedIter(_env, _stats, _dm, _c1, _c2, _col, _lpOutput,
-        _positionRes, _orientationRes);
+    connected = IsConnectedIter(_c1, _c2, _col, _lpOutput, _positionRes, _orientationRes);
   }
   else if(m_controller == "BINARY") {
-    connected = IsConnectedBin(_env, _stats, _dm, _c1, _c2, _col, _lpOutput,
-        _positionRes, _orientationRes);
+    connected = IsConnectedBin(_c1, _c2, _col, _lpOutput, _positionRes, _orientationRes);
   }
   else {
     cerr << "ERROR::MALP::Unknown controller '" << m_controller << "'. Exiting." << endl;
     exit(1);
   }
-=======
-  stats->IncLPAttempts(this->GetNameAndLabel());
-  if(this->m_debug) {
-    VDComment("Initial CFGs");
-    VDAddTempCfg(_c1,true);
-    VDAddTempCfg(_c2,true);
-    VDClearComments();
-  }
-
-  connected = IsConnectedRec(_c1, _c2, _col, _lpOutput,
-      _positionRes, _orientationRes, 1);
->>>>>>> 6a10c63d
 
   if(connected) {
     stats->IncLPConnections(this->GetNameAndLabel() );
@@ -305,12 +247,8 @@
 MedialAxisLP<MPTraits>::IsConnectedRec(
     const CfgType& _c1, const CfgType& _c2, CfgType& _col,
     LPOutput<MPTraits>* _lpOutput,
-<<<<<<< HEAD
     double _posRes, double _oriRes, size_t _itr) {
-=======
-    double _posRes, double _oriRes, int _itr) {
   StatClass* stats = this->GetMPProblem()->GetStatClass();
->>>>>>> 6a10c63d
 
   if(this->m_debug) {
     cout << "  MedialAxisLP::IsConnectedRec" << endl
@@ -513,7 +451,6 @@
 template<class MPTraits>
 bool
 MedialAxisLP<MPTraits>::IsConnectedIter(
-    Environment* _env, StatClass& _stats, DistanceMetricPointer _dm,
     const CfgType& _c1, const CfgType& _c2, CfgType& _col,
     LPOutput<MPTraits>* _lpOutput,
     double _posRes, double _oriRes) {
@@ -547,8 +484,7 @@
     if(curr == _c2) {
       //check for valid connection between previous cfg and final cfg
       //if valid, save path.
-      if(!m_envLP.IsConnected(_env, _stats, _dm, prev, _c2, col,
-            &lpOutput, _posRes, _oriRes, true, true, true)) {
+      if(!m_envLP.IsConnected(prev, _c2, col, &lpOutput, _posRes, _oriRes, true, true, true)) {
         if(this->m_debug) cout << "Couldn't connect prev: " << prev << " to final: " << _c2 << endl;
         return false;
       }
@@ -565,8 +501,8 @@
     if(this->m_debug) cout << "Next::" << curr << endl;
 
     //Push to medial axis
-    if(! m_medialAxisUtility.PushToMedialAxis(curr, _env->GetBoundary())) {
-      if(this->m_debug) cout << "Push failed. Return false." <<endl;
+    if(! m_medialAxisUtility.PushToMedialAxis(curr, this->GetMPProblem()->GetEnvironment()->GetBoundary())) {
+      if(this->m_debug) cout << "Push failed. Return false." << endl;
       return false;
     }
 
@@ -583,8 +519,7 @@
 
     //check for valid connection between previous cfg and pushed cfg
     //if valid, save path.
-    if(!m_envLP.IsConnected(_env, _stats, _dm, prev, curr, col,
-          &lpOutput, _posRes, _oriRes, true, true, true)) {
+    if(!m_envLP.IsConnected(prev, curr, col, &lpOutput, _posRes, _oriRes, true, true, true)) {
       if(this->m_debug) cout << "Couldn't connect prev: " << prev << " to curr: " << curr << endl;
       return false;
     }
@@ -606,7 +541,6 @@
 template<class MPTraits>
 bool
 MedialAxisLP<MPTraits>::IsConnectedBin(
-    Environment* _env, StatClass& _stats, DistanceMetricPointer _dm,
     const CfgType& _c1, const CfgType& _c2, CfgType& _col,
     LPOutput<MPTraits>* _lpOutput,
     double _posRes, double _oriRes) {
@@ -640,7 +574,7 @@
     if(nTicks <= 1) {
       LPOutput<MPTraits> lpOutput;
       CfgType col;
-      if(!m_envLP.IsConnected(_env, _stats, _dm, seg.first.second, seg.second.second, col, &lpOutput, _posRes, _oriRes, true, true, true)) {
+      if(!m_envLP.IsConnected(seg.first.second, seg.second.second, col, &lpOutput, _posRes, _oriRes, true, true, true)) {
         if(this->m_debug) cout << "Connection on segment ({"
           << seg.first.second << "}, {" << seg.second.second << "}) failed." << endl;
         return false;
@@ -654,7 +588,7 @@
       CfgType mid = (seg.first.second + seg.second.second)/2;
       double midval = (seg.first.first + seg.second.first)/2.;
 
-      if(!m_medialAxisUtility.PushToMedialAxis(mid, _env->GetBoundary())) {
+      if(!m_medialAxisUtility.PushToMedialAxis(mid, this->GetMPProblem()->GetEnvironment()->GetBoundary())) {
         if(this->m_debug) cout << "Push failed." << endl;
         return false;
       }
