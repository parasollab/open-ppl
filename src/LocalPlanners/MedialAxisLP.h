/* MedialAxisLP.h
 * This class defines the medial axis local planner which performs a
 * push of the pathway connecting 2 medial axis configurations along
 * the medial axis.
 */

#ifndef MEDIALAXISLP_H_
#define MEDIALAXISLP_H_

#include "LocalPlannerMethod.h"
#include "StraightLine.h"
#include "ValidityCheckers/MedialAxisClearanceValidity.h"

template<class MPTraits>
class MedialAxisLP : public LocalPlannerMethod<MPTraits> {
  public:
    typedef typename MPTraits::CfgType CfgType;
    typedef typename MPTraits::WeightType WeightType;
    typedef typename MPTraits::MPProblemType MPProblemType;
    typedef typename MPProblemType::DistanceMetricPointer DistanceMetricPointer;
    typedef typename MPProblemType::ValidityCheckerPointer ValidityCheckerPointer;
    typedef typename MPProblemType::LocalPlannerPointer LocalPlannerPointer;

    MedialAxisLP(MedialAxisUtility<MPTraits> _medialAxisUtility = MedialAxisUtility<MPTraits>(),
        double _macEpsilon = 0.01, size_t _maxIter = 2);
    MedialAxisLP(MPProblemType* _problem, XMLNodeReader& _node);
    virtual ~MedialAxisLP();

    virtual void PrintOptions(ostream& _os) const;

    MedialAxisUtility<MPTraits>& GetMedialAxisUtility() {
      return m_medialAxisUtility;
    }

    virtual bool IsConnected(
        const CfgType& _c1, const CfgType& _c2, CfgType& _col,
        LPOutput<MPTraits>* _lpOutput,
        double _positionRes, double _orientationRes,
        bool _checkCollision = true, bool _savePath = true,
        bool _saveFailedPath = true);

    virtual vector<CfgType> ReconstructPath(
        const CfgType& _c1, const CfgType& _c2,
        const vector<CfgType>& _intermediates,
        double _posRes, double _oriRes);

  private:
    void Init();

    bool IsConnectedRec(
        const CfgType& _c1, const CfgType& _c2, CfgType& _col,
        LPOutput<MPTraits>* _lpOutput,
        double _posRes, double _oriRes, size_t _itr = 0);

    bool EpsilonClosePath(
        const CfgType& _c1, const CfgType& _c2, CfgType& _mid,
        LPOutput<MPTraits>* _lpOutput,
        double _posRes, double _oriRes);

    bool IsConnectedIter(
        const CfgType& _c1, const CfgType& _c2, CfgType& _col,
        LPOutput<MPTraits>* _lpOutput,
        double _posRes, double _oriRes);

    bool IsConnectedBin(
        const CfgType& _c1, const CfgType& _c2, CfgType& _col,
        LPOutput<MPTraits>* _lpOutput,
        double _posRes, double _oriRes);

    string m_controller;

    MedialAxisUtility<MPTraits> m_medialAxisUtility; //stores operations and
    //variables for medial axis
    double m_macEpsilon; //some epsilon
    size_t m_maxIter; //maximum depth of recursion
    double m_r; //factor of the resolution

    MedialAxisClearanceValidity<MPTraits> m_macVCM;  //mac validity checker
    StraightLine<MPTraits> m_envLP, m_macLP;     //straight line local planners

    bool m_macVCAdded;

  private:
    string m_dmLabel;
};

// Definitions for Constructors and Destructor
template<class MPTraits>
MedialAxisLP<MPTraits>::MedialAxisLP(
    MedialAxisUtility<MPTraits> _medialAxisUtility,
    double _macEpsilon, size_t _maxIter) :
  LocalPlannerMethod<MPTraits>(),
  m_medialAxisUtility(_medialAxisUtility),
  m_macEpsilon(_macEpsilon), m_maxIter(_maxIter) {
    this->SetMPProblem(_medialAxisUtility.GetMPProblem());
    Init();
  }

template<class MPTraits>
MedialAxisLP<MPTraits>::MedialAxisLP(MPProblemType* _problem, XMLNodeReader& _node) :
  LocalPlannerMethod<MPTraits>(_problem, _node), m_medialAxisUtility(_problem, _node) {
    m_medialAxisUtility.SetDebug(false);
    m_controller = _node.stringXMLParameter("controller", true, "", "Which algorithm to run?");
    transform(m_controller.begin(), m_controller.end(), m_controller.begin(), ::toupper);
    m_maxIter = _node.numberXMLParameter("maxIter", true, 2, 1, MAX_INT, "Maximum Number of Iterations");
    if(m_controller == "RECURSIVE")
      m_macEpsilon = _node.numberXMLParameter("macEpsilon", true, 0.1, 0.0, MAX_DBL, "Epsilon-Close to the MA");
    else if(m_controller == "ITERATIVE" || m_controller == "BINARY")
      m_r = _node.numberXMLParameter("r", true, 1.0, 0.0, MAX_DBL, "Resolution for Iter and Bin");
    else {
      cerr << "ERROR::MALP::Unknown controller '" << m_controller << "'. Exiting." << endl;
      exit(1);
    }
    _node.warnUnrequestedAttributes();
    Init();
  }

template<class MPTraits>
MedialAxisLP<MPTraits>::~MedialAxisLP() {}

template<class MPTraits>
void
MedialAxisLP<MPTraits>::Init() {
  this->SetName("MedialAxisLP");

  //Construct a medial axis clearance validity
  m_macVCAdded = false;
  m_macVCM = MedialAxisClearanceValidity<MPTraits>(m_medialAxisUtility, m_macEpsilon);

  //Local planner methods
  m_envLP = StraightLine<MPTraits>(m_medialAxisUtility.GetValidityCheckerLabel(), true);
  m_macLP = StraightLine<MPTraits>("MAC::" + this->GetNameAndLabel(), true);

  //make sure MPProblems point to the correct place
  m_macVCM.SetMPProblem(this->GetMPProblem());
  m_envLP.SetMPProblem(this->GetMPProblem());
  m_macLP.SetMPProblem(this->GetMPProblem());
}

template<class MPTraits>
void
MedialAxisLP<MPTraits>::PrintOptions(ostream& _os) const {
  LocalPlannerMethod<MPTraits>::PrintOptions(_os);
  m_medialAxisUtility.PrintOptions(_os);
<<<<<<< HEAD
  _os << "\tcdLPMethod = " << m_envLP.GetName() << endl
    << "\tmacLPMethod = " << m_macLP.GetName() << endl
    << "\tmacVCMethod = " << m_macVCM.GetName() <<endl
    << "\tmacEpsilon = " << m_macEpsilon << endl
    << "\tmaxIter = " << m_maxIter << endl;
=======
  _os << "\tdm label : " << m_dmLabel
      << "\n\tcd lp label : " << m_envLP.GetNameAndLabel()
      << "\n\tmac lp label : " << m_macLP.GetNameAndLabel()
      << "\n\tmac vc label : " << m_macVCM.GetNameAndLabel()
      << "\n\tmac epsilon = " << m_macEpsilon
      << "\n\tmax iter = " << m_maxIter
      << endl;
>>>>>>> c4587f91
}

// Main IsConnected Function
template<class MPTraits>
bool
MedialAxisLP<MPTraits>::IsConnected(
    const CfgType& _c1, const CfgType& _c2, CfgType& _col,
    LPOutput<MPTraits>* _lpOutput,
    double _positionRes, double _orientationRes,
    bool _checkCollision, bool _savePath, bool _saveFailedPath) {
  StatClass* stats = this->GetMPProblem()->GetStatClass();

  if(!m_macVCAdded) {
    m_macVCAdded = true;
    this->GetMPProblem()->AddValidityChecker(
        ValidityCheckerPointer(&m_macVCM),
        "MAC::" + this->GetNameAndLabel());
  }

  //Check that appropriate save path variables are set
  if(!_checkCollision) {
    if(this->m_debug) {
      cerr << "WARNING, in MedialAxisLP::IsConnected: checkCollision should be "
        << "set to true (false is not applicable for this local planner), "
        << "setting to true.\n";
    }
    _checkCollision = true;
  }
  if(!_savePath) {
    if(this->m_debug) {
      cerr << "WARNING, in MedialAxisLP::IsConnected: savePath should be set "
        << "to true (false is not applicable for this local planner), "
        << "setting to true.\n";
    }
    _savePath = true;
  }
  if(!_saveFailedPath) {
    if(this->m_debug) {
      cerr << "WARNING, in MedialAxisLP::IsConnected: saveFailedPath should be "
        << "set to true (false is not applicable for this local planner), "
        << "setting to true.\n";
    }
    _saveFailedPath = true;
  }

  //Clear lpOutput
  _lpOutput->Clear();

  if(this->m_debug) {
    cout << "\nMedialAxisLP::IsConnected" << endl
      << "Start: " << _c1 << endl
      << "End  : " << _c2 << endl;
  }

  bool connected = false;
  stats->IncLPAttempts(this->GetNameAndLabel());
  if(m_controller == "RECURSIVE") {
    if(this->m_debug) {
      VDComment("Initial CFGs");
      VDAddTempCfg(_c1,true);
      VDAddTempCfg(_c2,true);
      VDClearComments();
    }

    connected = IsConnectedRec(_c1, _c2, _col, _lpOutput, _positionRes, _orientationRes, 1);

    if(this->m_debug) {
      VDClearLastTemp();
      VDClearLastTemp();
    }

  }
  else if(m_controller == "ITERATIVE") {
    connected = IsConnectedIter(_c1, _c2, _col, _lpOutput, _positionRes, _orientationRes);
  }
  else if(m_controller == "BINARY") {
    connected = IsConnectedBin(_c1, _c2, _col, _lpOutput, _positionRes, _orientationRes);
  }
  else {
    cerr << "ERROR::MALP::Unknown controller '" << m_controller << "'. Exiting." << endl;
    exit(1);
  }

  if(connected) {
    stats->IncLPConnections(this->GetNameAndLabel() );
    _lpOutput->m_edge.first.SetWeight(_lpOutput->m_path.size());
    _lpOutput->m_edge.second.SetWeight(_lpOutput->m_path.size());
    _lpOutput->AddIntermediatesToWeights(this->m_saveIntermediates);
    _lpOutput->SetLPLabel(this->GetLabel());
  }

  return connected;
}

// Recursive IsConnected function
template<class MPTraits>
bool
MedialAxisLP<MPTraits>::IsConnectedRec(
    const CfgType& _c1, const CfgType& _c2, CfgType& _col,
    LPOutput<MPTraits>* _lpOutput,
    double _posRes, double _oriRes, size_t _itr) {
  StatClass* stats = this->GetMPProblem()->GetStatClass();

  if(this->m_debug) {
    cout << "  MedialAxisLP::IsConnectedRec" << endl
      << "  Start  : " << _c1 << endl
      << "  End    : " << _c2 << endl;
  }

  if(_itr > m_maxIter) return false;

  LPOutput<MPTraits> maLPOutput, tmpLPOutput;
  int cdCounter = 0, nTicks = 0;
  CfgType mid;
  CfgType diff = _c1 - _c2;

  nTicks = (int)max(diff.PositionMagnitude() / _posRes, diff.OrientationMagnitude() / _oriRes);

  if(nTicks <= 1) {
    if(m_envLP.IsConnected(_c1, _c2, _col, &tmpLPOutput,
          _posRes, _oriRes, true, true, true)) {
      for(size_t j = 0; j < tmpLPOutput.m_path.size(); ++j)
        _lpOutput->m_path.push_back(tmpLPOutput.m_path[j]);
      return true;
    }
    else
      return false;
  }

  // Test for MA closeness
  if(EpsilonClosePath(_c1, _c2, mid, &maLPOutput, _posRes, _oriRes)) {
    for(size_t j = 0; j < maLPOutput.m_path.size(); ++j)
      _lpOutput->m_path.push_back(maLPOutput.m_path[j]);
    return true;
  }

  // Failed epsilon close, recurse
  if(this->m_debug) cout << "  New Mid: " << mid << endl;
  if(this->m_debug) VDAddTempCfg(mid, true);
  LPOutput<MPTraits> lpOutputS, lpOutputE;

  if(!IsConnectedRec(_c1, mid, _col, &lpOutputS, _posRes, _oriRes, _itr + 1)) {
    if (this->m_debug) VDClearLastTemp();
    return false;
  }
  if(!IsConnectedRec(mid, _c2, _col, &lpOutputE, _posRes, _oriRes, _itr + 1)) {
    if (this->m_debug) VDClearLastTemp();
    return false;
  }
  for(size_t i = 0; i < lpOutputS.m_intermediates.size(); i++){
    _lpOutput->m_intermediates.push_back(lpOutputS.m_intermediates[i]);
  }
  _lpOutput->m_intermediates.push_back(mid);
  for(size_t i = 0; i < lpOutputE.m_intermediates.size(); i++){
    _lpOutput->m_intermediates.push_back(lpOutputE.m_intermediates[i]);
  }

  // Push path onto local planner output
  _lpOutput->m_path.push_back(_c1);
  for(size_t i = 0; i < lpOutputS.m_path.size(); ++i)
    _lpOutput->m_path.push_back(lpOutputS.m_path[i]);
  _lpOutput->m_path.push_back(mid);
  for(size_t i = 0; i < lpOutputE.m_path.size(); ++i)
    _lpOutput->m_path.push_back(lpOutputE.m_path[i]);
  _lpOutput->m_path.push_back(_c2);

  VDClearLastTemp();
  stats->IncLPCollDetCalls(this->GetNameAndLabel(), cdCounter);
  return true;
};

template<class MPTraits>
bool
MedialAxisLP<MPTraits>::EpsilonClosePath(
    const CfgType& _c1, const CfgType& _c2, CfgType& _mid,
    LPOutput<MPTraits>* _lpOutput,
    double _posRes, double _oriRes) {
  Environment* env = this->GetMPProblem()->GetEnvironment();
  DistanceMetricPointer dm = this->GetMPProblem()->GetDistanceMetric(m_dmLabel);

  if(this->m_debug) cout << "MedialAxisLP::EpsilonClosePath()" << endl;

  LPOutput<MPTraits> maLPOutput, tmpLPOutput, testLPOutput;
  CfgType col, tmp;
  int nTicks;
  bool passed = true, found = false;

  // Closer than epsilon so calc pushed mid and test at env res
  if(dm->Distance(_c1, _c2) < m_medialAxisUtility.GetEpsilon()) {
    if(this->m_debug) cout << "Segment is shorter than epsilon..." << endl;

    _mid.FindIncrement( _c1, _c2, &nTicks, _posRes, _oriRes);
    for(size_t i = _mid.PosDOF(); i < _mid.DOF(); i++) {
      if(_mid[i] > 0.5)
        _mid[i] -= 1.0;
    }

    _mid *= ((double)nTicks / 2.0);
    _mid += _c1;

    m_medialAxisUtility.PushToMedialAxis(_mid, env->GetBoundary());
    return m_envLP.IsConnected(_c1, _c2, col, _lpOutput,
        _posRes, _oriRes, true, true, true);
  }

  // Calculate relationship between resolution and m_epsilon
  double rEpsilon = dm->Distance(_c1, _c2) / m_medialAxisUtility.GetEpsilon();

  if(this->m_debug) cout << " Ticks wanted: " << rEpsilon << endl;

  tmp.FindIncrement(_c1, _c2, &nTicks, _posRes, _oriRes);

  rEpsilon = (double)nTicks / rEpsilon;
  double posEps = rEpsilon * _posRes;
  double oriEps = rEpsilon * _oriRes;

  if(this->m_debug) cout << " Ticks calculated: " << nTicks << endl;

  // Check if path is epsilon close, call again without collision checking for
  // LPOuput if failed
  maLPOutput.m_path.push_back(_c1);
  passed = m_macLP.IsConnected(_c1, _c2, col, &testLPOutput,
      posEps, oriEps, true, true, true);
  if(passed) {
    for(size_t j = 0; j < testLPOutput.m_path.size(); ++j)
      maLPOutput.m_path.push_back(testLPOutput.m_path[j]);
  }
  else {
    m_macLP.IsConnected(_c1, _c2, col, &maLPOutput, posEps,
        oriEps, false, true, true);
  }
  maLPOutput.m_path.push_back(_c2);

  // Save pushed mid
  vector<pair<CfgType,CfgType> > history = m_macVCM.GetHistory();

  if(this->m_debug)
    cout << "Finding mid cfg, history size::" << history.size() << endl;
  if(history.size() <= 1) {
    if(history.size() == 1 && !(history[0].first == history[0].second)) {
      // Validity Checker didn't push properly
      if(this->m_debug) cout << "VC didn't push properly" << endl;
      _mid = history[0].second;
    }
    else {
      if(this->m_debug) cout << "VC did push properly" << endl;
      _mid = maLPOutput.m_path[maLPOutput.m_path.size() / 2];
      m_medialAxisUtility.PushToMedialAxis(_mid, env->GetBoundary());
    }
  }
  else {
    if(this->m_debug) cout << "Finding mid from history" << endl;
    for(size_t i = 0; i < history.size(); ++i) {
      if(history[i].first == maLPOutput.m_path[maLPOutput.m_path.size() / 2] ||
          history[i].first == maLPOutput.m_path[maLPOutput.m_path.size() / 2 - 1]) {
        _mid = history[i].second;
        found = true;
        break;
      }
    }
    if(!found) {
      if(this->m_debug) cout << "Mid not found, Pushing onto MA" << endl;
      m_medialAxisUtility.PushToMedialAxis(_mid, env->GetBoundary());
    }
  }
  m_macVCM.ClearHistory();

  // If epsilon close, test at env res
  if(passed) {
    if(this->m_debug) {
      cout << "macLPMethod->IsConnected Passed: maLPOutput.size: "
        << maLPOutput.m_path.size() << endl;
    }
    // Test individual segments
    for(size_t i = 0; i < maLPOutput.m_path.size() - 1; ++i) {
      if(m_envLP.IsConnected(maLPOutput.m_path[i],
            maLPOutput.m_path[i + 1], col, &testLPOutput, _posRes, _oriRes, false,
            true, true)) {
        copy(testLPOutput.m_path.begin(), testLPOutput.m_path.end(), back_inserter(tmpLPOutput.m_path));
        if(i != maLPOutput.m_path.size() - 2)
          tmpLPOutput.m_path.push_back(maLPOutput.m_path[i + 1]);
      }
      else {
        passed = false;
        break;
      }
    }
    // If passed, save path and exit
    if(passed == true) {
      if(this->m_debug)
        cout << "envLP.IsConnected Passed: tmpLPOutput.size: " << tmpLPOutput.m_path.size() << endl;
      copy(tmpLPOutput.m_path.begin(), tmpLPOutput.m_path.end(), back_inserter(_lpOutput->m_path));
      return true;
    }
    else
      return false;
  }
  else
    return false;
}

template<class MPTraits>
bool
MedialAxisLP<MPTraits>::IsConnectedIter(
    const CfgType& _c1, const CfgType& _c2, CfgType& _col,
    LPOutput<MPTraits>* _lpOutput,
    double _posRes, double _oriRes) {

  if(this->m_debug) {
    cout << "  MedialAxisLP::IsConnectedIter" << endl
      << "  Start  : " << _c1 << endl
      << "  End    : " << _c2 << endl;

    VDClearAll();
    VDAddTempCfg(_c1, false);
    VDAddTempCfg(_c2, false);
  }


  CfgType curr = _c1, col;
  LPOutput<MPTraits> lpOutput;
  int nticks;
  size_t iter = 0;

  do {

    CfgType prev = curr;

    //Find tick at resolution
    CfgType tick;
    tick.FindIncrement(curr, _c2, &nticks, m_r*_posRes, m_r*_oriRes);
    curr += tick;

    //close enough to goal. Generate last segment of path and quit
    if(curr == _c2) {
      //check for valid connection between previous cfg and final cfg
      //if valid, save path.
      if(!m_envLP.IsConnected(prev, _c2, col, &lpOutput, _posRes, _oriRes, true, true, true)) {
        if(this->m_debug) cout << "Couldn't connect prev: " << prev << " to final: " << _c2 << endl;
        return false;
      }

      copy(lpOutput.m_path.begin(), lpOutput.m_path.end(), back_inserter(_lpOutput->m_path));

      if(this->m_debug) {
        VDAddTempEdge(prev, _c2);
        cout << "Final cfg reached. Connected!" << endl;
      }
      return true;
    }

    if(this->m_debug) cout << "Next::" << curr << endl;

    //Push to medial axis
    if(! m_medialAxisUtility.PushToMedialAxis(curr, this->GetMPProblem()->GetEnvironment()->GetBoundary())) {
      if(this->m_debug) cout << "Push failed. Return false." << endl;
      return false;
    }

    if(this->m_debug) {
      cout << "Pushed::" << curr << endl;
      VDAddTempCfg(curr, true);
    }

    //check for pushes to previous configs, if true, return false
    if(curr == prev) {
      if(this->m_debug) cout << "Push to prev location. Returning false." << endl;
      return false;
    }

    //check for valid connection between previous cfg and pushed cfg
    //if valid, save path.
    if(!m_envLP.IsConnected(prev, curr, col, &lpOutput, _posRes, _oriRes, true, true, true)) {
      if(this->m_debug) cout << "Couldn't connect prev: " << prev << " to curr: " << curr << endl;
      return false;
    }

    if(this->m_debug) VDAddTempEdge(prev, curr);

    if(curr != _c2)
      _lpOutput->m_intermediates.push_back(curr);

    copy(lpOutput.m_path.begin(), lpOutput.m_path.end(), back_inserter(_lpOutput->m_path));

  } while(iter++ < m_maxIter);

  if(this->m_debug) cout << "Max iter reached. Not connected." << endl;
  return false;
}


template<class MPTraits>
bool
MedialAxisLP<MPTraits>::IsConnectedBin(
    const CfgType& _c1, const CfgType& _c2, CfgType& _col,
    LPOutput<MPTraits>* _lpOutput,
    double _posRes, double _oriRes) {

  if(this->m_debug) {
    cout << "  MedialAxisLP::IsConnectedBin" << endl
      << "  Start  : " << _c1 << endl
      << "  End    : " << _c2 << endl;

    VDClearAll();
    VDAddTempCfg(_c1, false);
    VDAddTempCfg(_c2, false);
  }

  map<double, pair<CfgType, LPOutput<MPTraits> > > path;
  typedef pair<pair<double, CfgType>, pair<double, CfgType> > Segment;
  queue<Segment> segQueue; //queue stores segments to process
  size_t iter = 0;

  segQueue.push(Segment(make_pair(0, _c1), make_pair(1, _c2)));

  while(!segQueue.empty() && iter++ < m_maxIter) {
    //grab next pair
    Segment seg = segQueue.front();
    segQueue.pop();

    int nTicks;
    CfgType incr;
    incr.FindIncrement(seg.first.second, seg.second.second, &nTicks, m_r*_posRes, m_r*_oriRes);
    //if pair is close enough, test a connection and add to final path
    if(nTicks <= 1) {
      LPOutput<MPTraits> lpOutput;
      CfgType col;
      if(!m_envLP.IsConnected(seg.first.second, seg.second.second, col, &lpOutput, _posRes, _oriRes, true, true, true)) {
        if(this->m_debug) cout << "Connection on segment ({"
          << seg.first.second << "}, {" << seg.second.second << "}) failed." << endl;
        return false;
      }

      //add to path
      path[seg.first.first] = make_pair(seg.second.second, lpOutput);
    }
    //not close enough, so push to MA and push back resulting segments
    else {
      CfgType mid = (seg.first.second + seg.second.second)/2;
      double midval = (seg.first.first + seg.second.first)/2.;

      if(!m_medialAxisUtility.PushToMedialAxis(mid, this->GetMPProblem()->GetEnvironment()->GetBoundary())) {
        if(this->m_debug) cout << "Push failed." << endl;
        return false;
      }

      segQueue.push(Segment(seg.first, make_pair(midval, mid)));
      segQueue.push(Segment(make_pair(midval, mid), seg.second));
    }
  }

  if(segQueue.empty()) {
    if(this->m_debug) cout << "Connected!" << endl;

    //assemble path
    typedef typename map<double, pair<CfgType, LPOutput<MPTraits> > >::iterator PIT;
    for(PIT pit = path.begin(); pit != path.end(); ++pit) {
      if(pit->second.first != _c2)
        _lpOutput->m_intermediates.push_back(pit->second.first);
      copy(pit->second.second.m_path.begin(), pit->second.second.m_path.end(), back_inserter(_lpOutput->m_path));
    }

    return true;
  }
  else {
    if(this->m_debug) cout << "Max iter reached. Not connected..." << endl;
    return false;
  }
}


template<class MPTraits>
vector<typename MPTraits::CfgType>
MedialAxisLP<MPTraits>::ReconstructPath(
    const CfgType& _c1, const CfgType& _c2,
    const vector<CfgType>& _intermediates,
    double _posRes, double _oriRes) {
  LPOutput<MPTraits>* lpOutput = new LPOutput<MPTraits>();
  LPOutput<MPTraits>* dummyLPOutput = new LPOutput<MPTraits>();
  CfgType col;

  if(_intermediates.size() > 0) {
    m_envLP.IsConnected(_c1, _intermediates[0], col,
        dummyLPOutput, _posRes, _oriRes, false, true, false);
    for(size_t j = 0; j < dummyLPOutput->m_path.size(); j++)
      lpOutput->m_path.push_back(dummyLPOutput->m_path[j]);
    for(size_t i = 0; i < _intermediates.size() - 1; i++){
      lpOutput->m_path.push_back(_intermediates[i]);
      m_envLP.IsConnected(_intermediates[i], _intermediates[i + 1],
          col, dummyLPOutput, _posRes, _oriRes, false, true, false);
      for(size_t j = 0; j < dummyLPOutput->m_path.size(); j++)
        lpOutput->m_path.push_back(dummyLPOutput->m_path[j]);
    }
    lpOutput->m_path.push_back(_intermediates[_intermediates.size() - 1]);
    m_envLP.IsConnected(_intermediates[_intermediates.size() - 1],
        _c2, col, dummyLPOutput, _posRes, _oriRes, false, true, false);
    for(size_t j = 0; j < dummyLPOutput->m_path.size(); j++)
      lpOutput->m_path.push_back(dummyLPOutput->m_path[j]);
  }
  else {
    m_envLP.IsConnected(_c1, _c2, col, dummyLPOutput,
        _posRes, _oriRes, false, true, false);
    for(size_t j = 0; j < dummyLPOutput->m_path.size(); j++)
      lpOutput->m_path.push_back(dummyLPOutput->m_path[j]);
  }
  vector<CfgType> path = lpOutput->m_path;
  delete lpOutput;
  delete dummyLPOutput;
  return path;
}

#endif<|MERGE_RESOLUTION|>--- conflicted
+++ resolved
@@ -142,21 +142,11 @@
 MedialAxisLP<MPTraits>::PrintOptions(ostream& _os) const {
   LocalPlannerMethod<MPTraits>::PrintOptions(_os);
   m_medialAxisUtility.PrintOptions(_os);
-<<<<<<< HEAD
-  _os << "\tcdLPMethod = " << m_envLP.GetName() << endl
-    << "\tmacLPMethod = " << m_macLP.GetName() << endl
-    << "\tmacVCMethod = " << m_macVCM.GetName() <<endl
+  _os << "\tcdLPMethod = " << m_envLP.GetNameAndLabel() << endl
+    << "\tmacLPMethod = " << m_macLP.GetNameAndLabel() << endl
+    << "\tmacVCMethod = " << m_macVCM.GetNameAndLabel() <<endl
     << "\tmacEpsilon = " << m_macEpsilon << endl
     << "\tmaxIter = " << m_maxIter << endl;
-=======
-  _os << "\tdm label : " << m_dmLabel
-      << "\n\tcd lp label : " << m_envLP.GetNameAndLabel()
-      << "\n\tmac lp label : " << m_macLP.GetNameAndLabel()
-      << "\n\tmac vc label : " << m_macVCM.GetNameAndLabel()
-      << "\n\tmac epsilon = " << m_macEpsilon
-      << "\n\tmax iter = " << m_maxIter
-      << endl;
->>>>>>> c4587f91
 }
 
 // Main IsConnected Function
