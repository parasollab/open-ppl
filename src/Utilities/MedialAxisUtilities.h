--- conflicted
+++ resolved
@@ -444,16 +444,9 @@
   vector<Ray<CfgType> > rays;
   double posRes = env->GetPositionRes();
   for(size_t i=0; i<numRays; ++i) {
-<<<<<<< HEAD
     CfgType tmpDirection;
-    tmpDirection.GetRandomRay(m_approxStepSize * env->GetPositionRes(), env, dm, false);
+    tmpDirection.GetRandomRay(m_approxStepSize * env->GetPositionRes(), dm, false);
     if(this->m_debug) cout << "DEBUG:: tmpDirection " << i << " is " << tmpDirection << endl;
-=======
-    CfgType tmp1 = _cfg;
-    tick.push_back(tmp1);
-    CfgType tmp2;
-    tmp2.GetRandomRay(posRes/maxRange, dm, false);
->>>>>>> 892c8beb
     if(m_positional) { // Use only positional dofs
       double factor=0.0;
       for(size_t j=0; j<tmpDirection.DOF(); j++) {
