#ifndef MEDIALAXISUTILITY_H_
#define MEDIALAXISUTILITY_H_

#include "MPUtils.h"
#include "MetricUtils.h"
#include "ValidityCheckers/CollisionDetection/CDInfo.h"

//used to encapsulate all the fields and functions necessary for clearance and penetration calculations
template<class MPTraits>
class ClearanceUtility : public MPBaseObject<MPTraits> {
  public:
    typedef typename MPTraits::CfgType CfgType;
    typedef typename MPTraits::WeightType WeightType;
    typedef typename MPTraits::MPProblemType MPProblemType;
    typedef typename MPProblemType::GraphType GraphType;
    typedef typename MPProblemType::VID VID;
    typedef typename MPProblemType::DistanceMetricPointer DistanceMetricPointer;
    typedef typename MPProblemType::ValidityCheckerPointer ValidityCheckerPointer;

    ClearanceUtility(MPProblemType* _problem = NULL,
        string _vcLabel = "", string _dmLabel = "",
        bool _exactClearance = false, bool _exactPenetration = false,
        size_t _clearanceRays = 10, size_t _penetrationRays = 10,
        bool _useBBX = true, bool _positional = true, bool _debug = false);

    ClearanceUtility(MPProblemType* _problem, XMLNodeReader& _node);

    void ParseXML(XMLNodeReader& _node);

    virtual void PrintOptions(ostream& _os) const;

    string GetDistanceMetricLabel() const {return m_dmLabel;}
    string GetValidityCheckerLabel() const {return m_vcLabel;}
    bool   GetExactClearance() const {return m_exactClearance;}

    //*********************************************************************//
    // Calculate Collision Information                                     //
    //   This is a wrapper function for getting the collision information  //
    // for the medial axis computation, calls either approx or exact       //
    //*********************************************************************//
    bool CollisionInfo(CfgType& _cfg, CfgType& _clrCfg, shared_ptr<Boundary> _bb, CDInfo& _cdInfo);

    //*********************************************************************//
    // Get Exact Collision Information Function                            //
    //   Determines the exact collision information by taking the validity //
    // checker results against obstacles to the bounding box to get a      //
    // complete solution                                                   //
    //*********************************************************************//
    bool ExactCollisionInfo(CfgType& _cfg, CfgType& _clrCfg, shared_ptr<Boundary> _bb, CDInfo& _cdInfo);

    //*********************************************************************//
    // Get Approximate Collision Information Function                      //
    //   Calculate the approximate clearance using a series of rays. The   //
    // specified number of rays are sent out till they change in validity. //
    // The shortest ray is then considered the best candidate.             //
    //*********************************************************************//
    bool ApproxCollisionInfo(CfgType& _cfg, CfgType& _clrCfg, shared_ptr<Boundary> _bb, CDInfo& _cdInfo);

    //*********************************************************************//
    // Get Roadmap Clearance Statistics                                    //
    //   Calculates averages mins and maxes for clearance across roadmaps  //
    // paths and edges                                                     //
    //*********************************************************************//
    ClearanceStats RoadmapClearance();
<<<<<<< HEAD
    ClearanceStats PathClearance(vector<VID>& _path);
=======
>>>>>>> d6d80034

    ClearanceStats PathClearance(VID _startVID, VID _goalVID);

    double MinEdgeClearance(const CfgType& _c1, const CfgType& _c2, const WeightType& _weight);
  protected:
    string m_vcLabel;                //validity checker method label
    string m_dmLabel;                //distance metric method label
    bool m_exactClearance;           //use exact clearance calculations
    bool m_exactPenetration;         //use exact penetration calculations
    size_t m_clearanceRays;          //number of rays used to approximate clearance
    size_t m_penetrationRays;        //number of rays used to approximate penetration
    bool m_useBBX;                   //use bounding box as obstacle
    bool m_positional;               //use only positional dofs
};

template<class MPTraits>
class MedialAxisUtility : public ClearanceUtility<MPTraits> {
  public:
    typedef typename MPTraits::CfgType CfgType;
    typedef typename MPTraits::MPProblemType MPProblemType;
    typedef typename MPProblemType::DistanceMetricPointer DistanceMetricPointer;
    typedef typename MPProblemType::ValidityCheckerPointer ValidityCheckerPointer;

    MedialAxisUtility(MPProblemType* _problem = NULL,
        string _vcLabel = "", string _dmLabel = "",
        bool _exactClearance = false, bool _exactPenetration = false,
        size_t _clearanceRays = 10, size_t _penetrationRays = 10,
        bool _useBBX = true, bool _positional = true, bool _debug = false,
        double _epsilon = 0.1, size_t _historyLength = 5);

    MedialAxisUtility(MPProblemType* _problem, XMLNodeReader& _node);

    void ParseXML(XMLNodeReader& _node);

    double GetEpsilon() const {return m_epsilon;}

    virtual void PrintOptions(ostream& _os) const;

    //***********************************//
    // Main Push To Medial Axis Function //
    //***********************************//
    bool PushToMedialAxis(CfgType& _cfg, shared_ptr<Boundary> _bb);

    //***************************************************************//
    // Push From Inside Obstacle                                     //
    //   In this function, a cfg is known to be inside an obstacle.  //
    // A direction is determined to move the cfg outside of the      //
    // obstacle and is pushed till outside.                          //
    //***************************************************************//
    bool PushFromInsideObstacle(CfgType& _cfg, shared_ptr<Boundary> _bb);

    //***************************************************************//
    // Push Cfg To Medial Axis                                       //
    //   This function is to perform a regular push to medial axis   //
    // algorithm stepping out at the resolution till the medial axis //
    // is found, determined by the clearance.                        //
    //***************************************************************//
    bool PushCfgToMedialAxis(CfgType& _cfg, shared_ptr<Boundary> _bb);

  private:
    bool FindInitialDirection(CfgType& _cfg, shared_ptr<Boundary> _bb, double _posRes, CfgType& _transCfg, CDInfo& _prevInfo);
    bool FindMedialAxisBorderExact(
        const CfgType& _cfg, shared_ptr<Boundary> _bb,
        CfgType& _transCfg, CDInfo& _prevInfo,
        CfgType& _startCfg, CfgType& _endingCfg,
        double& _upperBound, double& _lowerBound, double& _stepSize);
    bool FindMedialAxisBorderApprox(
        const CfgType& _cfg, shared_ptr<Boundary> _bb,
        CfgType& _transCfg, CDInfo& _prevInfo,
        CfgType& _startCfg, CfgType& _endingCfg,
        double& _upperBound, double& _lowerBound, double& _stepSize);
    CfgType BinarySearchForPeaks(CfgType& _startCfg, CfgType& _midMCfg, CfgType& _endingCfg, double _lowerBound, double _upperBound, CfgType& _transCfg, CfgType& _cfg, shared_ptr<Boundary> _bb, vector<double>& _dists);

    double m_epsilon;
    size_t m_historyLength;
};

//#ifdef PMPCfgSurface
template<class MPTraits>
class SurfaceMedialAxisUtility : public MedialAxisUtility<MPTraits> {
  public:
    typedef typename MPTraits::CfgType CfgType;
    typedef typename MPTraits::MPProblemType MPProblemType;
    typedef typename MPProblemType::DistanceMetricPointer DistanceMetricPointer;
    typedef typename MPProblemType::ValidityCheckerPointer ValidityCheckerPointer;

    SurfaceMedialAxisUtility(MPProblemType* _problem = NULL,
        string _vcLabel = "", string _dmLabel = "");

    //***************************************************************//
    //get clearance functions for surface configurations             //
    //***************************************************************//
    double GetClearance2DSurf(Environment* _env, const Point2d& _pos, Point2d& _cdPt);
    double GetClearance2DSurf(shared_ptr<MultiBody> _mb, const Point2d& _pos, Point2d& _cdPt, double _clear);
    //***************************************************************//
    //2D-Surface version of pushing to MA                            //
    //  Takes a free cfg (surfacecfg) and pushes to medial axis of   //
    // environment defined by the boundary lines of the obstacles    //
    // (multibodies)                                                 //
    //***************************************************************//
    double PushCfgToMedialAxis2DSurf(CfgType& _cfg, shared_ptr<Boundary> _bb, bool& _valid);
};
//#endif

///////////////////////////////////////////////////////////////////////////////
///////////////////////////////////////////////////////////////////////////////
//
//
// Clearance Utility
//
//
///////////////////////////////////////////////////////////////////////////////
///////////////////////////////////////////////////////////////////////////////

template<class MPTraits>
ClearanceUtility<MPTraits>::ClearanceUtility(MPProblemType* _problem,
    string _vcLabel, string _dmLabel,
    bool _exactClearance, bool _exactPenetration,
    size_t _clearanceRays, size_t _penetrationRays,
    bool _useBBX, bool _positional, bool _debug):
  m_vcLabel(_vcLabel), m_dmLabel(_dmLabel),
  m_exactClearance(_exactClearance), m_exactPenetration(_exactPenetration),
  m_clearanceRays(_clearanceRays), m_penetrationRays(_penetrationRays),
  m_useBBX(_useBBX), m_positional(_positional){
    this->m_name = "ClearanceUtility";
    this->SetMPProblem(_problem);
    this->m_debug = _debug;
  }

template<class MPTraits>
ClearanceUtility<MPTraits>::ClearanceUtility(MPProblemType* _problem, XMLNodeReader& _node):
  MPBaseObject<MPTraits>(_problem, _node){
    this->m_name = "ClearanceUtility";
    ParseXML(_node);
  }

template<class MPTraits>
void
ClearanceUtility<MPTraits>::ParseXML(XMLNodeReader& _node){
  m_vcLabel = _node.stringXMLParameter("vcLabel", true, "", "Validity Test Method");
  m_dmLabel = _node.stringXMLParameter("dmLabel", true, "", "Distance metric");

  //clearance and penetration types
  string clearanceType = _node.stringXMLParameter("clearanceType", true, "", "Clearance Computation (exact or approx)");
  m_exactClearance = clearanceType.compare("exact")==0;
  string penetrationType = _node.stringXMLParameter("penetrationType",true, "", "Penetration Computation (exact or approx)");
  m_exactPenetration = penetrationType.compare("exact")==0;

  //if approximate calculations require number of rays to be defined
  m_clearanceRays = _node.numberXMLParameter("clearanceRays", !m_exactClearance, 10, 1, 1000, "Number of Clearance Rays");
  m_penetrationRays = _node.numberXMLParameter("penetrationRays", !m_exactPenetration, 10, 1, 1000, "Number of Penetration Rays");

  m_useBBX = _node.boolXMLParameter("useBBX", false, true, "Use the Bounding Box as an Obstacle");
  m_positional = _node.boolXMLParameter("positional", false, true, "Use only positional DOFs");
}

template<class MPTraits>
void
ClearanceUtility<MPTraits>::PrintOptions(ostream& _os) const {
  _os << "\tvcLabel = " << m_vcLabel << endl;
  _os << "\tdmLabel = " << m_dmLabel << endl;
  _os << "\tuseBBX = " << m_useBBX << endl;
  _os << "\tclearance = ";
  _os << ((m_exactClearance) ? "exact, " : "approx, ");
  if(!m_exactClearance) _os << m_clearanceRays << " rays";
  _os << endl;
  _os << "\tpenetration = ";
  _os << ((m_exactPenetration) ? "exact, " : "approx, ");
  if(!m_exactPenetration) _os << m_penetrationRays << " rays";
  _os << endl;
}

//*********************************************************************//
// Calculate Collision Information                                     //
//   This is a wrapper function for getting the collision information  //
// for the medial axis computation, calls either approx or exact       //
//*********************************************************************//
template<class MPTraits>
bool
ClearanceUtility<MPTraits>::CollisionInfo(CfgType& _cfg, CfgType& _clrCfg, shared_ptr<Boundary> _bb, CDInfo& _cdInfo){
  if(m_exactClearance)
    return ExactCollisionInfo(_cfg, _clrCfg, _bb, _cdInfo);
  else
    return ApproxCollisionInfo(_cfg, _clrCfg, _bb, _cdInfo);
}

//*********************************************************************//
// Get Exact Collision Information Function                            //
//   Determines the exact collision information by taking the validity //
// checker results against obstacles to the bounding box to get a      //
// complete solution                                                   //
//*********************************************************************//
template<class MPTraits>
bool
ClearanceUtility<MPTraits>::ExactCollisionInfo(CfgType& _cfg, CfgType& _clrCfg, shared_ptr<Boundary> _bb, CDInfo& _cdInfo){
  if(_cfg.m_witnessCfg.get() != 0) {
    _cdInfo = _cfg.m_clearanceInfo;
    _clrCfg = CfgType(*_cfg.m_witnessCfg);
    return true;
  }

<<<<<<< HEAD
  if(this->m_debug) {
    VDClearAll();
    VDAddTempCfg(_cfg, false);
  }
=======
  VDClearAll();
  VDAddTempCfg(_cfg, false);
>>>>>>> d6d80034

  // ClearanceUtility variables
  Environment* env = this->GetMPProblem()->GetEnvironment();

  // Setup Validity Checker
  string callee = this->GetName() + "::ExactCollisionInfo";
  ValidityCheckerPointer vcm = this->GetMPProblem()->GetValidityChecker(m_vcLabel);
  _cdInfo.ResetVars();
  _cdInfo.m_retAllInfo = true;

  // If not in BBX or valid, return false (IsValid gets _cdInfo)
  bool initInside = vcm->IsInsideObstacle(_cfg);             // Initially Inside Obst
  bool initValidity = vcm->IsValid(_cfg, _cdInfo, callee); // Initial Validity
  initValidity = initValidity && !initInside;

  if(!initValidity){
    _cdInfo.m_minDist = -_cdInfo.m_minDist;
  }

  // If not using the bbx, done
  if(m_useBBX){
    // CfgType is now know as good, get BBX and ROBOT info
    boost::shared_ptr<MultiBody> robot = env->GetMultiBody(_cfg.GetRobotIndex());

    // Find closest point between robot and bbx, set if less than min dist from obstacles
    for(int m=0; m < robot->GetFreeBodyCount(); ++m) {
      GMSPolyhedron& poly = robot->GetFreeBody(m)->GetWorldPolyhedron();
      for(size_t j = 0; j < poly.m_vertexList.size(); ++j){
        double clr = _bb->GetClearance(poly.m_vertexList[j]);
        if(clr < _cdInfo.m_minDist){
          _cdInfo.m_robotPoint = poly.m_vertexList[j];
          _cdInfo.m_objectPoint = _bb->GetClearancePoint(poly.m_vertexList[j]);
          _cdInfo.m_minDist = clr;
          _cdInfo.m_nearestObstIndex = -1;
        }
      }
    }
  }

  Vector3d clrDir = _cdInfo.m_objectPoint - _cdInfo.m_robotPoint;
  CfgType stepDir;
  double factor = 0;
  for(size_t i=0; i<_clrCfg.DOF(); i++) {
    if(i < _clrCfg.PosDOF()) {
      _clrCfg[i] = _cfg[i] + clrDir[i];
      stepDir[i] = clrDir[i];
      factor += pow(clrDir[i], 2);
    }
    else{
      _clrCfg[i] = _cfg[i];
      stepDir[i] = 0.0;
    }
    stepDir *= env->GetPositionRes()/sqrt(factor);
  }

  if(_clrCfg == _cfg)
    return false;

  if(!initValidity){
    CfgType incr, tmpCfg = _clrCfg;
    int nTicks;
    incr.FindIncrement(_cfg, _clrCfg, &nTicks, env->GetPositionRes(), env->GetOrientationRes());

    bool tmpValidity = vcm->IsValid(tmpCfg, callee);
    tmpValidity = tmpValidity && !vcm->IsInsideObstacle(tmpCfg);
    while(!tmpValidity) {
      tmpCfg += incr;

      tmpValidity = vcm->IsValid(tmpCfg, callee);
      tmpValidity = tmpValidity && !vcm->IsInsideObstacle(tmpCfg);
      bool inBBX = env->InBounds(tmpCfg, _bb);
      if(!inBBX) {
        if(this->m_debug) cout << "ERROR: Fell out of BBX, error out... " << endl;
        return false;
      }
    }
    _clrCfg = tmpCfg;
  }

  if(this->m_debug) VDAddTempCfg(_clrCfg, true);

  _cfg.m_clearanceInfo = _cdInfo;
  _cfg.m_witnessCfg = shared_ptr<Cfg>(new CfgType(_clrCfg));

  return true;
}

//*********************************************************************//
// Get Approximate Collision Information Function                      //
//   Calculate the approximate clearance using a series of rays. The   //
// specified number of rays are sent out till they change in validity. //
// The shortest ray is then considered the best candidate.             //
//*********************************************************************//
template<class MPTraits>
bool
ClearanceUtility<MPTraits>::ApproxCollisionInfo(CfgType& _cfg, CfgType& _clrCfg, shared_ptr<Boundary> _bb, CDInfo& _cdInfo){
  if(_cfg.m_witnessCfg.get() != 0) {
    _cdInfo = _cfg.m_clearanceInfo;
    _clrCfg = CfgType(*_cfg.m_witnessCfg);
    return true;
  }

  // ClearanceUtility variables
  Environment* env = this->GetMPProblem()->GetEnvironment();

  // Initialization
  string callee = this->GetName() + "::ApproxCollisionInfo";
  DistanceMetricPointer dm  = this->GetMPProblem()->GetDistanceMetric(m_dmLabel);
  ValidityCheckerPointer vcm = this->GetMPProblem()->GetValidityChecker(m_vcLabel);


  // Calculate MaxRange for dist calc
  double maxRange = env->GetBoundary()->GetMaxDist();

  // If in BBX, check validity to get _cdInfo, return false if not valid
  if(!env->InBounds(_cfg, _bb))
    return false;

  _cdInfo.ResetVars();
  _cdInfo.m_retAllInfo = true;

  bool initInside = vcm->IsInsideObstacle(_cfg);           // Initially Inside Obst
  bool initValidity = vcm->IsValid(_cfg, _cdInfo, callee); // Initial Validity
  initValidity = initValidity && !initInside;

  // Setup Major Variables and Constants:
  size_t numRays;
  double posRes = env->GetPositionRes(), oriRes = env->GetOrientationRes();

  // Generate 'numRays' random directions at a distance 'dist' away from 'cfg'
  if(initValidity)
    numRays = m_clearanceRays;
  else
    numRays = m_penetrationRays;

  vector<CfgType> directions, candIn, tick, incr;
  typedef typename vector<CfgType>::iterator CIT;
  vector<size_t> candTick;
  int nTicks;
  candIn.clear();

  // Setup translation rays
  for(size_t i=0; i<numRays; ++i) {
    CfgType tmp1 = _cfg;
    tick.push_back(tmp1);
    CfgType tmp2;
    tmp2.GetRandomRay(posRes/maxRange, env, dm, false);
    if(m_positional) { // Use only positional dofs
      double factor=0.0;
      for(size_t j=0; j<tmp2.DOF(); j++) {
        if(j < tmp2.PosDOF())
          factor += pow(tmp2[j], 2);
        else
          tmp2[j] = 0.0;
      }
      tmp2 *= posRes/sqrt(factor);
    }
    tmp2 += tmp1;
    CfgType tmp3;
    tmp3.FindIncrement(tmp1, tmp2, &nTicks, posRes, oriRes);
    for(size_t j = tmp3.PosDOF(); j < tmp3.DOF(); ++j) {
      if(tmp3[j] > 0.5)
        tmp3[j]--;
    }
    incr.push_back(tmp3);
  }

  // Setup to step out along each direction:
  bool stateChangedFlag = false, currValidity, currInside, currInBBX;
  size_t lastLapIndex = -1;
  size_t iterations = 0, maxIterations=10000; // Arbitrary TODO: Smarter maxIter number

  // Shoot out each ray to determine the candidates
  while(!stateChangedFlag && iterations < maxIterations) {
    iterations++;
    // For Each Ray
    size_t i = 0;
    for(CIT incrIT = incr.begin(), tickIT = tick.begin();
<<<<<<< HEAD
        incrIT!=incr.end() || tickIT!=tick.end(); ++incrIT, ++tickIT) {
=======
        incrIT!=incr.end() && tickIT!=tick.end(); ++incrIT, ++tickIT) {
>>>>>>> d6d80034
      *tickIT += *incrIT;
      currInside = vcm->IsInsideObstacle(*tickIT);
      currValidity = vcm->IsValid(*tickIT, callee);
      currInBBX = env->InBounds(*tickIT, _bb);
      currValidity = currValidity && !currInside;

      if(m_useBBX)
        currValidity = (currValidity && currInBBX);

      if(currValidity != initValidity) { // If Validity State has changed
        if(lastLapIndex != i) {
          CfgType candI = *tickIT - *incrIT;
          candIn.push_back(candI);
          candTick.push_back(i);
        }
        if(lastLapIndex == (size_t)-1)  // Set lastLapIndex to first ray changing state
          lastLapIndex = (i==0)?(incr.size()-1):(i-1);
      }
      if(lastLapIndex == i){
        stateChangedFlag = true; // lastLapIndex == i, made full pass
        break; // Once validity changes, exit loop
      }
      i++;
    } // End for
  } // End while

  if(candIn.size() == 0)
    return false;

  double low=0.0, mid=0.5, high=1.0;
  CfgType middleCfg;
  bool midInside, midValidity, midInBBX, foundOne;
  vector<bool> remove;

  // Binary search on candidates to find the best result
  while(candIn.size() > 1) {
    mid=(low+high)/2.0;
    remove.clear();
    foundOne=false;
    for(size_t i=0; i<candIn.size(); ++i) {
      middleCfg = incr[candTick[i]] * mid + candIn[i];
      midInside = vcm->IsInsideObstacle(middleCfg);
      midValidity = vcm->IsValid(middleCfg, callee);
      midInBBX = env->InBounds(middleCfg, _bb);
      midValidity = midValidity && !midInside;
      if(m_useBBX)
        midValidity = (midValidity && midInBBX);

      if(midValidity != initValidity) { // If Validity State has changed
        remove.push_back(false);
        foundOne = true;
      }
      else {
        remove.push_back(true);
      }
    }

    // If at least one good candidate is found, remove all known bad ones
    if(foundOne) {
      size_t offset=0;
      for(size_t i=0; i<remove.size(); ++i) {
        if(remove[i]) {
          candIn.erase(candIn.begin() + (i-offset));
          candTick.erase(candTick.begin() + (i-offset));
          offset++;
        }
      }
      high=mid;
    }
    else {
      low=mid;
    }
  }

  if(initValidity) { // Low may be initial cfg so keep looking
    while(low == 0.0) {
      mid=(low+high)/2.0;
      middleCfg = incr[candTick[0]] * mid + candIn[0];

      midInside = vcm->IsInsideObstacle(middleCfg);
      midValidity = vcm->IsValid(middleCfg, callee);
      midInBBX = env->InBounds(middleCfg, _bb);
      midValidity = midValidity && !midInside;
      if(m_useBBX)
        midValidity = (midValidity && midInBBX);
      if(midValidity != initValidity) // If Validity State has changed
        high=mid;
      else
        low=mid;
    }
    mid=low;
  }
  else { // Pushed out, high is all we need
    mid=high;
  }
  middleCfg = incr[candTick[0]] * mid + candIn[0];
  _clrCfg = middleCfg;
  _cdInfo.m_minDist = (initValidity ? 1.0 : -1.0) * dm->Distance(middleCfg, _cfg);

  if(_clrCfg == _cfg)
    return false;

  if(env->InBounds(_clrCfg, _bb)) {
    _cfg.m_clearanceInfo = _cdInfo;
    _cfg.m_witnessCfg = shared_ptr<Cfg>(new CfgType(_clrCfg));
    return true;
  } else
    return false;
}

//*********************************************************************//
// Get Roadmap Clearance Statistics                                    //
//   Calculates averages mins and maxes for clearance across roadmaps  //
// paths and edges                                                     //
//*********************************************************************//
template<class MPTraits>
ClearanceStats
ClearanceUtility<MPTraits>::RoadmapClearance(){
  ClearanceStats output;
  ///temp until edge iterator & operator != in new stapl dynamic graph is fixed
  double minClearance = 1e6;
  double runningTotal = 0;
  GraphType* g = this->GetMPProblem()->GetRoadmap()->GetGraph();
  vector<double> clearanceVec;
  for(typename GraphType::edge_iterator it = g->edges_begin(); it != g->edges_end(); it++){
    double currentClearance = MinEdgeClearance(g->GetVertex((*it).source()), g->GetVertex((*it).target()), (*it).property());
    clearanceVec.push_back(currentClearance);//Save this value for variance computation later
    runningTotal+=currentClearance;
    if(currentClearance < minClearance){//Did we find a new minimum clearance value?
      minClearance = currentClearance;
    }
  }
  output.m_minClearance = minClearance;
  double average = runningTotal / g->get_num_edges();
  output.m_avgClearance = average;
  double varSum = 0;
  for(vector<double>::iterator it = clearanceVec.begin(); it != clearanceVec.end(); it++){
    varSum += pow(((*it) - average), 2);
  }
  output.m_clearanceVariance = varSum / clearanceVec.size();
  return output;
}

template<class MPTraits>
ClearanceStats
ClearanceUtility<MPTraits>::PathClearance(VID _startVID, VID _goalVID){
  GraphType* g = this->GetMPProblem()->GetRoadmap()->GetGraph();
  vector<VID> path;
  find_path_dijkstra(*g, _startVID, _goalVID, path, WeightType::MaxWeight());
  ClearanceStats stats;
  typedef typename GraphType::EI EI;
  typedef typename GraphType::VI VI;
  typedef typename GraphType::EID EID;
  double runningTotal = 0;
  double minClearance = 1e6;
  double pathLength = 0;
  vector<double> clearanceVec;
  typedef typename vector<VID>::iterator VIT;
  for(VIT vit = path.begin(); (vit+1)!=path.end(); ++vit){
    EI ei;
    VI vi;
    EID ed(*vit, *(vit+1));
    g->find_edge(ed, vi, ei);
    WeightType weight = (*ei).property();
    pathLength += weight.Weight();
    double currentClearance = MinEdgeClearance(g->GetVertex((*ei).source()), g->GetVertex((*ei).target()), weight);
    clearanceVec.push_back(currentClearance);
    runningTotal += currentClearance;
    if(currentClearance < minClearance){
      minClearance = currentClearance;
    }
  }
  stats.m_minClearance = minClearance;
  double average = runningTotal / (path.size()/2);
  stats.m_avgClearance = average;
  double varSum = 0;
  for(vector<double>::iterator it = clearanceVec.begin(); it != clearanceVec.end(); it++){
    varSum+=pow(((*it) - average), 2);
  }
  stats.m_clearanceVariance = varSum / clearanceVec.size();
  stats.m_pathLength = pathLength;
  return stats;
}

template<class MPTraits>
ClearanceStats
ClearanceUtility<MPTraits>::PathClearance(vector<VID>& _path){
  if(_path.empty())
    return ClearanceStats();

  GraphType* g = this->GetMPProblem()->GetRoadmap()->GetGraph();
  DistanceMetricPointer dm = this->GetMPProblem()->GetDistanceMetric(m_dmLabel);

  typedef typename GraphType::EI EI;
  typedef typename GraphType::VI VI;
  typedef typename GraphType::EID EID;

  vector<double> clearanceVec;
  double pathLength = 0;

  typedef typename vector<VID>::iterator VIT;
  for(VIT vit = _path.begin(); (vit+1)!=_path.end(); ++vit){
    EI ei;
    VI vi;
    EID ed(*vit, *(vit+1));
    g->find_edge(ed, vi, ei);
    WeightType weight = (*ei).property();
    pathLength += weight.Weight();

    double currentClearance = MinEdgeClearance(g->GetVertex((*ei).source()), g->GetVertex((*ei).target()), weight);
    clearanceVec.push_back(currentClearance);
  }

  // min, max, avg, variance of graph edge variances
  ClearanceStats stats;
  stats.m_pathLength = pathLength;
  stats.m_minClearance = *min_element(clearanceVec.begin(), clearanceVec.end());
  stats.m_avgClearance = accumulate(clearanceVec.begin(), clearanceVec.end(), 0.0) / (double)clearanceVec.size();
  double varSum = 0;
  for(vector<double>::iterator it = clearanceVec.begin(); it != clearanceVec.end(); it++){
    varSum += pow(((*it) - stats.m_avgClearance), 2);
  }
  stats.m_clearanceVariance = varSum / (double)clearanceVec.size();

  return stats;
}

template<class MPTraits>
double
ClearanceUtility<MPTraits>::MinEdgeClearance(const CfgType& _c1, const CfgType& _c2, const WeightType& _weight){
  Environment* env = this->GetMPProblem()->GetEnvironment();
  double minClearance = 1e6;
  //Reconstruct the path given the two nodes
  vector<CfgType> intermediates = _weight.GetIntermediates();
  vector<CfgType> reconEdge = this->GetMPProblem()->GetLocalPlanner(_weight.GetLPLabel())->
    ReconstructPath(env, this->GetMPProblem()->GetDistanceMetric(m_dmLabel), _c1, _c2, intermediates,
        env->GetPositionRes(), env->GetOrientationRes());
  typedef typename vector<CfgType>::iterator CIT;
  for(CIT it = reconEdge.begin(); it != reconEdge.end(); ++it){
    CDInfo collInfo;
    CfgType clrCfg;
    //Decide which collision info function to use
    CollisionInfo(*it, clrCfg, env->GetBoundary(), collInfo);
    double currentClearance = collInfo.m_minDist;
    //If newly computed clearance is less than the previous minimum, it becomes the minimum
    if(currentClearance < minClearance){
      minClearance = currentClearance;
    }
  }
  return minClearance;
}


///////////////////////////////////////////////////////////////////////////////
///////////////////////////////////////////////////////////////////////////////
//
//
// Medial Axis Utility
//
//
///////////////////////////////////////////////////////////////////////////////
///////////////////////////////////////////////////////////////////////////////

template<class MPTraits>
MedialAxisUtility<MPTraits>::MedialAxisUtility(MPProblemType* _problem,
    string _vcLabel, string _dmLabel,
    bool _exactClearance, bool _exactPenetration,
    size_t _clearanceRays, size_t _penetrationRays,
    bool _useBBX, bool _positional, bool _debug,
    double _epsilon, size_t _historyLength) :
  ClearanceUtility<MPTraits>(_problem, _vcLabel, _dmLabel,
      _exactClearance, _exactPenetration, _clearanceRays, _penetrationRays,
      _useBBX, _positional, _debug),
  m_epsilon(_epsilon), m_historyLength(_historyLength){
    this->m_name = "MedialAxisUtility";
  }

template<class MPTraits>
MedialAxisUtility<MPTraits>::MedialAxisUtility(MPProblemType* _problem, XMLNodeReader& _node):
  ClearanceUtility<MPTraits>(_problem, _node){
    this->m_name = "MedialAxisUtility";
    ParseXML(_node);
  }

template<class MPTraits>
void
MedialAxisUtility<MPTraits>::ParseXML(XMLNodeReader& _node){
  m_epsilon = _node.numberXMLParameter("epsilon", false, 0.1, 0.0, 1.0, "Epsilon-Close to the MA (fraction of the resolution)");
  m_historyLength = _node.numberXMLParameter("historyLength", false, 5, 3, 100,"History Length");
}

template<class MPTraits>
void
MedialAxisUtility<MPTraits>::PrintOptions(ostream& _os) const {
  ClearanceUtility<MPTraits>::PrintOptions(_os);
  _os << "\tepsilon::" << m_epsilon << endl;
  _os << "\thistory length::" << m_historyLength << endl;
}

//***********************************//
// Main Push To Medial Axis Function //
//***********************************//
template<class MPTraits>
bool
MedialAxisUtility<MPTraits>::PushToMedialAxis(CfgType& _cfg, shared_ptr<Boundary> _bb){
  // Initialization
  string callee = this->GetName() + "::PushToMedialAxis";
  if(this->m_debug)
<<<<<<< HEAD
    cout << endl << call << endl << "Being Pushed: " << _cfg;

  Environment* env = this->GetMPProblem()->GetEnvironment();
  StatClass* stats = this->GetMPProblem()->GetStatClass();
=======
    cout << endl << callee << endl << "Being Pushed: " << _cfg;

>>>>>>> d6d80034
  ValidityCheckerPointer vcm = this->GetMPProblem()->GetValidityChecker(this->m_vcLabel);

  CDInfo tmpInfo;
  tmpInfo.ResetVars();
  tmpInfo.m_retAllInfo = true;

  // If invalid, push to the outside of the obstacle
  bool inside = vcm->IsInsideObstacle(_cfg);
  bool inCollision = !(vcm->IsValid(_cfg, tmpInfo, callee));

  if(this->m_debug) cout << " Inside/In-Collision: " << inside << "/" << inCollision << endl;

  if(inside || inCollision){
    if(!PushFromInsideObstacle(_cfg, _bb))
      return false;
  }

  // Cfg is free, find medial axis
  if(!PushCfgToMedialAxis(_cfg, _bb)) {
    if(this->m_debug) cout << "Not found!! ERR in pushtomedialaxis" << endl;
    return false;
  }

<<<<<<< HEAD
  if(this->m_debug) cout << "FINAL CfgType: " << _cfg << endl << call << "::END" << endl << endl;
=======
  if(this->m_debug) cout << "FINAL CfgType: " << _cfg << endl << callee << "::END" << endl << endl;
>>>>>>> d6d80034

  return true;
}

//***************************************************************//
// Push From Inside Obstacle                                     //
//   In this function, a cfg is known to be inside an obstacle.  //
// A direction is determined to move the cfg outside of the      //
// obstacle and is pushed till outside.                          //
//***************************************************************//
template<class MPTraits>
bool
MedialAxisUtility<MPTraits>::PushFromInsideObstacle(CfgType& _cfg, shared_ptr<Boundary> _bb){

  // Initialization
<<<<<<< HEAD
  string call = this->GetName() + "::PushFromInsideObstacle";
  if(this->m_debug) cout << call << endl << " CfgType: " << _cfg << endl;
=======
  string callee = this->GetName() + "::PushFromInsideObstacle";
  if(this->m_debug) cout << callee << endl << " CfgType: " << _cfg << endl;
>>>>>>> d6d80034

  // Variables
  CfgType transCfg = _cfg;

  CDInfo tmpInfo;
  tmpInfo.ResetVars();
  tmpInfo.m_retAllInfo = true;

  //Determine direction to move
  if(this->CollisionInfo(_cfg, transCfg, _bb, tmpInfo)) {
    if(this->m_debug) cout << "Clearance Cfg: " << transCfg << endl;
  }
  else
    return false;

  //bad collision information call might return the current Cfg
  //as the clearance Cfg.
  if(transCfg == _cfg)
    return false;

  _cfg = transCfg;

<<<<<<< HEAD
  if(this->m_debug) cout << "FINAL CfgType: " << _cfg << endl << call << "::END " << endl;
=======
  if(this->m_debug) cout << "FINAL CfgType: " << _cfg << endl << callee << "::END " << endl;
>>>>>>> d6d80034
  return true;
}

//***************************************************************//
// Push Cfg To Medial Axis                                       //
//   This function is to perform a regular push to medial axis   //
// algorithm stepping out at the resolution till the medial axis //
// is found, determined by the clearance.                        //
//***************************************************************//
template<class MPTraits>
bool
MedialAxisUtility<MPTraits>::PushCfgToMedialAxis(CfgType& _cfg, shared_ptr<Boundary> _bb){
  // Initialization
<<<<<<< HEAD
  string call = this->GetName() + "::PushCfgToMedialAxis";
  if(this->m_debug) cout << call << endl << "Cfg: " << _cfg << " eps: " << m_epsilon << endl;
=======
  string callee = this->GetName() + "::PushCfgToMedialAxis";
  if(this->m_debug) cout << callee << endl << "Cfg: " << _cfg << " eps: " << m_epsilon << endl;
>>>>>>> d6d80034

  Environment* env = this->GetMPProblem()->GetEnvironment();
  ValidityCheckerPointer vcm = this->GetMPProblem()->GetValidityChecker(this->m_vcLabel);
  shared_ptr<MultiBody> robot = env->GetMultiBody(_cfg.GetRobotIndex());

  CDInfo tmpInfo;
  tmpInfo.ResetVars();
  tmpInfo.m_retAllInfo = true;

  // Should already be in free space
  if(vcm->IsInsideObstacle(_cfg))
    return false;

  // Determine positional direction to move
  CfgType transCfg;
  CDInfo prevInfo;
  if(!FindInitialDirection(_cfg, _bb, env->GetPositionRes(), transCfg, prevInfo))
    return false;

  CfgType startCfg, endingCfg;
  double upperBound = 0, lowerBound = 0, stepSize = 0;
  bool borderFound;
  if(this->m_exactClearance)
    borderFound = FindMedialAxisBorderExact(_cfg, _bb, transCfg, prevInfo, startCfg, endingCfg, upperBound, lowerBound, stepSize);
  else
    borderFound = FindMedialAxisBorderApprox(_cfg, _bb, transCfg, prevInfo, startCfg, endingCfg, upperBound, lowerBound, stepSize);
  if(!borderFound)
    return false;

  double middle = (lowerBound+upperBound)/2.0;
  if(this->m_debug) cout << "Lower and upper bounds: " << lowerBound << "/" << middle << "/" << upperBound  << endl;
  CfgType midMCfg = transCfg*middle + _cfg;

  if(this->m_debug) VDClearComments();
  if(this->m_debug) cout << "start/mid/end: " << endl << startCfg << endl << midMCfg << endl << endingCfg << endl;

  vector<double> dists(5, 0);
  CfgType tmpTransCfg;
  bool passed = this->CollisionInfo(startCfg, tmpTransCfg, _bb, tmpInfo);
  if(!passed) return false;
  dists[0] = tmpInfo.m_minDist;

  passed = this->CollisionInfo(midMCfg, tmpTransCfg, _bb, tmpInfo);
  if(!passed) return false;
  dists[2] = tmpInfo.m_minDist;

  passed = this->CollisionInfo(endingCfg, tmpTransCfg, _bb, tmpInfo);
  if(!passed) return false;
  dists[4] = tmpInfo.m_minDist;

  double middleS = (lowerBound+middle)/2.0;
  CfgType midSCfg = transCfg*middleS + _cfg;

  double middleE = (middle+upperBound)/2.0;
  CfgType midECfg = transCfg*middleE + _cfg;

  if(this->m_debug) {
    cout << "dists: ";
    for(size_t i=0; i<size_t(dists.size()); i++)
      cout << dists[i] << " ";
    cout << endl;
  }

  if(this->m_debug) cout << "start/mids/end: " << endl << startCfg << endl << midSCfg
    << endl << midMCfg << endl << midECfg << endl << endingCfg << endl;

  midMCfg = BinarySearchForPeaks(startCfg, midMCfg, endingCfg, lowerBound, upperBound, transCfg, _cfg, _bb, dists);

  if(midMCfg == CfgType())
    return false;

  if(this->m_debug) {
    VDComment("Final CFG");
    VDAddTempCfg(midMCfg, true);
    VDClearLastTemp();
    VDClearComments();
    VDClearLastTemp();
    VDClearLastTemp();
  }

  _cfg = midMCfg;

  if(this->m_debug) cout << "FINAL Cfg: " << _cfg << " steps: " << stepSize << endl;

  return true;
}

template<class MPTraits>
bool
MedialAxisUtility<MPTraits>::FindInitialDirection(
    CfgType& _cfg, shared_ptr<Boundary> _bb,
    double _posRes, CfgType& _transCfg, CDInfo& _prevInfo) {
  _prevInfo.ResetVars();
  _prevInfo.m_retAllInfo = true;

  if(this->CollisionInfo(_cfg, _transCfg, _bb, _prevInfo)) {
    _transCfg = _cfg - _transCfg;
    double magnitude = 0;
    for(size_t i = 0; i < _transCfg.DOF(); ++i){
      magnitude += _transCfg[i] * _transCfg[i];
    }
    magnitude = sqrt(magnitude);
    for(size_t i = 0; i<_transCfg.DOF(); ++i){
      _transCfg[i] *= _posRes/magnitude;
      if(i > _transCfg.PosDOF() && _transCfg[i] > 0.5){
        _transCfg[i]--;
      }
    }
    if(this->m_debug) cout << "TRANS CFG: " << _transCfg << endl;

    return true;
  }
  else{
    return false;
  }
}


template<class MPTraits>
bool
MedialAxisUtility<MPTraits>::FindMedialAxisBorderExact(
    const CfgType& _cfg, shared_ptr<Boundary> _bb,
    CfgType& _transCfg, CDInfo& _prevInfo,
    CfgType& _startCfg, CfgType& _endingCfg,
    double& _upperBound, double& _lowerBound, double& _stepSize) {
  Environment* env = this->GetMPProblem()->GetEnvironment();
  shared_ptr<MultiBody> robot = env->GetMultiBody(_cfg.GetRobotIndex());
  ValidityCheckerPointer vcm = this->GetMPProblem()->GetValidityChecker(this->m_vcLabel);

  CDInfo tmpInfo;
  tmpInfo.ResetVars();
  tmpInfo.m_retAllInfo = true;

  // Determine gap for medial axis
  CfgType tmpCfg = _cfg;
  CfgType heldCfg;
  _stepSize = 0.0;
  bool witnessPointMoved = false;

  while(!witnessPointMoved) {
    // Increment
    heldCfg = tmpCfg;
    tmpCfg = _transCfg*_stepSize + _cfg;

    // Test for in BBX and inside obstacle
    bool inside = vcm->IsInsideObstacle(tmpCfg);
    bool inBBX = env->InBounds(tmpCfg, _bb);
    if(this->m_debug) VDAddTempCfg(tmpCfg, (inside || !inBBX));
    if(this->m_debug) VDClearLastTemp();

    // If inside obstacle or out of the bbx, step back
    if(inside || !inBBX) {
      if(!inBBX && !this->m_useBBX){
        return false;
      }
      //TMP FIX::Alway return false when not inside and obstacle and inside the
      //bounding box
      return false;
    }
    else {
      tmpInfo.ResetVars();
      tmpInfo.m_retAllInfo = true;

      // If tmp is valid, move on to next step
      if(this->m_debug) cout << "TMP Cfg: " << tmpCfg;
      CfgType tmpTransCfg;
      if(this->CollisionInfo(tmpCfg, tmpTransCfg, _bb, tmpInfo)) {
        Vector3d transDir = tmpInfo.m_objectPoint - _prevInfo.m_objectPoint;
        if(this->m_debug) cout << " obst: " << tmpInfo.m_nearestObstIndex;
        double tmpDist = 0.0;
        for(size_t i=0; i<_transCfg.PosDOF(); i++)
          tmpDist += pow(transDir[i],2);
        tmpDist = sqrt(tmpDist);
        if(tmpDist > robot->GetBoundingSphereRadius()*1.5/*2.0*/) { // TODO: might be better value
          if(this->m_debug) cout << "\n WP moved: " << tmpDist;
          witnessPointMoved=true;
        }
        _prevInfo = tmpInfo;
        if(this->m_debug) cout << " clearance: " << tmpInfo.m_minDist << endl;
      }
      else { // Couldn't calculate clearance info
        if(this->m_debug) cout << "BROKE!" << endl;
        return false;
      }

      // Increment step size
      if(!witnessPointMoved)
        _stepSize++;
    }
  }

  // Setup start, middle and end CfgTypes
  _startCfg = heldCfg;
  _endingCfg = tmpCfg;
  if(this->m_debug) {
    VDComment("Binary Cfgs: ");
    VDAddTempCfg(_startCfg, true);
    VDAddTempCfg(_endingCfg, true);
  }

  if(this->m_debug) cout << "\nCalculating Mid... stepSize/cbStepSize: " << _stepSize << "/" << "0" << endl;
  _upperBound = _stepSize;
  _lowerBound = _upperBound-1.0;

  return true;
}

template<class MPTraits>
bool
MedialAxisUtility<MPTraits>::FindMedialAxisBorderApprox(
    const CfgType& _cfg, shared_ptr<Boundary> _bb,
    CfgType& _transCfg, CDInfo& _prevInfo,
    CfgType& _startCfg, CfgType& _endingCfg,
    double& _upperBound, double& _lowerBound, double& _stepSize) {
  Environment* env = this->GetMPProblem()->GetEnvironment();
  //shared_ptr<MultiBody> robot = env->GetMultiBody(_cfg->GetRobotIndex());
  ValidityCheckerPointer vcm = this->GetMPProblem()->GetValidityChecker(this->m_vcLabel);

  CDInfo tmpInfo;
  tmpInfo.ResetVars();
  tmpInfo.m_retAllInfo = true;

  // Determine gap for medial axis
  CfgType tmpCfg = _cfg;
  CfgType heldCfg;
  _stepSize = 0.0;
  double cbStepSize = 0.0;
  deque<double> segDists;
  deque<CfgType> segCfgs;
  bool peakFound = false, checkBack = false, fellOut = false;
  double errEps = numeric_limits<double>::epsilon(); // Arbitrary Value for errEps

  while(!peakFound) {

    // Increment
    heldCfg = tmpCfg;
    tmpCfg = _transCfg*(checkBack ? cbStepSize : _stepSize) + _cfg;

    // Test for in BBX and inside obstacle
    bool inside = vcm->IsInsideObstacle(tmpCfg);
    bool inBBX = env->InBounds(tmpCfg, _bb);
    if(this->m_debug) VDAddTempCfg(tmpCfg, (inside || !inBBX));
    if(this->m_debug) VDClearLastTemp();

    // If inside obstacle or out of the bbx, step back
    if(inside || !inBBX) {
      if(!inBBX && !this->m_useBBX){
        return false;
      }
      if(segCfgs.size() > 0) {
        fellOut = true;
        break;
      }
      else{
        return false;
      }
    }
    else {
      tmpInfo.ResetVars();
      tmpInfo.m_retAllInfo = true;

      // If tmp is valid, move on to next step
      if(this->m_debug) cout << "TMP Cfg: " << tmpCfg;
      CfgType tmpTransCfg;
      if(this->CollisionInfo(tmpCfg, tmpTransCfg, _bb, tmpInfo)) {
        _prevInfo = tmpInfo;
        if(this->m_debug) cout << " clearance: " << tmpInfo.m_minDist;

        // Update clearance history distances
        if(segDists.size() > m_historyLength) {
          segDists.pop_front();
          segCfgs.pop_front();
        }
        if(checkBack) {
          segDists.push_front(tmpInfo.m_minDist);
          segCfgs.push_front(tmpCfg);
        }
        else {
          segDists.push_back(tmpInfo.m_minDist);
          segCfgs.push_back(tmpCfg);
          checkBack=false;
        }
      }
      else { // Couldn't calculate clearance info
        if(this->m_debug) cout << "BROKE!" << endl;
        return false;
      }

      // enumerate deltas to find peak
      int posCnt=0, negCnt=0, zroCnt=0;
      for(deque<double>::iterator dit = segDists.begin(); dit+1 != segDists.end(); ++dit) {
        double distDelta = *(dit+1) - (*dit);
        if(distDelta > errEps)
          ++posCnt;
        else if(distDelta < -errEps)
          ++negCnt;
        else
          ++zroCnt;
      }
      if(this->m_debug) cout << "  Pos/Zero/Neg counts: " << posCnt << "/" << zroCnt << "/" << negCnt << endl;
      if((negCnt > 0 && negCnt > posCnt) || (zroCnt > 0 && zroCnt > posCnt)) {
        if(posCnt < 1 && (zroCnt < 1 || negCnt < 1)){ // Only see negatives or zeros, check back
          --cbStepSize;
          --_stepSize;
          checkBack = true;
        }
        else {
          peakFound = true;
          if(this->m_debug) {
            cout << "Found peak!  Dists: ";
            for(size_t i=0; i<size_t(segDists.size()); i++)
              cout << segDists[i] << " ";
            cout << endl;
          }
        }
      }
      else { // No peak found
        checkBack = false;
      }
      if(this->m_debug) cout << endl;

      // Increment step size
      if(!peakFound)
        _stepSize++;
    }
  }

  // Check if there are enough cfgs
  if(segCfgs.size() < 2)
    return false;

  // Setup start, middle and end CfgTypes
  _startCfg = segCfgs[0];
  _endingCfg = segCfgs[segCfgs.size()-1];
  if(this->m_debug) {
    VDComment("Binary Cfgs: ");
    VDAddTempCfg(_startCfg, true);
    VDAddTempCfg(_endingCfg, true);
  }

  if(this->m_debug) cout << "\nCalculating Mid... _stepSize/cbStepSize: " << _stepSize << "/" << cbStepSize << endl;
  if(fellOut) cout << "\n\nFellOut\n\n";
  _upperBound = fellOut ? _stepSize-1.0 : _stepSize;
  if(fellOut) {
    _lowerBound = _upperBound-1.0;
  }
  else {
    if(segCfgs.size() < (_stepSize - cbStepSize))
      _lowerBound = _stepSize - segCfgs.size();
    else
      _lowerBound = cbStepSize;
  }

  return true;
}

template<class MPTraits>
typename MPTraits::CfgType
MedialAxisUtility<MPTraits>::BinarySearchForPeaks(
    CfgType& _startCfg,
    CfgType& _midMCfg,
    CfgType& _endingCfg,
    double _lowerBound, double _upperBound,
    CfgType& _transCfg, CfgType& _cfg,
    shared_ptr<Boundary> _bb, vector<double>& _dists) {
  DistanceMetricPointer dm = this->GetMPProblem()->GetDistanceMetric(this->m_dmLabel);

  // Variables for modified binary search
  size_t attempts = 0, maxAttempts = 20, badPeaks = 0, maxBadPeaks = 10;
  vector<double> deltas(4, 0), distsFromMax(5, 0);
  bool peaked = false;
  double errEps = numeric_limits<double>::epsilon(); // Arbitrary Value for errEps

  do{ // Modified Binary search to find peaks
    if(this->m_debug) {
      VDAddTempCfg(_midMCfg, true);
      VDClearLastTemp();
    }

    // Update Cfgs
    attempts++;
    double middle = (_lowerBound + _upperBound)/2.0;
    double middleS = (_lowerBound + middle)/2.0;
    double middleE = (middle + _upperBound)/2.0;
    if(this->m_debug) cout << "Bounds: " << _lowerBound << "/" << middleS << "/" << middle << "/" << middleE << "/" << _upperBound << endl;
    CfgType midSCfg = _transCfg*middleS + _cfg;
    CfgType midECfg = _transCfg*middleE + _cfg;

    CfgType tmpTransCfg;
    CDInfo tmpInfo;
    bool passed = this->CollisionInfo(midSCfg, tmpTransCfg, _bb, tmpInfo);
    if(!passed) return CfgType();
    _dists[1] = tmpInfo.m_minDist;

    passed = this->CollisionInfo(midECfg, tmpTransCfg, _bb, tmpInfo);
    if(!passed) return CfgType();
    _dists[3] = tmpInfo.m_minDist;

    // Compute Deltas and Max Distance
    deltas.clear();
    distsFromMax.clear();
    double maxDist = _dists[0];
    if(this->m_debug) cout << "Deltas: ";
    typedef vector<double>::iterator DIT;
    for(DIT dit = _dists.begin(); dit+1 != _dists.end(); ++dit) {
      deltas.push_back(*(dit+1) - *dit);
      if(this->m_debug) cout << " " << deltas.back();
      maxDist = max(maxDist, *(dit+1));
    }
    for(DIT dit = _dists.begin(); dit!=_dists.end(); ++dit)
      distsFromMax.push_back(maxDist - *dit);

    if(this->m_debug) cout << endl;

    // Determine Peak
    size_t peak;
    if(deltas[0] > errEps && deltas[1] <= errEps && distsFromMax[1] < errEps) {
      peak = 1;
      _endingCfg = _midMCfg;
      _midMCfg = midSCfg;
      _dists[4] = _dists[2];
      _dists[2] = _dists[1];
      _upperBound = middle;
    }
    else if(deltas[1] > errEps && deltas[2] <= errEps && distsFromMax[2] < errEps) {
      peak = 2;
      _startCfg = midSCfg;
      _endingCfg = midECfg;
      _dists[0] = _dists[1];
      _dists[4] = _dists[3];
      _lowerBound = middleS;
      _upperBound = middleE;
    }
    else if(deltas[2] > errEps && deltas[3] <= errEps && distsFromMax[3] < errEps) {
      peak = 3;
      _startCfg = _midMCfg;
      _midMCfg = midECfg;
      _dists[0] = _dists[2];
      _dists[2] = _dists[3];
      _lowerBound = middle;
    }
    else {
      if(deltas[0] > errEps && deltas[1] > errEps && deltas[2] > errEps && deltas[3] > errEps) {
        peak = 3;
        _startCfg = _midMCfg;
        _midMCfg = midECfg;
        _dists[0] = _dists[2];
        _dists[2] = _dists[3];
        _lowerBound = middle;
      }
      else if(deltas[0] < -errEps && deltas[1] < -errEps && deltas[2] < -errEps && deltas[3] < -errEps) {
        peak = 1;
        _endingCfg = _midMCfg;
        _midMCfg = midSCfg;
        _dists[4] = _dists[2];
        _dists[2] = _dists[1];
        _upperBound = middle;
      }
      else {
        // No peak found, recalculate old, mid and new clearance
        badPeaks++;
        peak = -1;

        if(this->CollisionInfo(_startCfg, tmpTransCfg, _bb, tmpInfo)
            && _dists[0] >= tmpInfo.m_minDist)
          _dists[0] = tmpInfo.m_minDist;

        if(this->CollisionInfo(_midMCfg, tmpTransCfg, _bb, tmpInfo)
            && _dists[2] >= tmpInfo.m_minDist)
          _dists[2] = tmpInfo.m_minDist;

        if(this->CollisionInfo(_endingCfg, tmpTransCfg, _bb, tmpInfo)
            && _dists[4] >= tmpInfo.m_minDist)
          _dists[4] = tmpInfo.m_minDist;
      }
    }
    if(this->m_debug) cout << " peak: " << peak << "  cfg: " << _midMCfg;
    double gapDist = dm->Distance(_startCfg, _endingCfg);
    if(this->m_debug) cout << " gap: " << gapDist << endl;
    if(m_epsilon >= gapDist)
      peaked = true;

  } while(!peaked && attempts < maxAttempts && badPeaks < maxBadPeaks);

  return _midMCfg;
}

///////////////////////////////////////////////////////////////////////////////
///////////////////////////////////////////////////////////////////////////////
//
//
// Surface Medial Axis Utility
//
//
///////////////////////////////////////////////////////////////////////////////
///////////////////////////////////////////////////////////////////////////////

#ifdef PMPCfgSurface

template<class MPTraits>
SurfaceMedialAxisUtility<MPTraits>::SurfaceMedialAxisUtility(MPProblemType* _problem,
    string _vcLabel, string _dmLabel) :
  MedialAxisUtility<MPTraits>(_problem, _vcLabel, _dmLabel){
    this->m_name = "SurfaceMedialAxisUtility";
  }

//the square of the distance from pos to p1p2
inline double distsqr
(const Point2d& _pos, const Point2d& _p1, const Point2d& _p2, Point2d& _cdPt) {
  Vector2d n=_p1-_p2;
  double t=(n*(_pos-_p1))/(n*(_p2-_p1));
  if( t>=0 && t<=1 ){
    for(int i=0;i<2;i++) _cdPt[i]=(1-t)*_p1[i]+t*_p2[i];
    return (_pos-_cdPt).normsqr();
  }
  else{ //closest point is end pt
    double d1=(_p1-_pos).normsqr();
    double d2=(_p2-_pos).normsqr();
    if( d1<d2 ){ _cdPt=_p1; return d1; }
    else { _cdPt=_p2; return d2; }
  }
}

//get clearance of the point
template<class MPTraits>
double
<<<<<<< HEAD
SurfaceMedialAxisUtility<MPTraits>::GetClearance2DSurf
=======
  SurfaceMedialAxisUtility<MPTraits>::GetClearance2DSurf
>>>>>>> d6d80034
(shared_ptr<MultiBody> _mb, const Point2d& _pos, Point2d& _cdPt, double _clear)
{
  double minDis=1e10;
  if(this->m_debug) cout << " GetClearance2DSurf (start call) (mb,pos,cdPt, clear)" << endl;
  if(this->m_debug) cout << " getting world transformation. num fixed bodies: " << _mb->GetFixedBodyCount() << endl;
  Transformation& trans = _mb->GetFixedBody(0)->WorldTransformation();
  //check roughly <- this optimization should be added!!!
  Vector3d mbCenter = _mb->GetFixedBody(0)->GetCenterOfMass();
  Point2d tPt(mbCenter[0],mbCenter[2]);
  double* bbx = _mb->GetFixedBody(0)->GetBoundingBox();
  double rad2d = sqrt(pow(bbx[1]-bbx[0],2.0) + pow(bbx[5]-bbx[4],2.0));
  double diffWRadius = (_pos-tPt).norm()-rad2d;
  if( diffWRadius>_clear) return minDis;

  GMSPolyhedron& gmsPoly = _mb->GetFixedBody(0)->GetWorldPolyhedron();
  vector<Vector3d>& Geo=gmsPoly.GetVertexList();
  vector< pair<int,int> >& boundaryLines=gmsPoly.GetBoundaryLines();
  if(this->m_debug) cout << " boundary lines size: " << boundaryLines.size() << " transformation: " << trans << endl;
  for(int i=0; i<(int)boundaryLines.size(); i++) {
    int id1 = boundaryLines[i].first;
    int id2 = boundaryLines[i].second;
    Vector3d v1 = Geo[id1];
    Vector3d v2 = Geo[id2];
    Point2d p1(v1[0],v1[2]);
    Point2d p2(v2[0],v2[2]);
    Point2d c;
    double dist=distsqr(_pos,p1,p2,c);
    if( dist<minDis) { minDis=dist; _cdPt=c;}
  }//endfor i

  double clearDist = sqrt(minDis);
  if(this->m_debug) cout << " computed clearance: " << clearDist << endl;
  return clearDist;

}

//get clearance of the point
template<class MPTraits>
double
SurfaceMedialAxisUtility<MPTraits>::GetClearance2DSurf
(Environment* _env, const Point2d& _pos, Point2d& _cdPt) {
  if(this->m_debug) cout << "MedialAxisUtility::GetClearance2DSurf" <<endl;
  if(this->m_debug) cout << "num multibodies: " << _env->GetUsableMultiBodyCount() << endl;

  double minDist=_env->GetBoundary()->GetClearance2DSurf(_pos,_cdPt);

  for(int i=1; i<(int)_env->GetUsableMultiBodyCount(); i++) { //skip 0 (assume it's robot)
    shared_ptr<MultiBody> mb = _env->GetMultiBody(i);
    //find clearance
    Point2d c;
    double dist = GetClearance2DSurf(mb,_pos,c,minDist);
    if( dist<minDist ){ minDist=dist; _cdPt=c; }
    if(this->m_debug) cout << " getting mb: " << i;
    if(this->m_debug) cout << " GetClearance2DSurf (mb,_pos,c,minDist) minDist: " << minDist << endl;
  }//end for i
  return minDist;
}

template<class MPTraits>
double
SurfaceMedialAxisUtility<MPTraits>::PushCfgToMedialAxis2DSurf
(CfgType& _cfg, shared_ptr<Boundary> _bb, bool& _valid) {

<<<<<<< HEAD
  string call = this->GetName() + "::PushCfgToMedialAxis2DSurf";

  if(this->m_debug) cout << call << endl << "Cfg: " << _cfg  << endl;
=======
  string callee = this->GetName() + "::PushCfgToMedialAxis2DSurf";

  if(this->m_debug) cout << callee << endl << "Cfg: " << _cfg  << endl;
>>>>>>> d6d80034

  Environment* env = this->GetMPProblem()->GetEnvironment();
  ////////////////////////////////////////////
  Point2d closest;
  Point2d pos=_cfg.GetPos();
  if(this->m_debug) cout << " Calling GetClearance2DSurf(env,pos,closest)" << endl;
  double clear=this->GetClearance2DSurf(env,pos,closest);
  Vector2d dir=(pos-closest).normalize()*0.5;
  Point2d newClosest=closest;
  int iter=0;
  int maxIter=1000;
  do{
    closest=newClosest;
    pos=pos+dir;
    if(this->m_debug) cout << " Calling GetClearance2DSurf(env,pos,closest) new pos: " << pos << endl;
    clear=this->GetClearance2DSurf(env,pos,newClosest);
    if(this->m_debug) cout << " computed clearance: " << clear << " iteration: " << iter << endl;
    iter++;
    if(iter >= maxIter ) break;
  }while( (newClosest-closest).normsqr()<0.01 );
  _cfg.SetPos(pos);

  return clear;
}

#endif


#endif<|MERGE_RESOLUTION|>--- conflicted
+++ resolved
@@ -62,10 +62,6 @@
     // paths and edges                                                     //
     //*********************************************************************//
     ClearanceStats RoadmapClearance();
-<<<<<<< HEAD
-    ClearanceStats PathClearance(vector<VID>& _path);
-=======
->>>>>>> d6d80034
 
     ClearanceStats PathClearance(VID _startVID, VID _goalVID);
 
@@ -267,15 +263,10 @@
     return true;
   }
 
-<<<<<<< HEAD
   if(this->m_debug) {
     VDClearAll();
     VDAddTempCfg(_cfg, false);
   }
-=======
-  VDClearAll();
-  VDAddTempCfg(_cfg, false);
->>>>>>> d6d80034
 
   // ClearanceUtility variables
   Environment* env = this->GetMPProblem()->GetEnvironment();
@@ -454,11 +445,7 @@
     // For Each Ray
     size_t i = 0;
     for(CIT incrIT = incr.begin(), tickIT = tick.begin();
-<<<<<<< HEAD
-        incrIT!=incr.end() || tickIT!=tick.end(); ++incrIT, ++tickIT) {
-=======
         incrIT!=incr.end() && tickIT!=tick.end(); ++incrIT, ++tickIT) {
->>>>>>> d6d80034
       *tickIT += *incrIT;
       currInside = vcm->IsInsideObstacle(*tickIT);
       currValidity = vcm->IsValid(*tickIT, callee);
@@ -644,49 +631,6 @@
 }
 
 template<class MPTraits>
-ClearanceStats
-ClearanceUtility<MPTraits>::PathClearance(vector<VID>& _path){
-  if(_path.empty())
-    return ClearanceStats();
-
-  GraphType* g = this->GetMPProblem()->GetRoadmap()->GetGraph();
-  DistanceMetricPointer dm = this->GetMPProblem()->GetDistanceMetric(m_dmLabel);
-
-  typedef typename GraphType::EI EI;
-  typedef typename GraphType::VI VI;
-  typedef typename GraphType::EID EID;
-
-  vector<double> clearanceVec;
-  double pathLength = 0;
-
-  typedef typename vector<VID>::iterator VIT;
-  for(VIT vit = _path.begin(); (vit+1)!=_path.end(); ++vit){
-    EI ei;
-    VI vi;
-    EID ed(*vit, *(vit+1));
-    g->find_edge(ed, vi, ei);
-    WeightType weight = (*ei).property();
-    pathLength += weight.Weight();
-
-    double currentClearance = MinEdgeClearance(g->GetVertex((*ei).source()), g->GetVertex((*ei).target()), weight);
-    clearanceVec.push_back(currentClearance);
-  }
-
-  // min, max, avg, variance of graph edge variances
-  ClearanceStats stats;
-  stats.m_pathLength = pathLength;
-  stats.m_minClearance = *min_element(clearanceVec.begin(), clearanceVec.end());
-  stats.m_avgClearance = accumulate(clearanceVec.begin(), clearanceVec.end(), 0.0) / (double)clearanceVec.size();
-  double varSum = 0;
-  for(vector<double>::iterator it = clearanceVec.begin(); it != clearanceVec.end(); it++){
-    varSum += pow(((*it) - stats.m_avgClearance), 2);
-  }
-  stats.m_clearanceVariance = varSum / (double)clearanceVec.size();
-
-  return stats;
-}
-
-template<class MPTraits>
 double
 ClearanceUtility<MPTraits>::MinEdgeClearance(const CfgType& _c1, const CfgType& _c2, const WeightType& _weight){
   Environment* env = this->GetMPProblem()->GetEnvironment();
@@ -694,8 +638,7 @@
   //Reconstruct the path given the two nodes
   vector<CfgType> intermediates = _weight.GetIntermediates();
   vector<CfgType> reconEdge = this->GetMPProblem()->GetLocalPlanner(_weight.GetLPLabel())->
-    ReconstructPath(env, this->GetMPProblem()->GetDistanceMetric(m_dmLabel), _c1, _c2, intermediates,
-        env->GetPositionRes(), env->GetOrientationRes());
+    ReconstructPath(_c1, _c2, intermediates, env->GetPositionRes(), env->GetOrientationRes());
   typedef typename vector<CfgType>::iterator CIT;
   for(CIT it = reconEdge.begin(); it != reconEdge.end(); ++it){
     CDInfo collInfo;
@@ -767,15 +710,8 @@
   // Initialization
   string callee = this->GetName() + "::PushToMedialAxis";
   if(this->m_debug)
-<<<<<<< HEAD
-    cout << endl << call << endl << "Being Pushed: " << _cfg;
-
-  Environment* env = this->GetMPProblem()->GetEnvironment();
-  StatClass* stats = this->GetMPProblem()->GetStatClass();
-=======
     cout << endl << callee << endl << "Being Pushed: " << _cfg;
 
->>>>>>> d6d80034
   ValidityCheckerPointer vcm = this->GetMPProblem()->GetValidityChecker(this->m_vcLabel);
 
   CDInfo tmpInfo;
@@ -799,11 +735,7 @@
     return false;
   }
 
-<<<<<<< HEAD
-  if(this->m_debug) cout << "FINAL CfgType: " << _cfg << endl << call << "::END" << endl << endl;
-=======
   if(this->m_debug) cout << "FINAL CfgType: " << _cfg << endl << callee << "::END" << endl << endl;
->>>>>>> d6d80034
 
   return true;
 }
@@ -819,13 +751,8 @@
 MedialAxisUtility<MPTraits>::PushFromInsideObstacle(CfgType& _cfg, shared_ptr<Boundary> _bb){
 
   // Initialization
-<<<<<<< HEAD
-  string call = this->GetName() + "::PushFromInsideObstacle";
-  if(this->m_debug) cout << call << endl << " CfgType: " << _cfg << endl;
-=======
   string callee = this->GetName() + "::PushFromInsideObstacle";
   if(this->m_debug) cout << callee << endl << " CfgType: " << _cfg << endl;
->>>>>>> d6d80034
 
   // Variables
   CfgType transCfg = _cfg;
@@ -848,11 +775,7 @@
 
   _cfg = transCfg;
 
-<<<<<<< HEAD
-  if(this->m_debug) cout << "FINAL CfgType: " << _cfg << endl << call << "::END " << endl;
-=======
   if(this->m_debug) cout << "FINAL CfgType: " << _cfg << endl << callee << "::END " << endl;
->>>>>>> d6d80034
   return true;
 }
 
@@ -866,13 +789,8 @@
 bool
 MedialAxisUtility<MPTraits>::PushCfgToMedialAxis(CfgType& _cfg, shared_ptr<Boundary> _bb){
   // Initialization
-<<<<<<< HEAD
-  string call = this->GetName() + "::PushCfgToMedialAxis";
-  if(this->m_debug) cout << call << endl << "Cfg: " << _cfg << " eps: " << m_epsilon << endl;
-=======
   string callee = this->GetName() + "::PushCfgToMedialAxis";
   if(this->m_debug) cout << callee << endl << "Cfg: " << _cfg << " eps: " << m_epsilon << endl;
->>>>>>> d6d80034
 
   Environment* env = this->GetMPProblem()->GetEnvironment();
   ValidityCheckerPointer vcm = this->GetMPProblem()->GetValidityChecker(this->m_vcLabel);
@@ -1399,11 +1317,7 @@
 //get clearance of the point
 template<class MPTraits>
 double
-<<<<<<< HEAD
 SurfaceMedialAxisUtility<MPTraits>::GetClearance2DSurf
-=======
-  SurfaceMedialAxisUtility<MPTraits>::GetClearance2DSurf
->>>>>>> d6d80034
 (shared_ptr<MultiBody> _mb, const Point2d& _pos, Point2d& _cdPt, double _clear)
 {
   double minDis=1e10;
@@ -1467,15 +1381,9 @@
 SurfaceMedialAxisUtility<MPTraits>::PushCfgToMedialAxis2DSurf
 (CfgType& _cfg, shared_ptr<Boundary> _bb, bool& _valid) {
 
-<<<<<<< HEAD
-  string call = this->GetName() + "::PushCfgToMedialAxis2DSurf";
-
-  if(this->m_debug) cout << call << endl << "Cfg: " << _cfg  << endl;
-=======
   string callee = this->GetName() + "::PushCfgToMedialAxis2DSurf";
 
   if(this->m_debug) cout << callee << endl << "Cfg: " << _cfg  << endl;
->>>>>>> d6d80034
 
   Environment* env = this->GetMPProblem()->GetEnvironment();
   ////////////////////////////////////////////
