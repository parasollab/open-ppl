--- conflicted
+++ resolved
@@ -624,7 +624,7 @@
     EID ed(*vit, *(vit+1));
     g->find_edge(ed, vi, ei);
     CfgRef s = g->GetVertex((*ei).source()), t = g->GetVertex((*ei).target());
-    pathLength += dm->Distance(env, s, t);
+    pathLength += dm->Distance(s, t);
     double currentClearance = MinEdgeClearance(s, t, (*ei).property());
     clearanceVec.push_back(currentClearance);
   }
@@ -659,8 +659,7 @@
   typedef typename vector<CfgType>::iterator CIT;
   if(_weight.GetLPLabel() != "RRTExpand"){
     reconEdge = this->GetMPProblem()->GetLocalPlanner(_weight.GetLPLabel())->
-      ReconstructPath(env, dm, _c1, _c2, intermediates,
-          env->GetPositionRes(), env->GetOrientationRes());
+      ReconstructPath(_c1, _c2, intermediates, env->GetPositionRes(), env->GetOrientationRes());
   }
   else{
     StraightLine<MPTraits> sl;
@@ -671,7 +670,7 @@
       StatClass dummyStats;
       LPOutput<MPTraits> lpOutput;
       CfgType col;
-      vector<CfgType> edge = sl.ReconstructPath(env, dm, *cit, *(cit+1), intermediates, env->GetPositionRes(), env->GetOrientationRes());
+      vector<CfgType> edge = sl.ReconstructPath(*cit, *(cit+1), intermediates, env->GetPositionRes(), env->GetOrientationRes());
       reconEdge.insert(reconEdge.end(), edge.begin(), edge.end());
     }
   }
@@ -976,11 +975,7 @@
     tmpCfg = _transCfg*_stepSize + _cfg;
 
     // Test for in BBX and inside obstacle
-<<<<<<< HEAD
-    bool inside = false;//vcm->IsInsideObstacle(tmpCfg, env, tmpInfo);
-=======
-    bool inside = vcm->IsInsideObstacle(tmpCfg);
->>>>>>> 6a10c63d
+    bool inside = false;//vcm->IsInsideObstacle(tmpCfg);
     bool inBBX = env->InBounds(tmpCfg, _bb);
     if(this->m_debug) {
       VDAddTempCfg(tmpCfg, (inside || !inBBX));
