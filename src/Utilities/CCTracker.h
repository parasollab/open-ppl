#ifndef PMPL_CC_TRACKER_H_
#define PMPL_CC_TRACKER_H_

#include "Utilities/MetricUtils.h"

#include "nonstd/call_on_destruct.h"
#include "nonstd/io.h"

#include <cstddef>
#include <limits>
#include <memory>
#include <unordered_map>
#include <unordered_set>


////////////////////////////////////////////////////////////////////////////////
/// Track the set of CC's in a roadmap.
///
/// For directed graphs, we will compute weak connectivity because it describes
/// the typical usage for RRT and nonholonomic robots. One should recall however
/// that in such cases, shared CC membership does not imply connectivity.
///
/// For this to work correctly with directed trees, one must ensure that the
/// graph always remains a tree. I.e., if you rewire the tree by switching a
/// vertex's parent, you must delete the old edge before adding the new one.
///
/// @warning This class assumes that either all edges are bidirectional, or the
///          roadmap is a single tree. It will not work correctly (silent
///          errors) on a non-tree directed graph!
/// @todo Add support for non-tree directed graphs. We need to use predecessor
///       information to do this, which we now have in the roadmap graph.
/// @todo The stat class tracking adds a lot of complication. Remove it once
///       we're sure the performance is fast enough to forgo tracking.
////////////////////////////////////////////////////////////////////////////////
template <typename RoadmapType>
class CCTracker final {

  public:

    ///@name Motion Planning Types
    ///@{

    typedef typename RoadmapType::VID               VID;
    typedef typename RoadmapType::vertex_iterator   vertex_iterator;
    typedef typename RoadmapType::adj_edge_iterator edge_iterator;
    typedef typename RoadmapType::VertexSet         VertexSet;

    ///@}
    ///@name Local Types
    ///@{

    typedef CCTracker<RoadmapType>         CCTrackerType;
    typedef std::unordered_set<VertexSet*> ComponentSet;

    /// An event hook for component creation. Called after creation.
    /// @param Pointer to this.
    /// @param The newly created component.
    typedef std::function<void(const CCTrackerType* const,
        const VertexSet* const)>
        CreatedHook;

    /// An event hook for component deletion. Called prior to deletion.
    /// @param Pointer to this.
    /// @param The to-be deleted component.
    typedef std::function<void(const CCTrackerType* const,
        const VertexSet* const)>
        DeletedHook;

    /// An event hook for component breaks. Called after breaking.
    /// @param Pointer to this.
    /// @param The component which is now broken.
    /// @param The new component split off from the old (does not trigger a
    ///        create event).
    typedef std::function<void(const CCTrackerType* const,
        const VertexSet* const, const VertexSet* const)>
        BrokenHook;

    /// An event hook for component merges. Called prior to merging.
    /// @param Pointer to this.
    /// @param The component which will be merged into.
    /// @param The component which will be removed after merging (does not
    ///        trigger a delete event).
    typedef std::function<void(const CCTrackerType* const,
        const VertexSet* const, const VertexSet* const)>
        MergedHook;

    ///@}
    ///@name Construction
    ///@{

    /// Constructor.
    /// @param _r The roadmap for which we will track CCs.
    CCTracker(RoadmapType* const _r);

    ~CCTracker();

    ///@}
    ///@name Move and Copy
    ///@{
    /// @note If this object is moved/copied as part of a move/copy on the
    ///       roadmap, we must also update the roadmap pointer and hooks.
    /// @note Move will retain stat class tracking but copying does not. This is
    ///       because moving generally pertains to an internal re-organization
    ///       of the same roadmap, while copying usually indicates moving a
    ///       roadmap to another solution.

    CCTracker(const CCTracker&);
    CCTracker(CCTracker&&);

    CCTracker& operator=(const CCTracker&);
    CCTracker& operator=(CCTracker&&);

    ///@}
    ///@name Modifiers
    ///@{

    /// Set the roadmap object.
    void SetRoadmap(RoadmapType* const _r) noexcept;

    /// Set the stat class pointer if we wish to do performance profiling.
    void SetStatClass(StatClass* const _stats) const noexcept;

<<<<<<< HEAD
=======
    /// Install hooks in the roadmap.
    void InstallHooks() noexcept;

    /// Install hooks in the roadmap.
    void RemoveHooks() noexcept;

>>>>>>> a90b25bc
    ///@}
    ///@name Query Functions
    ///@{
    /// These functions answer questions about the CCs in the graph.

    /// Get the number of connected components in the graph.
    size_t GetNumCCs() const noexcept;

    /// Get the CC which contains a representative node.
    /// @param _vid The representative's descriptor.
    /// @return The CC which contains _vid.
    const VertexSet* GetCC(const VID _vid) const noexcept;

    /// Get a set of representative VIDs for each CC.
    /// @return The descriptor for one vertex from each CC.
    VertexSet GetRepresentatives() const noexcept;

    /// Check if two vertices are in the same CC.
    /// @param _vid1 The descriptor of the first vertex.
    /// @param _vid2 The descriptor of the second vertex.
    /// @return True if _vid1 and _vid2 are in the same CC.
    bool InSameCC(const VID _vid1, const VID _vid2) const noexcept;

    ///@}
    ///@name Iteration
    ///@{
    /// Iterate over the CCs.

    typename ComponentSet::const_iterator begin() const noexcept;
    typename ComponentSet::const_iterator end() const noexcept;

    ///@}
    ///@name Event Hooks
    ///@{
    /// These functions install and manage hook functions which are called in
    /// response to changes in the components. Each has a unique label;
    /// duplicates will trigger exceptions.

    void InstallCreatedHook(const std::string& _label, const CreatedHook& _h);
    void InstallDeletedHook(const std::string& _label, const DeletedHook& _h);
    void InstallBrokenHook(const std::string& _label, const BrokenHook& _h);
    void InstallMergedHook(const std::string& _label, const MergedHook& _h);

    ///@}
    ///@name Optimization
    /// Updates can be disabled to optimize rewiring operations (where we change
    /// the graph without changing connectivity).

    void Disable();
    void Enable();

    ///@}
    ///@name Debug
    ///@{

    /// Print the full set of CC information.
    /// @param _os The ostream to print to.
    /// @param _indent A set of indent characters to print before each line.
    void Print(std::ostream& _os, const std::string& _indent = {}) const;

    ///@}
    ///@name Roadmap Callback Functions
    ///@{
    /// These functions accept graph updates and adjust the internal CCs
    /// accordingly. They should be installed as hooks in the roadmap.

    /// Update for a vertex added to the graph.
    /// @param _vi The vertex iterator.
    void AddVertex(const vertex_iterator _vi) noexcept;

    /// Update for a vertex deleted from the graph.
    /// @param _vi The vertex iterator.
    void DeleteVertex(const vertex_iterator _vi) noexcept;

    /// Update for an edge added to the graph.
    /// @param _ei The edge iterator.
    void AddEdge(const edge_iterator _ei) noexcept;

    /// Update for an edge deleted from the graph.
    /// @param _ei The edge iterator.
    void DeleteEdge(const edge_iterator _ei) noexcept;

    ///@}

  private:

    ///@name Helpers
    ///@{

    /// Find the CC containing a given vertex.
    /// @param _vid The vertex descriptor.
    /// @return A CC which holds _vid.
    const VertexSet* FindCC(const VID _vid) const noexcept;

    /// @overload
    VertexSet* FindCC(const VID _vid) noexcept;

    /// Recompute all CCs from scratch. Complexity is linear in the size of the
    /// roadmap (O(V + E)).
    void RecomputeCCs() noexcept;

    /// Run a breadth-first search on the roadmap from a particular start node.
    /// @param _start The start node.
    /// @param _goals If provided, stop early once we've seen all of these. This
    ///               is used to check that _start can reach all vertices in
    ///               _goals.
    /// @return The set of discovered vertices.
    VertexSet BFS(const VID _start, VertexSet _goals = {}) const noexcept;

    ///@}
    ///@name Internal State
    ///@{

    RoadmapType* m_roadmap{nullptr};                ///< The roadmap.
    ComponentSet m_components;                      ///< The set of components.
    std::unordered_map<VID, VertexSet*> m_vidToCC;  ///< Maps descriptor to CC.

    // Clock helpers
    mutable std::function<void(const std::string&)> m_clockStart;
    mutable std::function<void(const std::string&)> m_clockStop;

    // Hooks
    std::unordered_map<std::string, CreatedHook> m_createdHooks;
    std::unordered_map<std::string, DeletedHook> m_deletedHooks;
    std::unordered_map<std::string, BrokenHook>  m_brokenHooks;
    std::unordered_map<std::string, MergedHook>  m_mergedHooks;
    bool m_enable{true};

    static constexpr const bool s_debug = false;  ///< Enable debug messages.

    ///@}
};

/*------------------------------- Construction -------------------------------*/

template <typename RoadmapType>
CCTracker<RoadmapType>::
CCTracker(RoadmapType* const _r) : m_roadmap(_r) {
  RecomputeCCs();

  // Initialize the clock start/stoppers.
  SetStatClass(nullptr);
}


template <typename RoadmapType>
CCTracker<RoadmapType>::
~CCTracker() {
  for(VertexSet* const cc : m_components)
    delete cc;
}

/*------------------------------ Move and Copy -------------------------------*/

template <typename RoadmapType>
CCTracker<RoadmapType>::
CCTracker(const CCTracker& _other) {
  *this = _other;
}


template <typename RoadmapType>
CCTracker<RoadmapType>::
CCTracker(CCTracker&& _other) {
  *this = std::move(_other);
}


template <typename RoadmapType>
CCTracker<RoadmapType>&
CCTracker<RoadmapType>::
operator=(const CCTracker& _other) {
  m_roadmap    = _other.m_roadmap;
  m_clockStart = _other.m_clockStart;
  m_clockStop  = _other.m_clockStop;

  // Copy the components. This must be done manually or we'll be sharing
  // pointed-to VertexSets with _other.
  m_components.clear();
  m_components.reserve(_other.m_components.size());
  m_vidToCC.clear();
  m_vidToCC.reserve(_other.m_vidToCC.size());
  for(const VertexSet* const otherCC : _other.m_components) {
    VertexSet* const myCC = new VertexSet;
    m_components.insert(myCC);
    for(const VID vid : *otherCC) {
      myCC->insert(vid);
      m_vidToCC.emplace(vid, myCC);
    }
  }

  return *this;
}


template <typename RoadmapType>
CCTracker<RoadmapType>&
CCTracker<RoadmapType>::
operator=(CCTracker&& _other) {
  m_roadmap    = _other.m_roadmap;
  m_components = std::move(_other.m_components);
  // Clear _other's components to ensure they aren't deleted with it.
  _other.m_components.clear();
  m_vidToCC    = std::move(_other.m_vidToCC);
  m_clockStart = std::move(_other.m_clockStart);
  m_clockStop  = std::move(_other.m_clockStop);

  return *this;
}

/*--------------------------------- Queries ----------------------------------*/

template <typename RoadmapType>
inline
void
CCTracker<RoadmapType>::
SetRoadmap(RoadmapType* const _r) noexcept {
  m_roadmap = _r;
}


template <typename RoadmapType>
inline
void
CCTracker<RoadmapType>::
SetStatClass(StatClass* const _stats) const noexcept {
  // If we got a null pointer, set the clock stop/start functions to dummies.
  if(!_stats) {
    m_clockStart = [](const std::string&){};
    m_clockStop  = [](const std::string&){};
    return;
  }

  m_clockStart = [_stats](const std::string& _label) {
    _stats->StartClock(_label);
  };
  m_clockStop = [_stats](const std::string& _label) {
    _stats->StopClock(_label);
  };
}

<<<<<<< HEAD
=======

template <typename RoadmapType>
inline
void
CCTracker<RoadmapType>::
InstallHooks() noexcept {
  const std::string label = "CCTracker";
  m_roadmap->InstallHook(RoadmapType::HookType::AddVertex, label,
      [this](const vertex_iterator _i){this->AddVertex(_i);});
  m_roadmap->InstallHook(RoadmapType::HookType::DeleteVertex, label,
      [this](const vertex_iterator _i){this->DeleteVertex(_i);});
  m_roadmap->InstallHook(RoadmapType::HookType::AddEdge, label,
      [this](const edge_iterator _i){this->AddEdge(_i);});
  m_roadmap->InstallHook(RoadmapType::HookType::DeleteEdge, label,
      [this](const edge_iterator _i){this->DeleteEdge(_i);});
}


template <typename RoadmapType>
inline
void
CCTracker<RoadmapType>::
RemoveHooks() noexcept {
  const std::string label = "CCTracker";
  m_roadmap->RemoveHook(RoadmapType::HookType::AddVertex, label);
  m_roadmap->RemoveHook(RoadmapType::HookType::DeleteVertex, label);
  m_roadmap->RemoveHook(RoadmapType::HookType::AddEdge, label);
  m_roadmap->RemoveHook(RoadmapType::HookType::DeleteEdge, label);
}

>>>>>>> a90b25bc
/*--------------------------------- Queries ----------------------------------*/

template <typename RoadmapType>
inline
size_t
CCTracker<RoadmapType>::
GetNumCCs() const noexcept {
  return m_components.size();
}


template <typename RoadmapType>
const typename CCTracker<RoadmapType>::VertexSet*
CCTracker<RoadmapType>::
GetCC(const VID _vid) const noexcept {
  return FindCC(_vid);
}



template <typename RoadmapType>
typename CCTracker<RoadmapType>::VertexSet
CCTracker<RoadmapType>::
GetRepresentatives() const noexcept {
  VertexSet representatives;
  for(const VertexSet* const cc : m_components)
    representatives.insert(*cc->begin());
  return representatives;
}


template <typename RoadmapType>
inline
bool
CCTracker<RoadmapType>::
InSameCC(const VID _vid1, const VID _vid2) const noexcept {
  return FindCC(_vid1) == FindCC(_vid2);
}

/*-------------------------------- Iteration ---------------------------------*/

template <typename RoadmapType>
inline
typename CCTracker<RoadmapType>::ComponentSet::const_iterator
CCTracker<RoadmapType>::
begin() const noexcept {
  return m_components.begin();
}


template <typename RoadmapType>
inline
typename CCTracker<RoadmapType>::ComponentSet::const_iterator
CCTracker<RoadmapType>::
end() const noexcept {
  return m_components.end();
}

/*-------------------------------- Event Hooks -------------------------------*/

template <template <typename...> class MapType, typename ValueType,
          typename... Rest>
void
MapUniqueInsert(MapType<std::string, ValueType, Rest...>& _map,
    const std::string& _label, const ValueType& _value) noexcept {
  if(_map.count(_label))
    throw RunTimeException(WHERE) << "Map already has an element labeled '"
                                  << _label << "'.";
  _map.emplace(_label, _value);
}


template <typename RoadmapType>
void
CCTracker<RoadmapType>::
InstallCreatedHook(const std::string& _label, const CreatedHook& _h) {
  MapUniqueInsert(m_createdHooks, _label, _h);
}


template <typename RoadmapType>
void
CCTracker<RoadmapType>::
InstallDeletedHook(const std::string& _label, const DeletedHook& _h) {
  MapUniqueInsert(m_deletedHooks, _label, _h);
}


template <typename RoadmapType>
void
CCTracker<RoadmapType>::
InstallBrokenHook(const std::string& _label, const BrokenHook& _h) {
  MapUniqueInsert(m_brokenHooks, _label, _h);
}


template <typename RoadmapType>
void
CCTracker<RoadmapType>::
InstallMergedHook(const std::string& _label, const MergedHook& _h) {
  MapUniqueInsert(m_mergedHooks, _label, _h);
}


template <typename RoadmapType>
void
CCTracker<RoadmapType>::
Disable() {
  m_enable = false;
}


template <typename RoadmapType>
void
CCTracker<RoadmapType>::
Enable() {
  m_enable = true;
}

/*----------------------------------- Debug ----------------------------------*/

template <typename RoadmapType>
void
CCTracker<RoadmapType>::
Print(std::ostream& _os, const std::string& _indent) const {
  _os << _indent << "There are " << GetNumCCs() << " CCs." << std::endl;
  for(const VertexSet* const cc : m_components)
    _os << _indent << "  CC " << cc << ": " << *cc << std::endl;
}

/*--------------------------------- Updates ----------------------------------*/

template <typename RoadmapType>
void
CCTracker<RoadmapType>::
AddVertex(const vertex_iterator _vi) noexcept {
  if(!m_enable)
    return;

  m_clockStart("CCTracker::AddVertex");
  nonstd::call_on_destruct stopper(m_clockStop, "CCTracker::AddVertex");

  // Ensure we haven't already added this vertex.
  const VID vid = _vi->descriptor();
  if(m_vidToCC.count(vid))
    throw RunTimeException(WHERE) << "Vertex " << vid << " is already in a CC.";

  // Create a new CC for this vertex.
  VertexSet* const cc = new VertexSet{vid};
  m_components.emplace(cc);
  m_vidToCC.emplace(vid, cc);

  if(s_debug)
    std::cout << "Added vertex " << vid << " to new CC " << cc << ". "
              << "There are now " << GetNumCCs() << " CCs."
              << std::endl;

  for(const auto& hook : m_createdHooks)
    hook.second(this, cc);
}


template <typename RoadmapType>
void
CCTracker<RoadmapType>::
DeleteVertex(const vertex_iterator _vi) noexcept {
  if(!m_enable)
    return;

  m_clockStart("CCTracker::DeleteVertex");
  nonstd::call_on_destruct stopper(m_clockStop, "CCTracker::DeleteVertex");

  // We will assume that the edges are already deleted, as will normally be done
  // by the roadmap. Enforce that assumption now.
  if(_vi->begin() != _vi->end())
    throw RunTimeException(WHERE) << "Edges should be deleted prior to deleting "
                                  << "a vertex.";

  // Locate the CC.
  const VID vid = _vi->descriptor();
  VertexSet* const cc = FindCC(vid);

  // Assert that this is a CC of one vertex.
  if(cc->size() != 1)
    throw RunTimeException(WHERE) << "Found CC for vertex " << vid
                                  << " with " << cc->size()
                                  << " != 1 vertices.";
  // Assert that the one vertex is the one being deleted.
  if(!cc->count(vid))
    throw RunTimeException(WHERE) << "CC for vertex " << vid
                                  << " is missing the query VID. Contents: "
                                  << *cc;

  for(const auto& hook : m_deletedHooks)
    hook.second(this, cc);

  // Remove the CC.
  m_components.erase(cc);
  delete cc;
  m_vidToCC.erase(vid);

  if(s_debug) {
    std::cout << "Deleted vertex " << vid << " and CC " << cc << "."
              << std::endl;
    Print(std::cout, "  ");
  }

  return;
}


template <typename RoadmapType>
void
CCTracker<RoadmapType>::
AddEdge(const edge_iterator _ei) noexcept {
  if(!m_enable)
    return;

  /// @note This is linear in the size of the smaller CC if a merge occurs, or
  ///       constant amortized otherwise.
  m_clockStart("CCTracker::AddEdge");
  nonstd::call_on_destruct stopper(m_clockStop, "CCTracker::AddEdge");

  // Adding an edge should always merge two CCs, which may already be the same.
  const VID sourceVID = (*_ei).source(),
            targetVID = (*_ei).target();
  VertexSet* const sourceCC = FindCC(sourceVID),
           * const targetCC = FindCC(targetVID);

  if(s_debug)
    std::cout << "Added edge (" << sourceVID << ", " << targetVID << ")."
              << endl;

  // If the two are already the same, there is nothing to do.
  if(sourceCC == targetCC) {
    if(s_debug)
      std::cout << "  Vertices are already in the same CC."
                << std::endl;
    return;
  }

  // Otherwise determine which CC is larger (by number of vertices).
  VertexSet* smallCC, * largeCC;
  if(sourceCC->size() < targetCC->size()) {
    smallCC = sourceCC;
    largeCC = targetCC;
  }
  else {
    smallCC = targetCC;
    largeCC = sourceCC;
  }

  // Call hooks before merging.
  for(const auto& hook : m_mergedHooks)
    hook.second(this, largeCC, smallCC);

  // Merge the smaller CC into the larger one.
  std::copy(smallCC->begin(), smallCC->end(),
      std::inserter(*largeCC, largeCC->begin()));

  // Update the CCs for the vertices which used to be in the small set.
  for(const VID vid : *smallCC)
    m_vidToCC[vid] = largeCC;

  // Remove the small CC.
  m_components.erase(smallCC);
  delete smallCC;

  if(s_debug) {
    std::cout << "  Merged CC " << smallCC << " into " << largeCC << "."
              << std::endl;
    Print(std::cout, "  ");
  }
}


template <typename RoadmapType>
void
CCTracker<RoadmapType>::
DeleteEdge(const edge_iterator _ei) noexcept {
  if(!m_enable)
    return;

  m_clockStart("CCTracker::DeleteEdge");
  nonstd::call_on_destruct stopper(m_clockStop, "CCTracker::DeleteEdge");

  // Can't use -> here because there's no const-qualified version in STAPL.
  const VID source = (*_ei).source(),
            target = (*_ei).target();

  if(s_debug)
    std::cout << "Deleted edge (" << source << ", " << target << ")."
              << endl;

  // Assert that both cfgs started out in the same CC.
  VertexSet* const sourceCC = FindCC(source),
           * const targetCC = FindCC(target);
  if(sourceCC != targetCC) {
    const VertexSet discovered = BFS(0);
    std::cout << "  Roadmap has " << m_roadmap->Size() << " vertices.\n"
              << "  CC from root has " << discovered.size() << " vertices:\n"
              << "\t" << discovered
              << std::endl;
    throw RunTimeException(WHERE) << "Edge vertices are not in the same CC.";
  }

  // Check if the reverse edge exists. If so, this is an undirected graph and
  // the (weak) CC is unchanged.
  {
    edge_iterator ei;
    const bool exists = m_roadmap->GetEdge(target, source, ei);
    if(exists) {
      if(s_debug)
        std::cout << "  Vertices are still connected (reverse edge exists)."
                  << std::endl;
      return;
    }
  }

  // This is either a directed tree with a now broken CC or an undirected graph
  // with a maybe broken CC. Run a BFS from target and stop early if we find the
  // source (which indicates undirected graph).
  VertexSet discovered = BFS(target, {source});

  // If we found the source vertex, the vertices are still connected.
  if(discovered.count(source)) {
    if(s_debug)
      std::cout << "  Vertices are still connected."
                << std::endl;
    return;
  }

  // Otherwise they are now disconnected. Move the discovered vertices into
  // their own new CC.
  VertexSet* const newCC = new VertexSet;
  m_components.insert(newCC);
  for(const VID vid : discovered) {
    sourceCC->erase(vid);
    newCC->insert(vid);
    m_vidToCC[vid] = newCC;
  }

  if(s_debug) {
    std::cout << "  Split off new CC " << newCC << " from "
              << m_vidToCC.at(source) << "."
              << std::endl;
    Print(std::cout, "  ");
  }

  for(const auto& hook : m_brokenHooks)
    hook.second(this, sourceCC, newCC);
}

/*--------------------------------- Helpers ----------------------------------*/

template <typename RoadmapType>
const typename CCTracker<RoadmapType>::VertexSet*
CCTracker<RoadmapType>::
FindCC(const VID _vid) const noexcept {
  // Assert that we have the CC id for this vertex.
  auto iter = m_vidToCC.find(_vid);
  if(iter == m_vidToCC.end())
    throw RunTimeException(WHERE) << "No CC found for vertex " << _vid << ".";

  // Assert that the component is present in the component set.
  VertexSet* const cc = iter->second;
  if(!m_components.count(cc))
    throw RunTimeException(WHERE) << "No CC " << cc << " found for vertex "
                                  << _vid << ".";
  return cc;
}


template <typename RoadmapType>
inline
typename CCTracker<RoadmapType>::VertexSet*
CCTracker<RoadmapType>::
FindCC(const VID _vid) noexcept {
  // Use const version and cast back (since we know we have a mutable handle
  // this is OK).
  const VertexSet* const cc = const_cast<const CCTracker<RoadmapType>*>(this)->
      FindCC(_vid);
  return const_cast<VertexSet*>(cc);
}


template <typename RoadmapType>
void
CCTracker<RoadmapType>::
RecomputeCCs() noexcept {
  /// @warning This function assumes that VIDs grow in order of construction to
  ///          handle directed graphs.
  /// @TODO Remove the assumption. We will need to use predecessor information
  ///       to do that.

  // Clear any previous CC info.
  m_components.clear();
  m_vidToCC.clear();

  // Build a list of all vertices.
  std::set<VID> unmappedDescriptors;
  for(auto iter = m_roadmap->begin(); iter != m_roadmap->end(); ++iter)
    unmappedDescriptors.insert(iter->descriptor());

  // Find CCs while unmapped vertices remain.
  while(!unmappedDescriptors.empty()) {
    // Get the next descriptor and compute its CC.
    const VID current = *unmappedDescriptors.begin();
    VertexSet* const cc = new VertexSet(BFS(current));
    m_components.insert(cc);

    // Remove the discovered CC from the unmapped vertex set.
    for(const VID vid : *cc) {
      unmappedDescriptors.erase(vid);
      m_vidToCC.emplace(vid, cc);
    }
  }
}


template <typename RoadmapType>
typename CCTracker<RoadmapType>::VertexSet
CCTracker<RoadmapType>::
BFS(const VID _start, VertexSet _goals) const noexcept {
  // If we received a set of goal VIDs, we are only interested in determining
  // whether the _start is connected to all of them. In that case, we will stop
  // early upon discovering this information.
  const bool testGoals = !_goals.empty();

  // Set up a discovered list and queue for BFS.
  VertexSet discovered{_start};
  std::queue<VID> queue;
  queue.push(_start);

  // Run BFS.
  while(!queue.empty()) {
    // Get the next node in the queue.
    const VID current = queue.front();
    queue.pop();

    // Enqueue undiscovered children.
    auto vi = m_roadmap->find_vertex(current);
    for(auto ei = vi->begin(); ei != vi->end(); ++ei) {
      // Get the child VID.
      const VID child = ei->target();

      // Skip if the child is discovered.
      if(discovered.count(child))
        continue;
      discovered.insert(child);

      // Check if this child is a goal.
      if(testGoals and _goals.count(child)) {
        // The child is a goal, remove it from the goals list.
        _goals.erase(child);

        // If we've visited all goals, we're done.
        if(_goals.empty())
          return discovered;
      }

      // Enqueue the child.
      queue.push(child);
    }
  }

  // The set of discovered nodes comprise the CC.
  return discovered;
}

/*----------------------------------------------------------------------------*/

#endif<|MERGE_RESOLUTION|>--- conflicted
+++ resolved
@@ -120,15 +120,6 @@
     /// Set the stat class pointer if we wish to do performance profiling.
     void SetStatClass(StatClass* const _stats) const noexcept;
 
-<<<<<<< HEAD
-=======
-    /// Install hooks in the roadmap.
-    void InstallHooks() noexcept;
-
-    /// Install hooks in the roadmap.
-    void RemoveHooks() noexcept;
-
->>>>>>> a90b25bc
     ///@}
     ///@name Query Functions
     ///@{
@@ -174,6 +165,7 @@
 
     ///@}
     ///@name Optimization
+    ///@{
     /// Updates can be disabled to optimize rewiring operations (where we change
     /// the graph without changing connectivity).
 
@@ -370,39 +362,6 @@
   };
 }
 
-<<<<<<< HEAD
-=======
-
-template <typename RoadmapType>
-inline
-void
-CCTracker<RoadmapType>::
-InstallHooks() noexcept {
-  const std::string label = "CCTracker";
-  m_roadmap->InstallHook(RoadmapType::HookType::AddVertex, label,
-      [this](const vertex_iterator _i){this->AddVertex(_i);});
-  m_roadmap->InstallHook(RoadmapType::HookType::DeleteVertex, label,
-      [this](const vertex_iterator _i){this->DeleteVertex(_i);});
-  m_roadmap->InstallHook(RoadmapType::HookType::AddEdge, label,
-      [this](const edge_iterator _i){this->AddEdge(_i);});
-  m_roadmap->InstallHook(RoadmapType::HookType::DeleteEdge, label,
-      [this](const edge_iterator _i){this->DeleteEdge(_i);});
-}
-
-
-template <typename RoadmapType>
-inline
-void
-CCTracker<RoadmapType>::
-RemoveHooks() noexcept {
-  const std::string label = "CCTracker";
-  m_roadmap->RemoveHook(RoadmapType::HookType::AddVertex, label);
-  m_roadmap->RemoveHook(RoadmapType::HookType::DeleteVertex, label);
-  m_roadmap->RemoveHook(RoadmapType::HookType::AddEdge, label);
-  m_roadmap->RemoveHook(RoadmapType::HookType::DeleteEdge, label);
-}
-
->>>>>>> a90b25bc
 /*--------------------------------- Queries ----------------------------------*/
 
 template <typename RoadmapType>
