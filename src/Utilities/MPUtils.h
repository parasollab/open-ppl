#ifndef MPUTILS_H_
#define MPUTILS_H_

#include <functional>
#include <iostream>
#include <map>
#include <memory>
#include <string>
using std::shared_ptr;

#ifndef _PARALLEL
#include <containers/sequential/graph/algorithms/connected_components.h>
#endif

#include <boost/mpl/list.hpp>
#include <boost/mpl/next_prior.hpp>

#include "Vector.h"
using namespace mathtool;

#include "IOUtils.h"

///////////////////////////////////////////////////////////////////////////////
// Constants
///////////////////////////////////////////////////////////////////////////////

#define MAX_INT  numeric_limits<int>::max()
#define MAX_DBL  numeric_limits<double>::max()

///////////////////////////////////////////////////////////////////////////////
// Collision Detection
///////////////////////////////////////////////////////////////////////////////

//Need to define at least one type of collision detection library
#ifndef USE_VCLIP
#ifndef USE_RAPID
#ifndef USE_PQP
#ifndef USE_SOLID
#ifndef NO_CD_USE
#error You have to specify at least one collision detection library.
#endif
#endif
#endif
#endif
#endif

// Legal Types of Collision Detecters
enum cd_predefined {
  // voronoi clip
#ifdef USE_VCLIP
  VCLIP,
#endif
  // Robust and Accurate Polygon Interference Detection
#ifdef USE_RAPID
  RAPID,
#endif
  // Proximity Query Package
#ifdef USE_PQP
  PROXIMITYQUERYPACKAGE,
#endif
  // SOLID
#ifdef USE_SOLID
  SOLID,
#endif
  INSIDE_SPHERES,
  BOUNDING_SPHERES,
  CD_USER1
};

///////////////////////////////////////////////////////////////////////////////
// Random Number Generation
///////////////////////////////////////////////////////////////////////////////

//return non-negative double-prevision floating-point values
//uniformly distributed over the interval [0.0, 1.0)
double DRand();

//return non-negative long integers uniformly distributed over the interval [0, 2**31)
long LRand();

//return signed long integers uniformly distributed over the interval [-2**31, 2**31)
long MRand();

// normally(gaussian) distributed random number generator.
// when reset is 1, it reset the internal static variable and return 0.0
double GRand(bool _reset = false);

//Same as GRand, but one can specify the mean and stdev of the distribution
double GaussianDistribution(double _mean, double _stdev);

/* use seedval as the seed
*/
long SRand(long _seed = 0x1234ABCD);

/* "baseSeed" is a static variable in this function
   we use baseSeed, methodName and nextNodeIndex to generate a deterministic seed,
   then call seed48()
   when reset is 1, baseSeed will be reset
   */
long SRand(string _methodName, int _nextNodeIndex, long _base = 0x1234ABCD, bool _reset = false);

///////////////////////////////////////////////////////////////////////////////
// Simple Utilities (Angular Distance and Compare Second)
///////////////////////////////////////////////////////////////////////////////

/**Normalize a value into the range [-1,1)
 */
double Normalize(double _a);

/**Calculate the minimum DIRECTED angular distance
 *between two angles normalized to 1.0
 */
double DirectedAngularDistance(double _a, double _b);

/* Compare the second of a pair */
template <typename T, typename U>
class CompareSecond {
 public:
  bool operator()(const pair<T, U>& _a, const pair<T, U>& _b) const {
    return _a.second < _b.second;
  }
};

/* Compare the second of a pair reversed */
template <typename T, typename U>
class CompareSecondReverse {
 public:
  bool operator()(const pair<T, U>& _a, const pair<T, U>& _b) const {
    return _a.second > _b.second;
  }
};

///////////////////////////////////////////////////////////////////////////////
// Compose Functions
///////////////////////////////////////////////////////////////////////////////

template <typename InputIterator, typename BinaryOperator, typename UnaryOperator>
struct Compose {
  bool operator()(InputIterator _first, InputIterator _last,
      BinaryOperator _binaryOp, UnaryOperator _op) {
    if (_first == _last)
      return false;
    else {
      bool result = _op(*_first++);
      while (_first != _last)
        result = _binaryOp(result, _op(*_first++));
      return result;
    }
  }
};

template <typename InputIterator, typename UnaryOperator>
struct Compose<InputIterator, logical_and<bool>, UnaryOperator> {
  bool operator()(InputIterator _first, InputIterator _last,
      logical_and<bool> _binaryOp, UnaryOperator _op) {
    if (_first == _last)
      return false;
    else {
      bool result = _op(*_first++);
      if (result == false)
        return result;
      while (_first != _last) {
        result = _binaryOp(result, _op(*_first++));
        if (result == false)
          return result;
      }
      return result;
    }
  }
};

template <typename InputIterator, typename UnaryOperator>
struct Compose<InputIterator, logical_or<bool>, UnaryOperator> {
  bool operator()(InputIterator _first, InputIterator _last,
      logical_or<bool> _binaryOp, UnaryOperator _op) {
    if (_first == _last)
      return false;
    else {
      bool result = _op(*_first++);
      if (result == true)
        return result;
      while (_first != _last) {
        result = _binaryOp(result, _op(*_first++));
        if (result == true)
          return result;
      }
      return result;
    }
  }
};

template <typename InputIterator, typename UnaryOperator>
struct ComposeNegate {
  bool operator()(InputIterator _it, UnaryOperator _op) {
    return !_op(*_it);
  }
};

///////////////////////////////////////////////////////////////////////////////
// Containers
///////////////////////////////////////////////////////////////////////////////

///////////////////////////////////////////////////////////////////////////////////////////
//MethodSet defines basic method container class to hold methods
//  (for classes like DistanceMetricMethod, LocalPlannerMethod, etc)
//
//MethodTypeList must be defined within templated class of MPTraits
//  e.g., NeighborhoodFinder: Method = NeighborhoodFinderMethod
//                            MethodTypeList = boost::mpl::list<BruteForceNF,BandsNF,...>
//  e.g., LocalPlanner: Method = LocalPlannerMethod
//                      MethodTypeList = boost::mpl::list<Straightline,RotateAtS,...>
///////////////////////////////////////////////////////////////////////////////////////////

template<typename MPTraits, typename Method>
struct MethodFactory {
  shared_ptr<Method> operator()(typename MPTraits::MPProblemType* _problem, XMLNodeReader& _node) const {
    return shared_ptr<Method>(new Method(_problem, _node));
  }
};

template<typename MPTraits, typename Method>
class MethodSet {
  public:
    typedef shared_ptr<Method> MethodPointer;
    typedef typename map<string, MethodPointer>::iterator MIT;
    typedef typename map<string, MethodPointer>::const_iterator CMIT;

    template<typename MethodTypeList>
      MethodSet(const MethodTypeList& _etl, const string& _name) : m_default(""), m_name(_name) {
        AddToUniverse(typename boost::mpl::begin<MethodTypeList>::type(), typename boost::mpl::end<MethodTypeList>::type());
      }

    void ParseXML(typename MPTraits::MPProblemType* _problem, XMLNodeReader& _node){
      XMLNodeReader::childiterator citr;
      for(citr = _node.children_begin(); citr!= _node.children_end(); ++citr) {
        if (!AddMethod(_problem, *citr, citr->getName())){
          citr->warnUnknownNode();
        }
      }
    }

    bool AddMethod(typename MPTraits::MPProblemType* _problem, XMLNodeReader& _node, const string& _name) {
      if(m_universe.find(_name) != m_universe.end()) {
        MethodPointer e = m_universe[_name](_problem, _node);
        return AddMethod(e, e->m_label);
      }
      return false;
    }

    bool AddMethod(MethodPointer _e, const string& _label) {
      if(m_universe.find(_e->m_name) != m_universe.end()) {
        _e->SetLabel(_label);
        if(m_elements.empty())
          m_default = _label;
        if(m_elements.find(_label) == m_elements.end())
          m_elements[_label] = _e;
        else
          cerr << "\nWarning, method list already has a pointer associated with \"" << _label << "\", not added\n";
        return true;
      }
      else{
        cerr << "Error. Method \"" << _e->m_name << "\" is not contained within the motion planning universe. Exiting." << endl;
        exit(1);
      }
    }

    MethodPointer GetMethod(const string& _label) {
      MethodPointer element;
      if(_label == "")
        element = m_elements[m_default];
      else
        element = m_elements[_label];
      if(element.get() == NULL) {
        cerr << "\n\tError, requesting element with name \"" << _label << "\" which does not exist in " << m_name << ".\n";
        for(CMIT mit = Begin(); mit != End(); ++mit)
          if(mit->second.get() != NULL)
            cerr << " \"" << mit->first << "\"";
        cerr << "\n\texiting.\n";
        exit(-1);
      }
      return element;
    }

    void SetMPProblem(typename MPTraits::MPProblemType* _problem){
      for(MIT mit = m_elements.begin(); mit!=m_elements.end(); mit++){
        mit->second->SetMPProblem(_problem);
      }
    }

    void Print(ostream& _os) const {
      size_t count = 0;
      _os << endl << m_name << " has these methods available::" << endl << endl;
      for(CMIT mit = Begin(); mit != End(); ++mit){
        _os << ++count << ") \"" << mit->first << "\" (" << mit->second->m_name << ")" << endl;
        mit->second->Print(_os);
        _os << endl;
      }
      _os << endl;
    }

    CMIT Begin() const { return m_elements.begin(); }
    CMIT End() const { return m_elements.end(); }
    MIT Begin() { return m_elements.begin(); }
    MIT End() { return m_elements.end(); }

  protected:
    typedef function<MethodPointer(typename MPTraits::MPProblemType*, XMLNodeReader&)> FactoryType;

    template <typename Last>
      void AddToUniverse(Last, Last){}

    template <typename First, typename Last>
      void AddToUniverse(First, Last) {
        typename boost::mpl::deref<First>::type first;
        m_universe[first.m_name] = MethodFactory<MPTraits, typename boost::mpl::deref<First>::type>();
        AddToUniverse(typename boost::mpl::next<First>::type(), Last());
      }

    string m_default, m_name;
    map<string, FactoryType> m_universe;
    map<string, MethodPointer> m_elements;
};

<<<<<<< HEAD
////////////////////////////////////////////////////////////////////////////////
// MPBaseObject
////////////////////////////////////////////////////////////////////////////////

////////////////////////////////////////////////////////////////////////////////
/// @ingroup MotionPlanningUniverse
/// @brief Base class of all algorithm abstractions in PMPL.
///
/// The MPBaseObject is an abstract class which all algorithm abstractions in
/// PMPL extend themselves off of. It essentially composes a class name
/// @c m_name, a unique label @c m_label, and provides access to the MPProblem.
////////////////////////////////////////////////////////////////////////////////
template<class MPTraits>
class MPBaseObject {
  public:

    typedef typename MPTraits::MPProblemType MPProblemType;

    MPBaseObject(MPProblemType* _problem = NULL, string _label = "", string _name = "", bool _debug = false) :
      m_name(_name), m_debug(_debug), m_label(_label), m_problem(_problem) {};
    MPBaseObject(MPProblemType* _problem, XMLNodeReader& _node, string _name="") :
      m_name(_name), m_problem(_problem) {
        ParseXML(_node);
      };
    virtual ~MPBaseObject() {}

    ////////////////////////////////////////////////////////////////////////////
    /// @brief Parse XML node
    /// @param _node XML node
    ///
    /// Parse XML node. By default every MPBaseObject requires a label and
    /// optionally loads a debug parameter.
    ////////////////////////////////////////////////////////////////////////////
    virtual void ParseXML(XMLNodeReader& _node) {
      m_label = _node.stringXMLParameter("label", true, "", "Label Identifier");
      m_debug = _node.boolXMLParameter("debug", false, false,
          "Run-time debug on(true)/off(false)");
    };

    ////////////////////////////////////////////////////////////////////////////
    /// @brief Print values of object
    /// @param _os ostream to print values to
    ///
    /// Print values of object to ostream. By default name and label are output.
    ////////////////////////////////////////////////////////////////////////////
    virtual void Print(ostream& _os) const {
      _os << this->GetNameAndLabel() << endl;
    };

    ////////////////////////////////////////////////////////////////////////////
    /// @return MPProblem object
    ////////////////////////////////////////////////////////////////////////////
    MPProblemType* GetMPProblem() const {return m_problem;}
    ////////////////////////////////////////////////////////////////////////////
    /// @param _m MPProblem object
    ////////////////////////////////////////////////////////////////////////////
    virtual void SetMPProblem(MPProblemType* _m) {m_problem = _m;}

    ////////////////////////////////////////////////////////////////////////////
    /// @return Base filename string for all file outputs
    ////////////////////////////////////////////////////////////////////////////
    const string& GetBaseFilename() const {return m_problem->GetBaseFilename();}

    ////////////////////////////////////////////////////////////////////////////
    /// @brief Get unique string identifier to object
    /// @return unique identifier "m_name::m_label"
    ////////////////////////////////////////////////////////////////////////////
    string GetNameAndLabel() const {return m_name + "::" + m_label;}
    ////////////////////////////////////////////////////////////////////////////
    /// @param _s label
    ////////////////////////////////////////////////////////////////////////////
    void SetLabel(string _s) {m_label = _s;}

    ////////////////////////////////////////////////////////////////////////////
    /// @return debug value
    ////////////////////////////////////////////////////////////////////////////
    bool GetDebug() const {return m_debug;}
    ////////////////////////////////////////////////////////////////////////////
    /// @param _d debug value
    ////////////////////////////////////////////////////////////////////////////
    void SetDebug(bool _d) {m_debug = _d;}

  protected:

    ////////////////////////////////////////////////////////////////////////////
    /// @return label
    ////////////////////////////////////////////////////////////////////////////
    string GetLabel() const {return m_label;}

    ////////////////////////////////////////////////////////////////////////////
    /// @param _s class name
    ////////////////////////////////////////////////////////////////////////////
    void SetName(string _s) {m_name  = _s;}

    string m_name; ///< Class name
    bool m_debug; ///< Debug statements on or off

    template<typename T, typename U> friend class MethodSet;

  private:

    string m_label; ///< Unique identifier of object
    MPProblemType* m_problem; ///< Shared pointer to MPProblem object
};

=======
>>>>>>> 892c8beb
///////////////////////////////////////////////////////////////////////////////
// Cfg Utilities
///////////////////////////////////////////////////////////////////////////////

template<class CfgType, class Environment>
bool
IsWithinResolution(const CfgType& _cfg1, const CfgType& _cfg2, Environment* _env) {
  CfgType diff = _cfg1 - _cfg2;
  return diff->PositionMagnitude() <= _env->GetPositionRes()
    && diff->OrientationMagnitude() <= _env->GetOrientationRes();
}

/* pt1 & pt2 are two endpts of a line segment
 * find the closest point to the current cfg on that line segment
 * it could be one of the two endpoints of course
 */
template<class CfgType>
CfgType
ClosestPtOnLineSegment(const CfgType& _current, const CfgType& _p1, const CfgType& _p2) {
  CfgType b = _p2 - _p1;
  CfgType c = _current - _p1;

  double bDotC = 0;
  double bSquared = 0;

  vector<double>::const_iterator itb, itc;
  for (itb = b.GetData().begin(), itc = c.GetData().begin(); itb != b.GetData().end(); ++itb, ++itc) {
    bDotC += (*itb)*(*itc);
    bSquared += (*itb)*(*itb);
  }

  if (bDotC <= 0) {
    return _p1;
  }
  else if (bDotC >= bSquared) {
    return _p2;
  }
  else {
    CfgType result = b*(bDotC/bSquared) + _p1 ;
    return result;
  }
}


///////////////////////////////////////////////////////////////////////////////
// Centroid Utils
///////////////////////////////////////////////////////////////////////////////

template<template<class CFG, class WEIGHT> class RDMP, class CFG, class WEIGHT>
CFG
GetCentroid(RDMP<CFG, WEIGHT>* _graph, vector<typename RDMP<CFG, WEIGHT>::VID>& _cc){
  CFG center;
  for(size_t i = 0; i < _cc.size(); i++) {

    CFG cfg = _graph->GetVertex(_cc[i]);
    center += cfg;
  }
  center /= _cc.size();
  return center;
};

#ifndef _PARALLEL
template<template<class CFG, class WEIGHT> class RDMP, class CFG, class WEIGHT>
void
ComputeCCCentroidGraph(RDMP<CFG, WEIGHT>* _graph, RDMP<CFG, WEIGHT>* _centroidGraph) {
  typedef typename RDMP<CFG, WEIGHT>::VID VID;
  stapl::sequential::vector_property_map<RDMP<CFG, WEIGHT>, size_t> cmap;
  vector<pair<size_t, VID> > allCCs;
  vector<VID> cc;
  RDMP<CFG, WEIGHT> centroids;
  get_cc_stats(*_graph, cmap, allCCs);

  for(size_t i = 0; i < allCCs.size(); i++) {
    get_cc(*_graph, cmap, allCCs[i].second, cc);
    CFG centroid = GetCentroid(_graph, cc);
    centroid.SetStat("ccVID", allCCs[i].second);
    _centroidGraph->AddVertex(centroid);
  }

};
#endif
///////////////////////////////////////////////////////////////////////////////
// Geometry Utils
///////////////////////////////////////////////////////////////////////////////

//----------------------------------------------------------------------------
//PtInTriangle: determine if point _P is in triange defined by (_A,_B,_C)
//----------------------------------------------------------------------------
bool PtInTriangle(const Point2d& _A, const Point2d& _B, const Point2d& _C, const Point2d & _P);

//----------------------------------------------------------------------------
// CHECKS IF 2D POINT P IS IN TRIANGLE ABC. RETURNS 1 IF IN, 0 IF OUT
//   uses barycentric coordinated to compute this and return the uv-coords
//   for potential usage later
//----------------------------------------------------------------------------
bool PtInTriangle(const Point2d& _A, const Point2d& _B, const Point2d& _C, const Point2d & _P,
    double& _u, double& _v);

//----------------------------------------------------------------------------
// GetPtFromBarycentricCoords: given triange defined by _A,_B,_C, return the
// point inside triangle defined by barycentric coords. _u,_v
//----------------------------------------------------------------------------
Point3d GetPtFromBarycentricCoords(const Point3d& _A, const Point3d& _B, const Point3d& _C, double _u, double _v);

//----------------------------------------------------------------------------
//NormalizeTheta: given a value, lock it into the range -PI to PI
//----------------------------------------------------------------------------
double NormalizeTheta(double _theta);

template <class MPTraits, class P>
struct DistanceCompareFirst : public binary_function<P, P, bool> {
  typedef typename MPTraits::MPProblemType::DistanceMetricPointer DistanceMetricPointer;

  Environment* m_env;
  DistanceMetricPointer m_dm;
  const typename P::first_type& m_cfg;

  DistanceCompareFirst(Environment* _e, DistanceMetricPointer _d, const typename P::first_type& _c) :
    m_env(_e), m_dm(_d), m_cfg(_c) {}
  ~DistanceCompareFirst() {}

  bool operator()(const P& _p1, const P& _p2) const {
    return m_dm->Distance(m_cfg, _p1.first) < m_dm->Distance(m_cfg, _p2.first);
  }
};

template <class P>
struct PlusSecond : public binary_function<typename P::second_type,
					    P,
					    typename P::second_type> {
  typename P::second_type operator()(const typename P::second_type& p1, const P& p2) const {
    return plus<typename P::second_type>()(p1, p2.second);
  }
};

///////////////////////////////////////////////////////////////////////////////
// NullOutputIterator
//
// Used for discarding collision data for regular sampling/connecting classes
///////////////////////////////////////////////////////////////////////////////
struct NullOutputIterator : std::iterator<std::output_iterator_tag, NullOutputIterator> {
  //no-op assignment
  template<typename T>
    void operator=(const T&) { }

  NullOutputIterator& operator++() {return *this;}
  NullOutputIterator operator++(int) {return *this;}
  NullOutputIterator& operator*() {return *this;}
};

#endif
<|MERGE_RESOLUTION|>--- conflicted
+++ resolved
@@ -321,114 +321,6 @@
     map<string, MethodPointer> m_elements;
 };
 
-<<<<<<< HEAD
-////////////////////////////////////////////////////////////////////////////////
-// MPBaseObject
-////////////////////////////////////////////////////////////////////////////////
-
-////////////////////////////////////////////////////////////////////////////////
-/// @ingroup MotionPlanningUniverse
-/// @brief Base class of all algorithm abstractions in PMPL.
-///
-/// The MPBaseObject is an abstract class which all algorithm abstractions in
-/// PMPL extend themselves off of. It essentially composes a class name
-/// @c m_name, a unique label @c m_label, and provides access to the MPProblem.
-////////////////////////////////////////////////////////////////////////////////
-template<class MPTraits>
-class MPBaseObject {
-  public:
-
-    typedef typename MPTraits::MPProblemType MPProblemType;
-
-    MPBaseObject(MPProblemType* _problem = NULL, string _label = "", string _name = "", bool _debug = false) :
-      m_name(_name), m_debug(_debug), m_label(_label), m_problem(_problem) {};
-    MPBaseObject(MPProblemType* _problem, XMLNodeReader& _node, string _name="") :
-      m_name(_name), m_problem(_problem) {
-        ParseXML(_node);
-      };
-    virtual ~MPBaseObject() {}
-
-    ////////////////////////////////////////////////////////////////////////////
-    /// @brief Parse XML node
-    /// @param _node XML node
-    ///
-    /// Parse XML node. By default every MPBaseObject requires a label and
-    /// optionally loads a debug parameter.
-    ////////////////////////////////////////////////////////////////////////////
-    virtual void ParseXML(XMLNodeReader& _node) {
-      m_label = _node.stringXMLParameter("label", true, "", "Label Identifier");
-      m_debug = _node.boolXMLParameter("debug", false, false,
-          "Run-time debug on(true)/off(false)");
-    };
-
-    ////////////////////////////////////////////////////////////////////////////
-    /// @brief Print values of object
-    /// @param _os ostream to print values to
-    ///
-    /// Print values of object to ostream. By default name and label are output.
-    ////////////////////////////////////////////////////////////////////////////
-    virtual void Print(ostream& _os) const {
-      _os << this->GetNameAndLabel() << endl;
-    };
-
-    ////////////////////////////////////////////////////////////////////////////
-    /// @return MPProblem object
-    ////////////////////////////////////////////////////////////////////////////
-    MPProblemType* GetMPProblem() const {return m_problem;}
-    ////////////////////////////////////////////////////////////////////////////
-    /// @param _m MPProblem object
-    ////////////////////////////////////////////////////////////////////////////
-    virtual void SetMPProblem(MPProblemType* _m) {m_problem = _m;}
-
-    ////////////////////////////////////////////////////////////////////////////
-    /// @return Base filename string for all file outputs
-    ////////////////////////////////////////////////////////////////////////////
-    const string& GetBaseFilename() const {return m_problem->GetBaseFilename();}
-
-    ////////////////////////////////////////////////////////////////////////////
-    /// @brief Get unique string identifier to object
-    /// @return unique identifier "m_name::m_label"
-    ////////////////////////////////////////////////////////////////////////////
-    string GetNameAndLabel() const {return m_name + "::" + m_label;}
-    ////////////////////////////////////////////////////////////////////////////
-    /// @param _s label
-    ////////////////////////////////////////////////////////////////////////////
-    void SetLabel(string _s) {m_label = _s;}
-
-    ////////////////////////////////////////////////////////////////////////////
-    /// @return debug value
-    ////////////////////////////////////////////////////////////////////////////
-    bool GetDebug() const {return m_debug;}
-    ////////////////////////////////////////////////////////////////////////////
-    /// @param _d debug value
-    ////////////////////////////////////////////////////////////////////////////
-    void SetDebug(bool _d) {m_debug = _d;}
-
-  protected:
-
-    ////////////////////////////////////////////////////////////////////////////
-    /// @return label
-    ////////////////////////////////////////////////////////////////////////////
-    string GetLabel() const {return m_label;}
-
-    ////////////////////////////////////////////////////////////////////////////
-    /// @param _s class name
-    ////////////////////////////////////////////////////////////////////////////
-    void SetName(string _s) {m_name  = _s;}
-
-    string m_name; ///< Class name
-    bool m_debug; ///< Debug statements on or off
-
-    template<typename T, typename U> friend class MethodSet;
-
-  private:
-
-    string m_label; ///< Unique identifier of object
-    MPProblemType* m_problem; ///< Shared pointer to MPProblem object
-};
-
-=======
->>>>>>> 892c8beb
 ///////////////////////////////////////////////////////////////////////////////
 // Cfg Utilities
 ///////////////////////////////////////////////////////////////////////////////
