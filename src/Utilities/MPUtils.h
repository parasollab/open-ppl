--- conflicted
+++ resolved
@@ -1,4 +1,3 @@
-<<<<<<< HEAD
 #ifndef PMPL_MP_UTILS_H_
 #define PMPL_MP_UTILS_H_
 
@@ -18,6 +17,9 @@
 using namespace mathtool;
 
 #include "IOUtils.h"
+
+#include <boost/math/special_functions/binomial.hpp>
+#include <boost/math/special_functions/factorials.hpp>
 
 class Cfg;
 class Robot;
@@ -186,258 +188,6 @@
     return b * (bDotC / bSquared) + _p1;
 }
 
-/*----------------------------- Other Random Stuff ---------------------------*/
-
-////////////////////////////////////////////////////////////////////////////////
-/// Used for discarding collision data for regular sampling/connecting classes.
-/// All operations are no-ops.
-////////////////////////////////////////////////////////////////////////////////
-struct NullOutputIterator : std::iterator<std::output_iterator_tag,
-    NullOutputIterator> {
-
-  template<typename T>
-  void operator=(const T&) { }
-
-  NullOutputIterator& operator++() {return *this;}
-  NullOutputIterator operator++(int) {return *this;}
-  NullOutputIterator& operator*() {return *this;}
-
-};
-
-
-////////////////////////////////////////////////////////////////////////////////
-/// Search a random-access container using binary search. Needed for std::vector
-/// because std::find cannot know whether the elements are sorted without doing
-/// a linear scan.
-////////////////////////////////////////////////////////////////////////////////
-template <class RandomIterator, class T, class Compare = std::less<T>>
-RandomIterator
-BinarySearch(RandomIterator _begin, RandomIterator _end, const T& _value,
-    Compare _comparator = Compare()) {
-  auto start = _begin;
-  auto end = _end;
-
-  while(start != end) {
-    const size_t mid = (size_t) (end - start) / 2;
-    RandomIterator middle = start;
-    std::advance(middle, mid);
-
-    if(_value == *middle)
-      return middle;
-    if(_comparator(_value, *middle))
-      end = middle;
-    else
-      start = middle;
-  }
-  return _end;
-}
-
-/// Loads a configuration path from a file for a dynamic obstacle.
-std::vector<Cfg> LoadPath(const std::string &_filename, Robot* _robot);
-
-
-template <typename T>
-T
-Identity(const T& _t) noexcept {
-  return _t;
-}
-
-/*----------------------------------------------------------------------------*/
-
-///@}
-
-#endif
-=======
-#ifndef PMPL_MP_UTILS_H_
-#define PMPL_MP_UTILS_H_
-
-#include <functional>
-#include <iostream>
-#include <limits>
-#include <map>
-#include <memory>
-#include <string>
-
-#ifndef _PARALLEL
-#include <algorithm> // Apparently STAPL missed this in the file below.
-#include <containers/sequential/graph/algorithms/connected_components.h>
-#endif
-
-#include "Vector.h"
-using namespace mathtool;
-
-#include "IOUtils.h"
-
-#include <boost/math/special_functions/binomial.hpp>
-#include <boost/math/special_functions/factorials.hpp>
-
-class Cfg;
-class Robot;
-
-///@name MPUtils
-///@{
-
-/*-------------------------------- Constants ---------------------------------*/
-
-#define MAX_INT  std::numeric_limits<int>::max()
-#define MAX_DBL  std::numeric_limits<double>::max()
-
-/// Variable resolution epsilon for doubles and float. This number is based upon
-/// the resolution of the lower magnitude value between _t1 and _t2.
-template<typename T>
-const T
-Epsilon(const T& _t1, const T& _t2) {
-  static constexpr T tenEpsilon = T(10) * std::numeric_limits<T>::epsilon();
-  return std::min(std::abs(_t1), std::abs(_t2)) * tenEpsilon;
-}
-
-/*------------------------- Random Number Generation -------------------------*/
-
-/// Return non-negative double-prevision floating-point values uniformly
-/// distributed over the interval [0.0, 1.0).
-double DRand();
-
-/// Return non-negative long integers uniformly distributed over the interval
-/// [0, 2**31).
-long LRand();
-
-/// Return signed long integers uniformly distributed over the interval
-/// [-2**31, 2**31).
-long MRand();
-
-/// Return normally(gaussian) distributed random numbers via the Marsaglia polar
-/// method.
-/// @param _reset If true, clear internal cache and return 0.
-double GRand(bool _reset = false);
-
-/// Same as GRand, but one can specify the mean and stdev of the distribution.
-double GaussianDistribution(double _mean, double _stdev);
-
-/// Use seedval as the seed.
-void SRand(const unsigned long _seed);
-
-/*------------------------------ Geometry Utils ------------------------------*/
-
-/// Normalize a value into the range [-1,1).
-double Normalize(const double& _a);
-
-/// Determine height of triangle defined by three points.
-/// @param _a The first triangle vertex.
-/// @param _b The second triangle vertex.
-/// @param _c The third triangle vertex.
-/// @return The height of the triangle.
-double TriangleHeight(const Point3d& _a, const Point3d& _b, const Point3d& _c);
-
-/// Check if a 2d point lies inside the triangle defined by three other points.
-/// @param  _a The first triangle vertex.
-/// @param  _b The second triangle vertex.
-/// @param  _c The third triangle vertex.
-/// @param  _p The query point.
-/// @return True if _p is inside triangle _a_b_c, or false otherwise.
-bool PtInTriangle(const Point2d& _a, const Point2d& _b, const Point2d& _c,
-    const Point2d & _p);
-
-/// Check if a 2d point lies inside the triangle defined by three other points.
-/// @param  _a The first triangle vertex.
-/// @param  _b The second triangle vertex.
-/// @param  _c The third triangle vertex.
-/// @param  _p The query point.
-/// @param _u The barycentric coordinate factor for _b.
-/// @param _v The barycentric coordinate factor for _c.
-/// @return True if _p is inside triangle _a_b_c, or false otherwise.
-bool PtInTriangle(const Point2d& _a, const Point2d& _b, const Point2d& _c,
-    const Point2d& _p, double& _u, double& _v);
-
-/// Given triange defined by _a, _b, _c, return the point inside triangle defined
-/// by barycentric coordinates _u, _v.
-Point3d GetPtFromBarycentricCoords(const Point3d& _a, const Point3d& _b,
-    const Point3d& _c, double _u, double _v);
-
-/// Normalize an angle to standard range.
-/// @param _theta The angle to normalize.
-/// @return Normalized representation of _theta in the range -PI to PI.
-double NormalizeTheta(double _theta);
-
-/*---------------------------- Comparators -----------------------------------*/
-
-////////////////////////////////////////////////////////////////////////////////
-/// Compare the second of a pair.
-/// @tparam T Type 1 of pair
-/// @tparam U Type 2 of pair
-////////////////////////////////////////////////////////////////////////////////
-template <typename T, typename U>
-struct CompareSecond {
-
-  const bool operator()(const std::pair<T, U>& _a, const std::pair<T, U>& _b)
-      const noexcept {
-    return _a.second < _b.second;
-  }
-
-};
-
-////////////////////////////////////////////////////////////////////////////////
-/// Compare the second of a pair reversed.
-/// @tparam T Type 1 of pair
-/// @tparam U Type 2 of pair
-////////////////////////////////////////////////////////////////////////////////
-template <typename T, typename U>
-struct CompareSecondReverse {
-
-  const bool operator()(const std::pair<T, U>& _a, const std::pair<T, U>& _b)
-      const noexcept {
-    return _a.second > _b.second;
-  }
-
-};
-
-/*------------------------------ Cfg Utilities -------------------------------*/
-
-/// Determine whether two configurations are within a resolution unit of each
-/// other.
-/// @param _cfg1 The first configuration.
-/// @param _cfg2 The second configuration.
-/// @return A bool indicating whether the two cfgs are separated by no more than
-///         one resolution unit.
-template<class CfgType, class Environment>
-bool
-IsWithinResolution(const CfgType& _cfg1, const CfgType& _cfg2,
-    Environment* _env) {
-  CfgType diff = _cfg1 - _cfg2;
-  return diff->PositionMagnitude() <= _env->GetPositionRes()
-      && diff->OrientationMagnitude() <= _env->GetOrientationRes();
-}
-
-
-/// Given a reference configuration and a line segment in C-space, find the
-/// closest point on the line segment to the reference configuration.
-/// @param _ref The reference configuration.
-/// @param _p1  The first endpoint of the line segment.
-/// @param _p2  The second endpoint of the line segment.
-/// @return The closest point to _ref on the segment from _p1 to _p2.
-template<class CfgType>
-CfgType
-ClosestPtOnLineSegment(const CfgType& _ref, const CfgType& _p1,
-    const CfgType& _p2) {
-  CfgType b = _p2 - _p1;
-  CfgType c = _ref - _p1;
-
-  double bDotC = 0;
-  double bSquared = 0;
-
-  for(auto itb = b.GetData().begin(), itc = c.GetData().begin();
-      itb != b.GetData().end(); ++itb, ++itc) {
-    bDotC += (*itb) * (*itc);
-    bSquared += (*itb) * (*itb);
-  }
-
-  if(bDotC <= 0)
-    return _p1;
-  else if(bDotC >= bSquared)
-    return _p2;
-  else
-    return b * (bDotC / bSquared) + _p1;
-}
-
 /*---------------------------- Statistical p-tests --------------------------*/
 
 /// Given a significance level, the number of trials, the number of successes
@@ -524,5 +274,4 @@
 
 ///@}
 
-#endif
->>>>>>> e1e01ca6
+#endif