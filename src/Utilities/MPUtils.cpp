--- conflicted
+++ resolved
@@ -1,4 +1,3 @@
-<<<<<<< HEAD
 #include "MPUtils.h"
 #include "MetricUtils.h"
 #include "ConfigurationSpace/Cfg.h"
@@ -154,6 +153,34 @@
   return val == 0 ? _theta : val - TWOPI * floor(val / TWOPI) - PI;
 }
 
+/*---------------------------- Statistical p-tests --------------------------*/
+
+bool
+binom_test(double _alpha, size_t _n, size_t _k, double _p) {
+  double p_value = 0;
+  double criticalValue = binomial(_n, _k, _p);
+
+  for (size_t i = 0; i <= _n; i++) {
+    double tempValue = binomial(_n, i, _p);
+
+    if (tempValue <= criticalValue) { p_value += tempValue; }
+  }
+
+  //std::cout << "p-value: " << p_value << std::endl;
+  if (p_value <= _alpha) { return false; }
+
+  return true;
+}
+
+/*---------------------------- Distributions --------------------------*/
+
+double
+binomial(size_t _n, size_t _k, double _p) {
+  double binomCoeff = boost::math::binomial_coefficient<double>(_n, _k);
+  double pdf = binomCoeff*std::pow(_p, _k)*std::pow(1-_p, _n - _k);
+  return pdf;
+}
+
 /*----------------------------------------------------------------------------*/
 
 std::vector<Cfg>
@@ -175,211 +202,4 @@
     result.push_back(cfg);
   }
   return result;
-}
-=======
-#include "MPUtils.h"
-#include "MetricUtils.h"
-#include "ConfigurationSpace/Cfg.h"
-#include "MPProblem/Robot/Robot.h"
-
-/*------------------------- Random Number Generation -------------------------*/
-
-double DRand() {return drand48();}
-long LRand() {return lrand48();}
-long MRand() {return mrand48();}
-
-double
-GRand(bool _reset) {
-  static bool cached = false;
-  static double cachedValue;
-
-  // Clear the cache if reset was called.
-  if(_reset) {
-    cached = false;
-    return 0.;
-  }
-
-  // If an output is cached, return it.
-  if(cached) {
-    cached = false;
-    return cachedValue;
-  }
-
-  // Otherwise, compute the next two values. Store one, cache the other.
-  double v1, v2, rsq;
-  do {
-    v1 = 2 * DRand() - 1.;
-    v2 = 2 * DRand() - 1.;
-    rsq = v1*v1 + v2*v2;
-  } while(rsq >= 1. || rsq == 0.);
-  double fac = sqrt(-2. * log(rsq) / rsq);
-  cachedValue = v1 * fac;
-  cached = true;
-  return v2 * fac;
-}
-
-
-double
-GaussianDistribution(double _mean, double _stdev) {
-  return GRand(false) * _stdev + _mean;
-}
-
-
-void
-SRand(const unsigned long _seed) {
-  srand(_seed);
-  srand48(_seed);
-}
-
-/*------------------------------ Geometry Utils ------------------------------*/
-
-double
-Normalize(const double& _a) {
-  // Translate _a right by one so that mod 2 gives a normalized rotation.
-  double a = std::fmod(_a + 1., 2.);
-  // Untranslate _a to the [-1, 1] range. If it was negative we would also have
-  // to add 2 (one whole rotation).
-  return a < 0 ? a + 1 : a - 1;
-}
-
-
-double
-TriangleHeight(const Point3d& _a, const Point3d& _b, const Point3d& _c) {
-  //Using Heron's formula
-  double ab = (_a - _b).norm();
-  double bc = (_b - _c).norm();
-  double ac = (_a - _c).norm();
-  double p = (ab + bc + ac) / 2; //half of the perimeter
-  double area = std::sqrt(p * (p - ab) * (p - bc) * (p - ac));
-  double height = 2 * area / (std::max(std::max(ab, bc), ac)); //h = 2A/b
-  return height;
-}
-
-
-bool
-PtInTriangle(const Point2d& _a, const Point2d& _b, const Point2d& _c,
-    const Point2d & _p) {
-  // Check whether _p is inside the triangle by ensuring that it is in the
-  // correct half-space of each edge segment.
-  Vector2d ab = _b - _a,
-           bc = _c - _b;
-  // CW
-  if(ab[0] * bc[1] - ab[1] * bc[0] < 0) {
-    // ABxAP
-    if(ab[0] * (_p[1] - _a[1]) >= ab[1] * (_p[0] - _a[0]))
-      return false;
-    // BCxBP
-    if(bc[0] * (_p[1] - _b[1]) >= bc[1] * (_p[0] - _b[0]))
-      return false;
-    // CAxCP
-    if((_a[0] - _c[0]) * (_p[1] - _c[1]) >= (_a[1] - _c[1]) * (_p[0] - _c[0]))
-      return false;
-  }
-  // CCW
-  else {
-    // ABxAP
-    if(ab[0] * (_p[1] - _a[1]) < ab[1] * (_p[0] - _a[0]))
-      return false;
-    // BCxBP
-    if(bc[0] * (_p[1] - _b[1]) < bc[1] * (_p[0] - _b[0]))
-      return false;
-    // CAxCP
-    if((_a[0] - _c[0]) * (_p[1] - _c[1]) < (_a[1] - _c[1]) * (_p[0] - _c[0]))
-      return false;
-  }
-  return true;
-}
-
-
-bool
-PtInTriangle(const Point2d& _a, const Point2d& _b, const Point2d& _c,
-    const Point2d& _p, double& _u, double& _v) {
-
-  double epsilon = 0.0000001;
-
-  // Compute vectors
-  Vector2d v0 = _c - _a;
-  Vector2d v1 = _b - _a;
-  Vector2d v2 = _p - _a;
-
-  // Compute dot products
-  double dot00 = v0 * v0;
-  double dot01 = v0 * v1;
-  double dot02 = v0 * v2;
-  double dot11 = v1 * v1;
-  double dot12 = v1 * v2;
-
-  // Compute barycentric coordinates
-  double invDenom = 1. / (dot00 * dot11 - dot01 * dot01);
-  _u = (dot11 * dot02 - dot01 * dot12) * invDenom;
-  _v = (dot00 * dot12 - dot01 * dot02) * invDenom;
-
-  // Check if point is in triangle
-  return (_u >= -epsilon) && (_v >= -epsilon) && (_u + _v < 1. + epsilon);
-}
-
-
-Point3d
-GetPtFromBarycentricCoords(const Point3d& _a, const Point3d& _b,
-    const Point3d& _c, double _u, double _v) {
-  return _a + (_u * (_c - _a)) + (_v * (_b - _a));
-}
-
-
-double
-NormalizeTheta(double _theta) {
-  double val = _theta + PI;
-  return val == 0 ? _theta : val - TWOPI * floor(val / TWOPI) - PI;
-}
-
-/*---------------------------- Statistical p-tests --------------------------*/
-
-bool
-binom_test(double _alpha, size_t _n, size_t _k, double _p) {
-  double p_value = 0;
-  double criticalValue = binomial(_n, _k, _p);
-
-  for (size_t i = 0; i <= _n; i++) {
-    double tempValue = binomial(_n, i, _p);
-
-    if (tempValue <= criticalValue) { p_value += tempValue; }
-  }
-
-  //std::cout << "p-value: " << p_value << std::endl;
-  if (p_value <= _alpha) { return false; }
-
-  return true;
-}
-
-/*---------------------------- Distributions --------------------------*/
-
-double
-binomial(size_t _n, size_t _k, double _p) {
-  double binomCoeff = boost::math::binomial_coefficient<double>(_n, _k);
-  double pdf = binomCoeff*std::pow(_p, _k)*std::pow(1-_p, _n - _k);
-  return pdf;
-}
-
-/*----------------------------------------------------------------------------*/
-
-std::vector<Cfg>
-LoadPath(const std::string &_filename, Robot* _robot) {
-  std::vector<Cfg> result;
-  if(!FileExists(_filename))
-    throw ParseException(WHERE, "File '" + _filename + "' does not exist");
-
-  std::ifstream pathfile(_filename);
-  std::string line;
-  Cfg cfg = Cfg(_robot);
-  std::getline(pathfile, line);
-  std::getline(pathfile, line);
-  std::getline(pathfile, line);
-  while(pathfile) {
-    std::getline(pathfile, line);
-    std::istringstream cfgInput(line);
-    cfg.Read(cfgInput);
-    result.push_back(cfg);
-  }
-  return result;
-}
->>>>>>> e1e01ca6
+}