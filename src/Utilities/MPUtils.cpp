#include "MPUtils.h"
#include "MetricUtils.h"

///////////////////////////////////////////////////////////////////////////////
///////////////////////////////////////////////////////////////////////////////
//
//
// Random Number Generation
//
//
///////////////////////////////////////////////////////////////////////////////
///////////////////////////////////////////////////////////////////////////////

double DRand() {return drand48();}
long LRand() {return lrand48();}
long MRand() {return mrand48();}

// normally(gaussian) distributed random number generator implementation of Polar Box-Muller method.
double GRand(bool _reset) {
  double v1, v2, rsq;// Two independent random variables and r^2
  static bool hasNext = false;//flag that tells whether the next gaussian has been computed
  if(_reset)  { //reset hasNext to return the mean
    hasNext=false;
    return 0.0;
  }
  static double gset;
  //If the next value to return is not already computed, compute it and the one after that
  if(!hasNext) {
    do {
      v1 = 2*DRand() - 1.0;
      v2 = 2*DRand() - 1.0;
      rsq = v1*v1 + v2*v2;
    } while (rsq >= 1.0 || rsq == 0.0);
    double fac = sqrt(-2.0*log(rsq)/rsq);
    //Generates two gaussians and returns one and stores the other for another call
    gset = v1*fac;
    hasNext = true;
    return v2*fac;
  } else {
    // Else return gset that was computed in the previous call
    hasNext = false;
    return gset;
  }
}

//Same as GRand but with a scales the output by _stdev and centers it around _mean
double GaussianDistribution(double _mean, double _stdev) {
  return GRand(false) * _stdev + _mean;
}

long SRand(long _seedVal){
  static long oldSeed = _seedVal;
  if(oldSeed != _seedVal) {
    oldSeed = _seedVal;
    return SRand("NONE", 0, _seedVal, true);
  }
  else
    return SRand("NONE", 0, _seedVal);
}

//the real seed is decided by: baseSeed, methodName, nextNodeIndex
long SRand(string _methodName, int _nextNodeIndex, long _base, bool _reset) {
  static long baseSeed = _base;
  if(_reset)
    baseSeed = _base;
  if(_methodName != "NONE") {
    long methodID = 0;
    for(size_t i=0; i<_methodName.length(); i++){
      int tmp = _methodName[i];
      methodID += tmp*(i+1)*(i+2);
    }
    srand48(long (baseSeed * (_nextNodeIndex+1) + methodID));
  }
  else {
    srand48(baseSeed);
  }
  return baseSeed;
}

///////////////////////////////////////////////////////////////////////////////
///////////////////////////////////////////////////////////////////////////////
//
//
// Simple Distance Utilities
//
//
///////////////////////////////////////////////////////////////////////////////
///////////////////////////////////////////////////////////////////////////////

//normalize a number to [-1,1)
double Normalize(double _a){
  _a = fmod(_a+1.0, 2.0);
  //if(_a < -1E-6)
  if(_a < 0.0)
    _a+=2.0;
  _a--;
  return _a;
}

// Calculate the minimum DIRECTED angular distance between two angles
double DirectedAngularDistance(double _a, double _b) {
  // normalize both a and b to [-1, 1)
  _a = Normalize(_a);
  _b = Normalize(_b);

  if( _b - _a  > 1.0 )
    _a+=2.0;
  else if ( _a - _b > 1.0 )
    _b+=2.0;

  return _b-_a;
}

///////////////////////////////////////////////////////////////////////////////////////////
///////////////////////////////////////////////////////////////////////////////////////////
bool
PtInTriangle(const Point2d& _A, const Point2d& _B, const Point2d& _C,const Point2d & _P) {
  // FIRST CHECK THE SIGN OF THE Z-COMPONENT OF THE NORMAL BY CALCULATING
  // THE CROSS-PRODUCT (ABxBC). THIS WILL DETERMINE THE ORDERING OF THE
  // VERTICES. IF NEGATIVE, VERTICES ARE CLOCKWISE ORDER; OTHERWISE CCW.
  // THEN EVALUATE SIGN OF Z-COMPONENTS FOR ABxAP, BCxBP, and CAxCP TO
  // DETERMINE IF P IS IN "INSIDE" HALF-SPACE FOR EACH EDGE IN TURN ("INSIDE"
  // IS DETERMINED BY SIGN OF Z OF NORMAL (VERTEX ORDERING).
  // NOTE: FULL CROSS-PRODS ARE NOT REQUIRED; ONLY THE Z-COMPONENTS
  Vector2d dAB=_B-_A, dBC=_C-_B;  // "REPEATS"
  if ((dAB[0]*dBC[1]-dAB[1]*dBC[0]) < 0) // CW
  {
    if (dAB[0]*(_P[1]-_A[1]) >= dAB[1]*(_P[0]-_A[0])) return false;           // ABxAP
    if (dBC[0]*(_P[1]-_B[1]) >= dBC[1]*(_P[0]-_B[0])) return false;           // BCxBP
    if ((_A[0]-_C[0])*(_P[1]-_C[1]) >= (_A[1]-_C[1])*(_P[0]-_C[0])) return false; // CAxCP
  }
  else // CCW
  {
    if (dAB[0]*(_P[1]-_A[1]) < dAB[1]*(_P[0]-_A[0])) return false;           // ABxAP
    if (dBC[0]*(_P[1]-_B[1]) < dBC[1]*(_P[0]-_B[0])) return false;           // BCxBP
    if ((_A[0]-_C[0])*(_P[1]-_C[1]) < (_A[1]-_C[1])*(_P[0]-_C[0])) return false; // CAxCP
  }
  return true; // "INSIDE" EACH EDGE'S IN-HALF-SPACE (PT P IS INSIDE TRIANGLE)
}

//----------------------------------------------------------------------------
// CHECKS IF 2D POINT P IS IN TRIANGLE ABC. RETURNS 1 IF IN, 0 IF OUT
//   uses barycentric coordinates to compute this and return the uv-coords
//   for potential usage later
//----------------------------------------------------------------------------
bool
PtInTriangle(const Point2d& _A, const Point2d& _B, const Point2d& _C,const Point2d& _P,
 double& _u, double& _v) {

  double epsilon = 0.0000001;

  // Compute vectors
  Vector2d v0 = _C - _A;
  Vector2d v1 = _B - _A;
  Vector2d v2 = _P - _A;

  // Compute dot products
  double dot00 = v0*v0;
  double dot01 = v0*v1;
  double dot02 = v0*v2;
  double dot11 = v1*v1;
  double dot12 = v1*v2;

  // Compute barycentric coordinates
  double invDenom = 1. / (dot00 * dot11 - dot01 * dot01);
  _u = (dot11 * dot02 - dot01 * dot12) * invDenom;
  _v = (dot00 * dot12 - dot01 * dot02) * invDenom;

  // Check if point is in triangle
  return (_u >= -epsilon) && (_v >= -epsilon) && (_u + _v < 1. + epsilon);
}

Point3d
GetPtFromBarycentricCoords(const Point3d& _A, const Point3d& _B, const Point3d& _C, double _u, double _v) {
  // P = A + u * (C - A) + v * (B - A)
  Point3d p = _A + (_u*(_C - _A)) + (_v*(_B - _A));
  return p;
}

<<<<<<< HEAD

///////////////////////////////////////////////////////////////////////////////////////////
///////////////////////////////////////////////////////////////////////////////////////////


// Maintains a vector of size 2 with Min at the front and Max at the end
void PushMinMax(vector<double>& _vec, double _num) {
  // Empty Case
  if (_vec.size() == 0) 
    _vec.push_back(_num);
  // Only one
  else if (_vec.size() == 1) {
    if (_vec.front() < _num) 
      _vec.push_back(_num);
    else {
      _vec.push_back(_vec.front());
      _vec[0] = _num;
    }
  }
  // Compare and update if necessary
  else {
    if (_num < _vec[0])
      _vec[0] = _num;
    else if (_num > _vec[1]) 
      _vec[1] = _num;
  }
}


// from spherical to cartesian
vector<double>
GetCartesianCoordinates(vector<double> sphericalCoordinates) {
  vector<double> coordinates(2);
  double rho = sphericalCoordinates[0];   
  double theta = sphericalCoordinates[1];  
  double phi = sphericalCoordinates[2];   
  
  // from cartesian to polar
  coordinates[0] = rho * cos(theta) ;
  coordinates[1] = rho * sin(theta) ;
  
  // 3D case
  if(phi != MAX_INT) {
    coordinates[0] *= sin(phi) ;
    coordinates[1] *= sin(phi) ;
    coordinates.push_back(rho * cos(phi));
    for (int i=0; i<3; i++)
      coordinates.push_back(2*DRand()-1.0);
  }
  return coordinates;
}

=======
double NormalizeTheta(double _theta){
  double val = _theta + PI;
  if (val == 0)
    return _theta;
  else
    return (val-TWOPI * floor(val/TWOPI) - PI);
}
>>>>>>> 197a0f9c
<|MERGE_RESOLUTION|>--- conflicted
+++ resolved
@@ -177,60 +177,6 @@
   return p;
 }
 
-<<<<<<< HEAD
-
-///////////////////////////////////////////////////////////////////////////////////////////
-///////////////////////////////////////////////////////////////////////////////////////////
-
-
-// Maintains a vector of size 2 with Min at the front and Max at the end
-void PushMinMax(vector<double>& _vec, double _num) {
-  // Empty Case
-  if (_vec.size() == 0) 
-    _vec.push_back(_num);
-  // Only one
-  else if (_vec.size() == 1) {
-    if (_vec.front() < _num) 
-      _vec.push_back(_num);
-    else {
-      _vec.push_back(_vec.front());
-      _vec[0] = _num;
-    }
-  }
-  // Compare and update if necessary
-  else {
-    if (_num < _vec[0])
-      _vec[0] = _num;
-    else if (_num > _vec[1]) 
-      _vec[1] = _num;
-  }
-}
-
-
-// from spherical to cartesian
-vector<double>
-GetCartesianCoordinates(vector<double> sphericalCoordinates) {
-  vector<double> coordinates(2);
-  double rho = sphericalCoordinates[0];   
-  double theta = sphericalCoordinates[1];  
-  double phi = sphericalCoordinates[2];   
-  
-  // from cartesian to polar
-  coordinates[0] = rho * cos(theta) ;
-  coordinates[1] = rho * sin(theta) ;
-  
-  // 3D case
-  if(phi != MAX_INT) {
-    coordinates[0] *= sin(phi) ;
-    coordinates[1] *= sin(phi) ;
-    coordinates.push_back(rho * cos(phi));
-    for (int i=0; i<3; i++)
-      coordinates.push_back(2*DRand()-1.0);
-  }
-  return coordinates;
-}
-
-=======
 double NormalizeTheta(double _theta){
   double val = _theta + PI;
   if (val == 0)
@@ -238,4 +184,3 @@
   else
     return (val-TWOPI * floor(val/TWOPI) - PI);
 }
->>>>>>> 197a0f9c
