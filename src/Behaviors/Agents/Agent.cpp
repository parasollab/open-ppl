#include "Agent.h"

#ifdef PMPL_SIMULATOR
<<<<<<< HEAD
=======
//#include "BatteryConstrainedGroup.h"
>>>>>>> a557eccb
#include "PathFollowingAgent.h"
#include "RoadmapFollowingAgent.h"
#endif

#include "BulletDynamics/Featherstone/btMultiBody.h"
#include "BulletDynamics/Featherstone/btMultiBodyLink.h"
#include "MPProblem/MPTask.h"
#include "MPProblem/Robot/DynamicsModel.h"
#include "MPProblem/Robot/Robot.h"
#include "Utilities/XMLNode.h"

#include <iostream>
<<<<<<< HEAD

=======
>>>>>>> a557eccb

/*------------------------------ Construction --------------------------------*/

Agent::
Agent(Robot* const _r) : m_robot(_r) { }


Agent::
Agent(Robot* const _r, const Agent& _a)
  : m_robot(_r),
    m_initialized(_a.m_initialized),
    m_debug(_a.m_debug)
{ }


std::unique_ptr<Agent>
Agent::
Factory(Robot* const _r, XMLNode& _node) {
  // Read the node and mark it as visited.
  std::string type = _node.Read("type", true, "", "The Agent class name.");
  std::transform(type.begin(), type.end(), type.begin(), ::tolower);

  std::unique_ptr<Agent> output;

#ifdef PMPL_SIMULATOR
<<<<<<< HEAD
=======
  /// @TODO Parse battery-constrained groups once fixed.
>>>>>>> a557eccb
  if(type == "pathfollowing")
    output = std::unique_ptr<PathFollowingAgent>(
        new PathFollowingAgent(_r, _node)
    );
  else if(type == "roadmapfollowing")
    output = std::unique_ptr<RoadmapFollowingAgent>(
        new RoadmapFollowingAgent(_r, _node)
    );
  else
    throw ParseException(_node.Where(), "Unknown agent type '" + type + "'.");
#else
  // If we are not building the simulator, ignore the agent node.
  _node.Ignore();
#endif

  return output;
}


Agent::
~Agent() = default;
//delete m_task;

/*----------------------------- Accessors ------------------------------------*/

Robot*
Agent::
GetRobot() const noexcept {
  return m_robot;
}

/*---------------------------- Simulation Interface --------------------------*/

void
Agent::
Halt() {
  // Zero the robot's velocity so that we can tell that it has completed its
  // path by visual inspection.
  btMultiBody* body = m_robot->GetDynamicsModel()->Get();
  body->setBaseVel({0,0,0});
  body->setBaseOmega({0,0,0});
  for(int i = 0; i < body->getNumLinks(); i++) {
    // If it's a spherical (2 dof) joint, then we must use the other version of
    // setting the link velocity dofs for each value of desired velocity.
    if(body->getLink(i).m_jointType ==
        btMultibodyLink::eFeatherstoneJointType::eSpherical) {
      btScalar temp[] = {0,0};
      body->setJointVelMultiDof(i, temp);
    }
    // Do nothing if the joint was a non-actuated joint.
    else if (body->getLink(i).m_jointType !=
        btMultibodyLink::eFeatherstoneJointType::eFixed) {
      body->setJointVel(i, 0);
    }
  }

  if(m_debug)
    std::cout << "\nRoadmap finished."
              << "\nAll velocity DOFs set to 0 for visual inspection."
              << std::endl;
}


void
Agent::
SetCurrentTask(MPTask* const _task) {
  // Guard against self-assignment.
  if(_task == m_task)
    return;
  delete m_task;
  m_task = _task;
}


const MPTask*
Agent::
GetCurrentTask() const noexcept {
  return m_task;
}

/*----------------------------------------------------------------------------*/<|MERGE_RESOLUTION|>--- conflicted
+++ resolved
@@ -1,26 +1,18 @@
 #include "Agent.h"
 
 #ifdef PMPL_SIMULATOR
-<<<<<<< HEAD
-=======
 //#include "BatteryConstrainedGroup.h"
->>>>>>> a557eccb
 #include "PathFollowingAgent.h"
 #include "RoadmapFollowingAgent.h"
 #endif
 
 #include "BulletDynamics/Featherstone/btMultiBody.h"
 #include "BulletDynamics/Featherstone/btMultiBodyLink.h"
-#include "MPProblem/MPTask.h"
 #include "MPProblem/Robot/DynamicsModel.h"
 #include "MPProblem/Robot/Robot.h"
 #include "Utilities/XMLNode.h"
 
 #include <iostream>
-<<<<<<< HEAD
-
-=======
->>>>>>> a557eccb
 
 /*------------------------------ Construction --------------------------------*/
 
@@ -46,10 +38,7 @@
   std::unique_ptr<Agent> output;
 
 #ifdef PMPL_SIMULATOR
-<<<<<<< HEAD
-=======
   /// @TODO Parse battery-constrained groups once fixed.
->>>>>>> a557eccb
   if(type == "pathfollowing")
     output = std::unique_ptr<PathFollowingAgent>(
         new PathFollowingAgent(_r, _node)
@@ -71,7 +60,6 @@
 
 Agent::
 ~Agent() = default;
-//delete m_task;
 
 /*----------------------------- Accessors ------------------------------------*/
 
@@ -115,18 +103,14 @@
 
 void
 Agent::
-SetCurrentTask(MPTask* const _task) {
-  // Guard against self-assignment.
-  if(_task == m_task)
-    return;
-  delete m_task;
+SetTask(MPTask* const _task) {
   m_task = _task;
 }
 
 
-const MPTask*
+MPTask*
 Agent::
-GetCurrentTask() const noexcept {
+GetTask() const noexcept {
   return m_task;
 }
 
