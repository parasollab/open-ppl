--- conflicted
+++ resolved
@@ -32,13 +32,10 @@
       m_stepFunction = StepFunction::Factory(this,child);
       setStepFunction = true;
     }
-<<<<<<< HEAD
 	}
 
   if(!setStepFunction) {
     m_stepFunction = nullptr;
-=======
->>>>>>> 6c9c9b08
   }
 }
 
