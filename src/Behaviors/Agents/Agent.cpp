--- conflicted
+++ resolved
@@ -26,11 +26,7 @@
 Agent::
 Agent(Robot* const _r, XMLNode& _node) : m_robot(_r) {
 
-<<<<<<< HEAD
-  for(auto& child : _node) {
-=======
 	for(auto& child : _node) {
->>>>>>> 0390a7a1
     if(child.Name() == "StepFunction") {
       m_stepFunction = StepFunction::Factory(this,child);
     }
@@ -45,13 +41,7 @@
 { }
 
 Agent::
-~Agent() {
-<<<<<<< HEAD
-  //if(m_communicationThread.joinable())
-  //  m_communicationThread.join();
-=======
->>>>>>> 0390a7a1
-}
+~Agent() { }
 
 /*----------------------------- Accessors ------------------------------------*/
 
