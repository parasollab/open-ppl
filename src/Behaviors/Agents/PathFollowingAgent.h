#ifndef PATH_FOLLOWING_AGENT_H_
#define PATH_FOLLOWING_AGENT_H_

#include "PlanningAgent.h"

#include "ConfigurationSpace/Cfg.h"

////////////////////////////////////////////////////////////////////////////////
/// This agent calls PPL to generate a path. It then attempts to follow the path
/// waypoints as closely as possible by relying on the robot's controller.
////////////////////////////////////////////////////////////////////////////////
class PathFollowingAgent : public PlanningAgent {

  public:

    ///@name Construction
    ///@{

    /// Create an agent for a robot.
    /// @param _r The robot which this agent will reason for.
    PathFollowingAgent(Robot* const _r);

    /// Copy an agent for another robot.
    /// @param _r The destination robot.
    /// @param _a The agent to copy.
    PathFollowingAgent(Robot* const _r, const PathFollowingAgent& _a);

    /// Create an agent for a robot.
    /// @param _r The robot which this agent will reason for.
    /// @param _node The XML node to parse.
    PathFollowingAgent(Robot* const _r, XMLNode& _node);

    virtual std::unique_ptr<Agent> Clone(Robot* const _r) const override;

    virtual ~PathFollowingAgent();

    ///@}
    ///@name Agent Interface
    ///@{

    virtual void Uninitialize() override;

    /// Visually remove the agent's roadmap representation.
    void ClearVisualGraph();

    ///@}
    ///@name Planning
    ///@{

    virtual bool HasPlan() const override;

    virtual void ClearPlan() override;

<<<<<<< HEAD
    ///@}
    ///@{

    const std::vector<Cfg>& GetPath() const;

=======
    /// Sets the agent's plan.
    /// @param _path The set of configurations to follow. 
>>>>>>> f591ac79
    void SetPlan(std::vector<Cfg> _path);

    ///@}

  protected:

    ///@name Planning Helpers
    ///@{

    virtual void WorkFunction(std::shared_ptr<MPProblem> _problem) override;

    ///@}
    ///@name Task Helpers
    ///@{

    virtual bool EvaluateTask() override;

    virtual void ExecuteTask(const double _dt) override;

    ///@}
    ///@name Internal State
    ///@{

    std::vector<Cfg> m_path; ///< The path to follow.
    size_t m_pathIndex{0};   ///< The path node that is the current subgoal.

    /// The distance metric for checking whether the agent has reached a
    /// path waypoint.
    std::string m_waypointDm;

    /// The distance threshold for waypoint proximity.
    double m_waypointThreshold{.05};

    size_t m_pathVisualID{size_t(-1)}; ///< The ID of the path drawing.

    size_t m_graphVisualID{size_t(-1)}; ///< The ID of the graph drawing.
    ///@}

};

#endif<|MERGE_RESOLUTION|>--- conflicted
+++ resolved
@@ -51,16 +51,14 @@
 
     virtual void ClearPlan() override;
 
-<<<<<<< HEAD
     ///@}
+    ///@ name Accessors
     ///@{
 
     const std::vector<Cfg>& GetPath() const;
 
-=======
     /// Sets the agent's plan.
     /// @param _path The set of configurations to follow. 
->>>>>>> f591ac79
     void SetPlan(std::vector<Cfg> _path);
 
     ///@}
