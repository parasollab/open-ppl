#include "PlanningAgent.h"

#include "MPProblem/Robot/HardwareInterfaces/RobotCommandQueue.h"
#include "MPProblem/Robot/HardwareInterfaces/StateEstimator.h"
#include "Simulator/BulletModel.h"
#include "Simulator/Simulation.h"
#include "Utilities/MetricUtils.h"

#include <chrono>
#include <iostream>


/*------------------------------ Construction --------------------------------*/

PlanningAgent::
PlanningAgent(Robot* const _r) : Agent(_r) { }


PlanningAgent::
PlanningAgent(Robot* const _r, const PlanningAgent& _a) : Agent(_r, _a)
{ }


PlanningAgent::
PlanningAgent(Robot* const _r, XMLNode& _node) : Agent(_r) {
  // Currently there are no parameters. Parse XML options here.

}


std::unique_ptr<Agent>
PlanningAgent::
Clone(Robot* const _r) const {
  return std::unique_ptr<PlanningAgent>(new PlanningAgent(_r, *this));
}


PlanningAgent::
~PlanningAgent() = default;

/*----------------------------- Agent Interface ------------------------------*/

void
PlanningAgent::
Initialize() {
  // Guard against re-init.
  if(m_initialized)
    return;
  m_initialized = true;

  // Get problem info.
  auto problem = m_robot->GetMPProblem();
  const std::string& xmlFile = problem->GetXMLFilename();

  // Initialize the agent's planning library.
  m_library = std::unique_ptr<MPLibrary>(new MPLibrary(xmlFile));
  m_solution = std::unique_ptr<MPSolution>(new MPSolution(m_robot));

  // Initialize a clock to track this agent's total planning time. This is done
  // to ensure that the stat's clock map isn't adding elements across threads.
  const std::string clockName = "Planning::" + m_robot->GetLabel();
  Simulation::GetStatClass()->ClearClock(clockName);
}


void
PlanningAgent::
Step(const double _dt) {
  Initialize();

  // If the agent is planning or localizing, skip this step.
  if(IsPlanning() or IsLocalizing())
    return;

  // If the agent localized before this step, update the simulated state and
  // replan if necessary.
  if(!IsLocalizing() and m_localizeCount == 0)
    UpdateSimulatedState();

  // If the simulation has passed a set number of timesteps, localize.
  ++m_localizeCount;
  if(m_localizeCount > m_localizePeriod) {
    if(m_debug)
      std::cout << "Enqueueing localize command." << std::endl;
    Localize();
    m_localizeCount = 0;
  }

  // Wait for the previous controls to finish if they still have time remaining.
  if(ContinueLastControls())
    return;

  // If we have no task, select the next one.
  if(!GetTask() and !SelectTask()) {
    // If no incomplete tasks remain, we are done.
    if(m_debug)
      std::cout << "Completed all tasks, halting robot." << std::endl;
    PauseAgent(1);
    return;
  }

  // If we have no plan, generate a plan.
  if(!HasPlan()) {
    PauseAgent(1);
    GeneratePlan();
    return;
  }

  // Evaluate task progress. If task is still valid, continue execution.
  if(EvaluateTask())
    ExecuteTask(_dt);
  else
    PauseAgent(1);
}


void
PlanningAgent::
Uninitialize() {
  if(!m_initialized)
    return;
  m_initialized = false;

  // Wait for the planning thread to stop.
  StopPlanning();
  while(m_planning)
    std::this_thread::sleep_for(std::chrono::microseconds(1));

  SetTask(nullptr);
  m_library.reset();
  m_solution.reset();

  if(m_roadmapVisualID != size_t(-1) and Simulation::Get()) {
    Simulation::Get()->RemoveRoadmap(m_roadmapVisualID);
    m_roadmapVisualID = size_t(-1);
  }
}


void
PlanningAgent::
SetTask(std::shared_ptr<MPTask> const _task) {
  ClearPlan();
  Agent::SetTask(_task);
}

/*------------------------------- Planning -----------------------------------*/

bool
PlanningAgent::
HasPlan() const {
  // We have a plan if the solution has cfgs.
  return m_solution->GetPath()->Size();
}


void
PlanningAgent::
ClearPlan() {
  if(HasPlan())
    //++m_planVersion;

  // Remove the path visual if needed.
  if(m_pathVisualID != size_t(-1) and Simulation::Get()) {
    Simulation::Get()->RemovePath(m_pathVisualID);
    m_pathVisualID = size_t(-1);
  }

  // Clear the path.
  if(m_solution)
    m_solution->GetPath()->Clear();
}


bool
PlanningAgent::
IsPlanning() const {
  return m_planning;
}


size_t
PlanningAgent::
GetPlanVersion() const {
  return m_planVersion;
}

MPSolution*
PlanningAgent::
GetMPSolution() {
  return m_solution.get();
}

/*---------------------------- Planning Helpers ------------------------------*/

void
PlanningAgent::
GeneratePlan() {
  m_planning = true;

  // Sets tasks' start constraint to the robot's current position
  auto start = std::unique_ptr<CSpaceConstraint>(
      new CSpaceConstraint(m_robot, m_robot->GetSimulationModel()->GetState()));

  GetTask()->SetStartConstraint(std::move(start));
  // Create a copy of the problem so that we can use the data objects in planning
  // without affecting the rest of the simulation.
  std::shared_ptr<MPProblem> problemCopy(new MPProblem(*m_robot->GetMPProblem()));

  // Start running the work function in another thread.
  m_thread = std::thread([this, problemCopy]() {
    // Track planning time by robot label.
    MethodTimer mt(Simulation::GetStatClass(),
        "Planning::" + this->m_robot->GetLabel());

    this->WorkFunction(problemCopy);

    // Retarget the library's problem back on the global copy so that later uses
    // of m_library which depend on the problem will not crash.
    this->m_library->SetMPProblem(this->m_robot->GetMPProblem());

    // Update plan version and flag.
    ++m_planVersion;
    m_planning = false;
  });

  // Detach thread so that it automatically joins on completion.
  m_thread.detach();
}


void
PlanningAgent::
WorkFunction(std::shared_ptr<MPProblem> _problem) {
#if 0
  // How to hard-code display of a goal boundary.
  const Boundary* tb = GetTask()->GetGoalConstraints().front()->GetBoundary();
  std::unique_ptr<WorkspaceBoundingSphere> b(new WorkspaceBoundingSphere(
      tb->GetCenter(), 4));
  Simulation::Get()->AddBoundary(b.get(), glutils::color::orange);
#endif

  // Initialize the solution.
  m_solution = std::unique_ptr<MPSolution>(new MPSolution(m_robot));

  // add DrawableRoadmap to be drawn
<<<<<<< HEAD
  m_roadmapVisualID = Simulation::Get()->AddRoadmap(
      m_solution->GetRoadmap(), glutils::color::green);
=======
  //m_roadmapVisualID = Simulation::Get()->AddRoadmap(
  //    m_solution->GetRoadmap()->GetGraph(), glutils::color::green);
>>>>>>> 55134feb

  // Create a plan with PMPL.
  m_library->Solve(_problem.get(), GetTask().get(), m_solution.get());

  // If a path was created, show a visual.
  const auto& path = m_solution->GetPath()->Cfgs();
  if(!path.empty())
    m_pathVisualID = Simulation::Get()->AddPath(path, glutils::color::red);
}


void
PlanningAgent::
StopPlanning() {
  m_library->Halt();
}

/*------------------------------ Task Helpers --------------------------------*/

bool
PlanningAgent::
SelectTask() {
  auto tasks = m_robot->GetMPProblem()->GetTasks(m_robot);

  // Return false if there are no unfinished tasks.
  if(tasks.empty()) {
    SetTask(nullptr);
    return false;
  }

  // Otherwise, choose the next one.
  SetTask(tasks.front());
  GetTask()->GetStatus().start();
  return true;
}


bool
PlanningAgent::
EvaluateTask() {
  // This agent only plans and cannot complete tasks.
  return false;
}


void
PlanningAgent::
ExecuteTask(const double) {
  // This agent only plans, do nothing.
}

/*--------------------------- Localization Helpers ---------------------------*/

void
PlanningAgent::
UpdateSimulatedState() {
  auto hardware = m_robot->GetHardwareQueue();
  if(!hardware)
    return;

  auto sensor = hardware->GetSensor();
  if(!sensor)
    return;

  auto stateEstimator = m_robot->GetStateEstimator();
  stateEstimator->ApplyObservations(sensor);

  auto updatedPos = stateEstimator->GetEstimatedState();

  // Ensure that the updated position is valid
  if(!m_library->GetValidityChecker("pqp_solid")->IsValid(updatedPos, "cfg")) {
    if(m_debug)
      std::cout << "Ignoring Invalid Localization at: " << updatedPos
                << std::endl;
    return;
  }

  auto previousPos = m_robot->GetSimulationModel()->GetState();
  m_robot->GetSimulationModel()->SetState(updatedPos);

  auto dm = m_library->GetDistanceMetric("euclidean");
  const double distance = dm->Distance(previousPos, updatedPos);

  // If the error is too large, tell the agent to replan.
  if(distance > m_localizeErrorThreshold) {
    ClearPlan();
    if(m_debug)
      std::cout << "Large Error Found in Localization"
                << "\nError Distance: "
                << distance
                << "\nClearing Plan for Robot: "
                << m_robot->GetLabel()
                << std::endl;
  }

  if(m_debug)
    std::cout << "\nOld Simulated State: "
              << previousPos
              << "\nNew Simulated State: "
              << updatedPos
              << std::endl;
}

/*----------------------------------------------------------------------------*/<|MERGE_RESOLUTION|>--- conflicted
+++ resolved
@@ -244,14 +244,10 @@
   m_solution = std::unique_ptr<MPSolution>(new MPSolution(m_robot));
 
   // add DrawableRoadmap to be drawn
-<<<<<<< HEAD
-  m_roadmapVisualID = Simulation::Get()->AddRoadmap(
-      m_solution->GetRoadmap(), glutils::color::green);
-=======
-  //m_roadmapVisualID = Simulation::Get()->AddRoadmap(
-  //    m_solution->GetRoadmap()->GetGraph(), glutils::color::green);
->>>>>>> 55134feb
-
+  if(m_debug){
+    m_roadmapVisualID = Simulation::Get()->AddRoadmap(
+        m_solution->GetRoadmap(m_robot), glutils::color::green);
+  }
   // Create a plan with PMPL.
   m_library->Solve(_problem.get(), GetTask().get(), m_solution.get());
 
