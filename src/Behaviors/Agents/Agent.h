#ifndef AGENT_H_
#define AGENT_H_

#include <cstddef>
#include <memory>
#include <vector>

#include "MPProblem/Robot/Control.h"

class Cfg;
class MPTask;
class Robot;
class StepFunction;
class XMLNode;

////////////////////////////////////////////////////////////////////////////////
/// The decision-making faculties of a robot.
///
/// @details Agents are used with simulated robots. On each time step of the
///          simulation, the agent decides what the robot will do and sends an
///          appropriate command to the controller.
////////////////////////////////////////////////////////////////////////////////
class Agent {

  protected:

    ///@name Internal State
    ///@{

    Robot* const m_robot;              ///< The robot that this agent controls.

    mutable bool m_initialized{false}; ///< Is the agent initialized?

    std::shared_ptr<MPTask> m_task;    ///< The task this agent is working on.

    ControlSet m_currentControls;      ///< The current control set.
    size_t m_stepsRemaining{0};        ///< Steps remaining on current controls.

    bool m_debug{true};                ///< Toggle debug messages.

    /// Specifies the type of agent for heterogenous multiagent teams.
    std::string m_capability;

    ///< Step function to define agent behaviors.
    std::unique_ptr<StepFunction> m_stepFunction;

    ///@}

  public:

    ///@name Construction
    ///@{

    /// Create an agent for a robot.
    /// @param _r The robot which this agent will reason for.
    Agent(Robot* const _r);

    /// Create an agent for a robot.
    /// @param _r The robot which this agent will reason for.
    /// @param _node The XML node to parse.
    Agent(Robot* const _r, XMLNode& _node);

    /// Copy an agent for another robot.
    /// @param _r The destination robot.
    /// @param _a The agent to copy.
    Agent(Robot* const _r, const Agent& _a);

    /// Create a dynamically-allocated agent from an XML node.
    /// @param _r The robot which this agent will reason for.
    /// @param _node The XML node to parse.
    /// @return An agent of the type specified by _node.
    static std::unique_ptr<Agent> Factory(Robot* const _r, XMLNode& _node);

    /// Create a copy of this agent for another robot. This is provided so that
    /// we can copy an agent without knowing its type.
    virtual std::unique_ptr<Agent> Clone(Robot* const _r) const = 0;

    virtual ~Agent();

    ///@}
    ///@name Agent Properties
    ///@{

    /// Get the robot object to which this agent belongs.
    Robot* GetRobot() const noexcept;

    /// Is this agent a child of some group/aggregate?
    virtual bool IsChild() const noexcept;

    ///@}
    ///@name Task Management
    ///@{

    /// Set the task for this agent.
    /// @param _task The new task for this agent. Should be owned by the
    ///              MPProblem.
    virtual void SetTask(const std::shared_ptr<MPTask> _task);

    /// Get the task that the agent is currently working on.
    std::shared_ptr<MPTask> GetTask() const noexcept;

    /// Resets the start constraint of the current task to the robot's current
    /// position
    virtual void ResetStartConstraint();

    ///@}
    ///@name Simulation Interface
    ///@{

    /// Set up the agent before running. Anything that needs to be done only once
    /// on first starting should go here.
    virtual void Initialize() = 0;

    /// Decide what to do on each time step in the simulation. The agent should
    /// implement its decision by sending commands to the robot's controller.
    /// @param _dt The timestep length.
    virtual void Step(const double _dt);

    /// Tear down the agent. Release any resources and reset the object to it's
    /// pre-initialize state.
    virtual void Uninitialize() = 0;

    /// Find the smallest time interval which is an integer multiple of the
    /// problem time resolution and larger than the hardware time (if any).
    size_t MinimumSteps() const;

    /// Check for proximity of other robots and return those that lie within
    /// some threshold.
    /// @WARNING This checks the distance between the robots' reference points;
    ///          it does not indicate the minimum distance between their hulls.
    /// @param _distance The distance threshold.
    /// @return the vector of Robots within the threshold.
    std::vector<Agent*> ProximityCheck(const double _distance) const;

    ///@}
    ///@name Agent Control
    ///@{

    /// Stop the robot in simulation (places 0s in all 6 velocity dofs).
    /// @WARNING Arbitrarily setting the velocity does not respect the robot's
    ///          dynamics. It is OK for debugging and freezing a scenario upon
    ///          completion, but it is not physically realistic.
    void Halt();

    /// Orders the agent to stop itself at its current position. It will ask the
    /// controller to choose actions which stay as close as possible to the
    /// current position.
    /// @param _steps The number of steps we wish to stop for.
    void PauseAgent(const size_t _steps);

    ///@}
    ///@name Accessors
    ///@{

    /// Get the type of agent
    const std::string& GetCapability() const noexcept;

<<<<<<< HEAD
    ///@}
=======
		///@}
>>>>>>> 0390a7a1
  protected:

    /// Instruct the agent to enqueue a command for gathering sensor readings.
    void Localize();

    /// Is the agent waiting on sensor data?
    bool IsLocalizing() const noexcept;

    /// Estimate the state of the robot from the last localization data.
    Cfg EstimateState();

    /// Continue executing the last controls if time remains.
    /// @return True if we still have time left on the last controls, false if
    ///         we are done and need new controls.
    bool ContinueLastControls();

    /// Execute a set of controls on the simulated robot, and on the hardware if
    /// present.
    /// @param _c The controls to execute.
    /// @param _steps The number of time steps to execute the control.
    virtual void ExecuteControls(const ControlSet& _c, const size_t _steps);

    /// Execute a set of controls on the simulated robot.
    /// @param _c The controls to execute.
    virtual void ExecuteControlsSimulation(const ControlSet& _c, const size_t _steps);

    /// Execute a set of controls on the hardware if present.
    /// @param _c The controls to execute.
    /// @param _steps The number of time steps to execute the control.
    virtual void ExecuteControlsHardware(const ControlSet& _c, const size_t _steps);

    ///@}
  private:

    ///@name Disabled Functions
    ///@{
    /// Regular copy/move is disabled because each agent must be created for a
    /// specific robot object.

    Agent(const Agent&) = delete;
    Agent(Agent&&)      = delete;

    Agent& operator=(const Agent&) = delete;
    Agent& operator=(Agent&&)      = delete;

    ///@}

};

#endif<|MERGE_RESOLUTION|>--- conflicted
+++ resolved
@@ -155,11 +155,8 @@
     /// Get the type of agent
     const std::string& GetCapability() const noexcept;
 
-<<<<<<< HEAD
-    ///@}
-=======
 		///@}
->>>>>>> 0390a7a1
+
   protected:
 
     /// Instruct the agent to enqueue a command for gathering sensor readings.
