#include "PathFollowingAgent.h"

#include <limits>

#include "Behaviors/Controllers/ControllerMethod.h"
#include "MPProblem/Robot/Robot.h"
#include "MPProblem/Robot/DynamicsModel.h"
#include "MPProblem/Robot/HardwareInterfaces/QueuedHardwareInterface.h"


/*------------------------------ Construction --------------------------------*/

PathFollowingAgent::
PathFollowingAgent(Robot* const _r) : Agent(_r) { }


PathFollowingAgent::
PathFollowingAgent(Robot* const _r, const PathFollowingAgent& _a) : Agent(_r, _a)
{ }


PathFollowingAgent::
PathFollowingAgent(Robot* const _r, XMLNode& _node) : Agent(_r) {
  // Currently there are no parameters. Parse XML options here.
}


std::unique_ptr<Agent>
PathFollowingAgent::
Clone(Robot* const _r) const {
  return std::unique_ptr<PathFollowingAgent>(new PathFollowingAgent(_r, *this));
}


PathFollowingAgent::
~PathFollowingAgent() {
  // Ensure agent is properly torn down.
  PathFollowingAgent::Uninitialize();
}

/*------------------------------ Agent Interface -----------------------------*/

void
PathFollowingAgent::
Initialize() {
  if(m_initialized)
    return;
  m_initialized = true;

  // Get problem info.
  auto problem = m_robot->GetMPProblem();
  const std::string& xmlFile = problem->GetXMLFilename();

  // Initialize the agent's planning library.
  m_library = new MPLibrary(xmlFile);

<<<<<<< HEAD
  /// @TODO Choose the task rather than just taking the first one.
  auto task = problem->GetTasks().front().get();
=======
  /// @TODO Choose the task intelligently rather than just taking the first one.
  auto task = problem->GetTasks(m_robot).front().get();
>>>>>>> a557eccb

  // Create a new solution object to hold a plan for this agent.
  auto solution = new MPSolution(m_robot);

  // Use the planning library to find a path.
  m_library->Solve(problem, task, solution);

  // Extract the path from the solution.
  m_path = solution->GetPath()->Cfgs();
  delete solution;
}


void
PathFollowingAgent::
Step(const double _dt) {
  Initialize();

  // Do nothing if there are no unvisited points left.
  if(m_pathIndex >= m_path.size())
    return;

  if(m_debug)
    std::cout << "Approaching waypoint " << m_pathIndex << " / "
              << m_path.size() - 1 << ".\n";

  // Get the current configuration.
  const Cfg current = m_robot->GetDynamicsModel()->GetSimulatedState();

  // We consider the robot to have reached the next subgoal if it is within a
  // threshold distance. Advance the path index until the next subgoal is
  // at least one threshold away.
  auto dm = m_library->GetDistanceMetric("euclidean");
  const double threshold = .05;

  double distance = dm->Distance(current, m_path[m_pathIndex]);

  if(m_debug)
    std::cout << "\tDistance from current configuration: "
              << distance << "/" << threshold
              << std::endl;

  while(distance < threshold and m_pathIndex < m_path.size()) {
    if(m_debug)
      std::cout << "\tReached waypoint " << m_pathIndex << " at "
                << distance << "/" << threshold << std::endl
                << "Waypoint = " << m_path[m_pathIndex] << std::endl;

    // Move to next cfg in path since the distance is within the threshold.
    ++m_pathIndex;

    // Break if we try to go beyond the path's end. Necessary, as calculating
    // the distance on an undefined cfg will crash some systems.
    if(m_pathIndex >= m_path.size())
      break;

    distance = dm->Distance(current, m_path[m_pathIndex]);
  }

  // If we hit the end, return.
  if(m_pathIndex >= m_path.size()) {
    if(m_debug)
      std::cout << "Reached the end of the path." << std::endl;

    // Warning: Halt() doesn't respect the dynamics of the simulation and is
    // only to be used for visual verification of the path in the simulator.
    this->Halt();
    return;
  }

  // Otherwise, execute the control that is nearest to the desired force.
  auto bestControl = m_robot->GetController()->operator()(current,
      m_path[m_pathIndex], _dt);
  bestControl.Execute();

  auto hardwareInterface = static_cast<QueuedHardwareInterface*>(m_robot->
      GetHardwareInterface("base")); //TODO Magic string
  if(hardwareInterface)
    hardwareInterface->EnqueueCommand({bestControl}, _dt);
}


void
PathFollowingAgent::
Uninitialize() {
  if(!m_initialized)
    return;
  m_initialized = false;

  m_path.clear();
  m_pathIndex = 0;
  delete m_library;
}

/*----------------------------------------------------------------------------*/<|MERGE_RESOLUTION|>--- conflicted
+++ resolved
@@ -54,13 +54,9 @@
   // Initialize the agent's planning library.
   m_library = new MPLibrary(xmlFile);
 
-<<<<<<< HEAD
-  /// @TODO Choose the task rather than just taking the first one.
-  auto task = problem->GetTasks().front().get();
-=======
   /// @TODO Choose the task intelligently rather than just taking the first one.
   auto task = problem->GetTasks(m_robot).front().get();
->>>>>>> a557eccb
+  this->SetTask(task);
 
   // Create a new solution object to hold a plan for this agent.
   auto solution = new MPSolution(m_robot);
