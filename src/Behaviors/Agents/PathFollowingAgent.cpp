--- conflicted
+++ resolved
@@ -72,15 +72,12 @@
   return !m_path.empty();
 }
 
-<<<<<<< HEAD
 const std::vector<Cfg>&
 PathFollowingAgent::
 GetPath() const {
   return m_path;
 }
 
-=======
->>>>>>> b131027b
 void
 PathFollowingAgent::
 ClearPlan() {
