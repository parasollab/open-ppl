#include "Coordinator.h"

#include <limits>
#include <queue>

#include "nonstd/numerics.h"
#include "nonstd/timer.h"
#include "nonstd/io.h"

#include "Behaviors/TMPStrategies/ITConnector.h"

#include "Behaviors/Agents/HandoffAgent.h"
#include "Behaviors/Agents/TaskBreakup.h"
#include "Behaviors/Controllers/ControllerMethod.h"
#include "Behaviors/TMPStrategies/Actions/Action.h"
#include "Behaviors/TMPStrategies/TMPHelperAlgorithms/EnforcedHillClimbing.h"
#include "MPProblem/Constraints/CSpaceConstraint.h"
#include "MPLibrary/MPTools/TRPTool.h"
#include "MPLibrary/MPTools/InteractionTemplate.h"
#include "MPProblem/Robot/Robot.h"
#include "MPProblem/InteractionInformation.h"
#include "MPProblem/Constraints/BoundaryConstraint.h"
#include "Geometry/Boundaries/CSpaceBoundingSphere.h"
#include "Simulator/Simulation.h"
#include "Simulator/BulletModel.h"
#include "Traits/CfgTraits.h"

#include "sandbox/gui/main_window.h"

/*------------------------------ Construction --------------------------------*/

Coordinator::
Coordinator(Robot* const _r) : Agent(_r) {
}


Coordinator::
Coordinator(Robot* const _r, XMLNode& _node) : Agent(_r) {

  // Parse the labels of the group members.
  for(auto& child : _node) {
    // Load the environment file used to create handoff templates
    if(child.Name() == "HandoffEnvironment") {
      // Ignore this node if we already have an environment.
      if(!m_handoffEnvironment)
        m_handoffEnvironment = std::unique_ptr<Environment>(new Environment(child));
    }
    else if(child.Name() == "PlacementMethod") {
      std::cout << "Reading Placement Method" << std::endl;
      AddPlacementMethod(PlacementMethod::Factory(m_robot->GetMPProblem(), child));
    }
    else {
      // Parse the robot label.
      const std::string memberLabel = child.Read("label", true, "",
          "The label of the member robot.");
      m_memberLabels.push_back(memberLabel);
    }
  }

  m_dmLabel = _node.Read("dmLabel", true, "", "Distance metric for checking "
      "nearest agents and charging locations.");

  m_tmp = _node.Read("tmp", false, false, "Does the coordinator use a tmp method?");

  m_connectionThreshold = _node.Read("connectionThreshold",false,nan(""), 0., 1000.,
      "Acceptable variabliltiy in IT paths.");

  // This is a coordinator agent, which does not make sense without some group
  // members to coordinate. Throw an exception if it has no members.
  if(m_memberLabels.empty())
    throw ParseException(_node.Where(), "Coordinator requires at "
        "least one member robot.");
}


Coordinator::
~Coordinator() {
  Uninitialize();
}


std::unique_ptr<Agent>
Coordinator::
Clone(Robot* const _r) const {
  throw RunTimeException(WHERE, "Not yet implemented.");
  return {nullptr};
}
/*------------------------------ Agent Interface -----------------------------*/

void
Coordinator::
Initialize() {
  if(m_initialized)
    return;
  m_initialized = true;

  m_handoffTemplateRoadmap.reset(new RoadmapType(m_robot));

  // Get problem info.
  auto problem = m_robot->GetMPProblem();
  const std::string& xmlFile = problem->GetXMLFilename();

  // Create a new solution object to hold a plan for this agent.
  m_solution = new MPSolution(m_robot);

  // Initialize the agent's planning library.
  m_library = new MPLibrary(xmlFile);
  m_library->SetMPSolution(m_solution);

  // Set up the group members.
  int priority = 1;
  for(const auto& memberLabel : m_memberLabels) {
    Robot* member = problem->GetRobot(memberLabel);

    // We are assuming that all member robots have a compatible agent type.
    // Throw an exception if not.
    Agent* memberAgent = member->GetAgent();

    HandoffAgent* a = dynamic_cast<HandoffAgent*>(
        memberAgent);
    if(!a)
      throw RunTimeException(WHERE, "Incompatible agent type specified for "
          "group member '" + memberLabel + "'.");
    m_memberAgents.push_back(a);

    // Set the initial priority.
    SetPriority(memberAgent, priority++);
  }

  // Initialize the version map.
  for(Agent* agent : m_memberAgents){
    std::unordered_map<PlanningAgent*, size_t> otherMap;
    for(Agent* otherAgent : m_memberAgents){
      if(agent != otherAgent){
        PlanningAgent* planningAgent = dynamic_cast<PlanningAgent*>(otherAgent);
        if(!planningAgent)
          throw RunTimeException(WHERE, "Incompatible agent type specified for "
              "group member '" + planningAgent->GetRobot()->GetLabel() + "'.");
        otherMap[planningAgent] = 0;
      }
    }
    m_versionMap[agent] = otherMap;
  }


  for(auto agent : m_memberAgents){
    std::cout << agent->GetRobot()->GetLabel() << std::endl;
  }

  InitializeAgents();
  if(m_debug){
    std::cout << "Done Initializing Agents" << std::endl;
  }

  GenerateDummyAgents();
  if(m_debug){
    std::cout << "Done Generating Dummy Agents" << std::endl;
  }

  GenerateHandoffTemplates();
  if(m_debug){
    std::cout << "Done Generating Handoff Templates" << std::endl;
  }

  m_megaRoadmap = new RoadmapGraph<Cfg, DefaultWeight<Cfg>>(m_robot);
  // Setting library task to set robot
  auto task = m_library->GetMPProblem()->GetTasks(m_robot).front();
  m_library->SetTask(task.get());
  /*
  TranslateHandoffTemplates();
  if(m_debug){
    std::cout << "Done Translating Handoff Templates" << std::endl;
  }

  *(m_handoffTemplateRoadmap.get()) = *m_megaRoadmap;

  //size_t id = Simulation::Get()->AddRoadmap(m_handoffTemplateRoadmap.get(),
  //    glutils::color(.4,.4,.4,.5));
  //m_simulatorGraphIDs.push_back(id);

  m_megaRoadmap->Write("postTranslate.map", m_robot->GetMPProblem()->GetEnvironment());

  SetupWholeTasks();
  if(m_debug){
    std::cout << "Done Setting up Whole Tasks" << std::endl;
  }

  m_megaRoadmap->Write("postSetupWholeTask.map", m_robot->GetMPProblem()->GetEnvironment());

  GenerateRoadmaps();
  if(m_debug){
    std::cout << "Done Generating Roadmaps" << std::endl;
  }
  */
  CreateCapabilityMaps();
  Roadmap<MPTraits<Cfg>> testRm(m_robot);

<<<<<<< HEAD
  m_megaRoadmap->Write("postGenerateRoadaps.map", m_robot->GetMPProblem()->GetEnvironment());
=======
  RoadmapGraph<Cfg,DefaultWeight<Cfg>>* copyMap = new RoadmapGraph<Cfg,DefaultWeight<Cfg>>(m_robot);
  *copyMap = *m_megaRoadmap;
  testRm.SetGraph(copyMap);
  testRm.Write("postGenerateRoadmaps.map", m_robot->GetMPProblem()->GetEnvironment());
>>>>>>> 55134feb

  // Find group tasks plan with IT method
  if(!m_tmp){
    PlanWholeTasks();
    if(m_debug){
      std::cout << "Done Planning Whole Tasks" << std::endl;
    }

    m_megaRoadmap->Write("postPlanWholeTask.map", m_robot->GetMPProblem()->GetEnvironment());

    CopyCapabilityRoadmaps();
    if(m_debug){
      std::cout << "Done Copying Capability Roadmaps" << std::endl;
    }

    AssignInitialTasks();
    if(m_debug){
      std::cout << "Done Assigning Initial Tasks" << std::endl;
    }
  }
  // Find group taks plan with TMP method
  else{
    for(auto& robot : m_robot->GetMPProblem()->GetRobots()){
      robot->SetVirtual(true);
    }

    CopyCapabilityRoadmaps();
    if(m_debug){
      std::cout << "Done Copying Capability Roadmaps" << std::endl;
    }

    //Call TMP Methods
    std::vector<Robot*> robots;
    for(auto agent : m_memberAgents){
      robots.push_back(agent->GetRobot());
    }
    bool manip = false;
    if(m_robot->IsManipulator()){
      manip = true;
    }

    Simulation::GetStatClass()->StartClock("TMP FFRob");
    EnforcedHillClimbing tmp(m_capabilityRoadmaps,robots,m_wholeTasks[0]->m_task.get(),
                          m_solution->GetInteractionTemplates(), m_library, manip);
    std::vector<std::shared_ptr<Action>> actionPlan = tmp.Solve();
    Simulation::GetStatClass()->StopClock("TMP FFRob");

    if(m_debug){
      std::cout << "Printing action plan" << std::endl;
      for(auto& action : actionPlan){
        std::cout << action->PrintAction() << std::endl << std::endl;
      }
    }

    if(m_debug){
      std::cout << "Size of action plan" << actionPlan.size() << std::endl;
    }
    if(actionPlan.size() == 0){
      throw RunTimeException(WHERE, "Action Plan empty.");
    }

    if(m_debug){
      std::cout << "Done Solving TP Plan" << std::endl;
    }

    Simulation::GetStatClass()->StartClock("TMP Task Assignment");
    //Convert Actions to Tasks
    std::vector<std::shared_ptr<MPTask>> taskPlan = ConvertActionsToTasks(actionPlan);
    if(m_debug){
      std::cout << "Done Converting Actions to Tasks" << std::endl;
      std::cout << "Size of task plan" << taskPlan.size() << std::endl;
    }

    if(taskPlan.size() == 0){
      throw RunTimeException(WHERE, "TMP Task Plan empty.");
    }
    //Assign Tasks to Robots
    TMPAssignTasks(taskPlan);
    Simulation::GetStatClass()->StopClock("TMP Task Assignment");

    CopyCapabilityRoadmaps();
    if(m_debug){
      std::cout << "Done Copying Capability Roadmaps" << std::endl;
    }
  }

  if(m_debug){
    std::cout << "OTUPUTTING AGENT TASK ASSIGNMENTS" << std::endl;
    for(auto agent : m_memberAgents){
      std::cout << agent->GetRobot()->GetLabel() << std::endl;
      auto list = agent->GetQueuedSubtasks();
      for(auto task : list){
        std::cout << task << std::endl;
      }
    }
  }

  if(m_debug){
    std::cout << "Looking at whole tasks now" << std::endl;
    for(auto wholeTask : m_wholeTasks){
      if(m_debug){
        std::cout << "New whole task" << std::endl;
      }
      for(auto task : wholeTask->m_subtasks){
        std::cout << task << std::endl;
      }
    }
  }

  for(auto agent : m_memberAgents){
    agent->GetRobot()->SetVirtual(false);
  }

  Simulation::Get()->PrintStatFile();
  m_clock.start();
}


void
Coordinator::
Step(const double _dt) {
  Initialize();

  if(this->m_debug)
    std::cout << "___________________________________________________________"
              << std::endl;
  for(auto agent : m_memberAgents)  {
    if(this->m_debug)
      std::cout << agent->GetRobot()->GetLabel()
                << " has plan: "
                << agent->HasPlan()
                << std::endl
                << "Has task: "
                << agent->GetTask().get()
                << std::endl;
  }

  if(!m_robot->IsManipulator())
    ArbitrateCollision();

  for(auto agent : m_memberAgents){
    agent->Step(_dt);
  }

  CheckFinished();

  m_currentTime += m_robot->GetMPProblem()->GetEnvironment()->GetTimeRes();
}


void
Coordinator::
Uninitialize() {
  if(!m_initialized)
    return;
  m_initialized = false;

  delete m_solution;
  delete m_library;
  delete m_megaRoadmap;

  m_solution = nullptr;
  m_library  = nullptr;
  m_megaRoadmap = nullptr;

  for(auto task : m_wholeTasks){
    delete task;
  }

  for(auto id : m_simulatorGraphIDs){
    Simulation::Get()->RemoveRoadmap(id);
  }

  for(auto& graph : m_capabilityRoadmaps){
    delete graph.second;
  }
}

/*-------------------------- Coordinator Interface ---------------------------*/

std::shared_ptr<MPTask>
Coordinator::
AssignTask(std::shared_ptr<MPTask> _nextTask) {

  HandoffAgent* minAgent = nullptr;
  double minCost = std::numeric_limits<double>::max();

  // Generate the cost of a task for each agent
  // TODO: Thread this
  //std::vector<std::thread> costThreads(m_memberAgents.size());
  auto lastAgent = GetLastAgent(m_subtaskMap[_nextTask]);
  for(auto agent : m_memberAgents){
    if(m_debug){
      std::cout << "Agent capability: " << agent->GetCapability() << std::endl;
      std::cout << "Task capability: " << _nextTask->GetCapability() << std::endl;
    }
    if(agent->GetCapability() != _nextTask->GetCapability() and _nextTask->GetCapability() != "")
      continue;
    if(agent == lastAgent)
      continue;
    agent->GetRobot()->SetVirtual(false);
    agent->GenerateCost(_nextTask);
    agent->GetRobot()->SetVirtual(true);
    /*auto tempThread = std::thread([agent, _nextTask](){
      agent->GenerateCost(_nextTask);
    });
    costThreads.push_back(std::move(tempThread));*/
  }
  /*for(auto& thread : costThreads){
    thread.join();
  }*/

  // Assign the task to the agent with the lowest cost.
  for(auto agent : m_memberAgents){
    if(m_debug){
      std::cout << "Agent capability: " << agent->GetCapability() << std::endl;
      std::cout << "Task capability: " << _nextTask->GetCapability() << std::endl;
    }
    if(agent->GetCapability() != _nextTask->GetCapability() and _nextTask->GetCapability() != "")
      continue;
    if(m_debug){
      std::cout << agent->GetRobot()->GetLabel()
        << " has cost of "
        << agent->GetPotentialCost()
        << std::endl;
    }
    if(agent->GetPotentialCost() < minCost){
      minCost = agent->GetPotentialCost();
      minAgent = agent;
    }
  }
  if(m_debug){
    std::cout << "MinAgent: " << minAgent->GetRobot()->GetLabel() << std::endl;
  }
  // Assign subtask to min agent
  _nextTask->SetRobot(minAgent->GetRobot());
  minAgent->AddSubtask(_nextTask);
  //check if prior subtask was assigned to the same robot and merge them if so
  if(!m_subtaskMap[_nextTask]->m_agentAssignment.empty()){
    auto previousAgent = m_subtaskMap[_nextTask]->m_agentAssignment.back();
    if(previousAgent == minAgent){
      m_subtaskMap[_nextTask]->m_subtaskIterator--;
      auto lastTask = m_subtaskMap[_nextTask]->m_subtasks[m_subtaskMap[_nextTask]->m_subtaskIterator];
      lastTask->ClearGoalConstraints();
      for(auto& constraint : _nextTask->GetGoalConstraints()){
        lastTask->AddGoalConstraint(constraint->Clone());
      }
      m_subtaskMap[_nextTask]->m_subtasks.erase(m_subtaskMap[_nextTask]->m_subtasks.begin()
                                        + m_subtaskMap[_nextTask]->m_subtaskIterator + 1);
    }
    else{
      m_subtaskMap[_nextTask]->m_agentAssignment.push_back(minAgent);
    }
  }
  else{
    m_subtaskMap[_nextTask]->m_agentAssignment.push_back(minAgent);
  }
  // See how long this agent will take to complete the subtask and if it
  // ends in a handoff add the next subtask to the queue
  double endTime = minAgent->GetTaskTime() + m_currentTime;
  std::shared_ptr<MPTask> newSubtask = GetNextSubtask(m_subtaskMap[_nextTask]);
  if(newSubtask){
    m_subtaskMap[newSubtask] = m_subtaskMap[_nextTask];
    newSubtask->SetEstimatedStartTime(endTime);
  }
  return newSubtask;
}

void
Coordinator::
ArbitrateCollision() {
  std::vector<std::pair<Agent*, std::vector<Agent*>>> needReplan;
  for(auto agent : m_memberAgents) {
    HandoffAgent* childAgent =
      static_cast<HandoffAgent*>(agent);
    if(childAgent->IsPlanning())
      continue;
    const double distanceThreshold = 4. *
      childAgent->GetRobot()->GetMultiBody()->GetBoundingSphereRadius();
    auto group = childAgent->ProximityCheck(distanceThreshold);
    if(!group.empty() and !ValidateVersionMap(childAgent, group)){
       needReplan.push_back(std::make_pair(childAgent, group));

       if(this->m_debug)
         std::cout << childAgent->GetRobot()->GetLabel() << " is in collision"
                   << std::endl;
       childAgent->ClearPlan();
       childAgent->ResetStartConstraint();
    }
  }
  for(auto pair : needReplan){
    HandoffAgent* groupAgent = static_cast<HandoffAgent*>(pair.first);
    vector<Agent*> group = pair.second;
    if(IsHighestPriority(groupAgent, group)){
      if(this->m_debug)
        std::cout << "Updating Version Map" << std::endl;
      UpdateVersionMap(groupAgent, group);
    }
    else{
      Cfg currentPosition = groupAgent->GetRobot()->GetSimulationModel()->GetState();
      groupAgent->SetPlan({currentPosition});
      groupAgent->PauseAgent(5);
    }
  }
}

void
Coordinator::
CheckFinished() {
  if(!m_unassignedTasks.empty())
    return;
  for(auto wholeTask : m_wholeTasks){
    if(!wholeTask->m_task->GetStatus().is_complete())
      return;
  }
  for(auto agent : m_memberAgents){
    if(!agent->GetQueuedSubtasks().empty())
      return;
  }
  for(auto agent : m_memberAgents){
    agent->ClearVisualGraph();
  }
  if(m_debug){
    for(auto wholeTask : m_wholeTasks){
      std::cout << wholeTask << std::endl;
    }
  }
  m_clock.stop();
  Simulation::GetStatClass()->SetStat("SimulationTime", m_clock.elapsed());
  //no incomplete tasks and no agent still performing a task
  //std::string statName = "STAT-"+m_robot->GetMPProblem()->GetHandoffTemplates()[0]->GetLabel();
  Simulation::Get()->PrintStatFile();
  exit(0);

}

/*--------------------------- Member Management ------------------------------*/

void
Coordinator::
SetPriority(Agent* const _a, const size_t _priority) {
  if(this->m_debug)
    std::cout << "Setting priority of: " << _priority << std::endl
            << "For: " << _a->GetRobot()->GetLabel() << std::endl;
  m_memberPriorities[_a] = _priority;
}


size_t
Coordinator::
GetPriority(Agent* const _a) {
  return m_memberPriorities[_a];
}

bool
Coordinator::
IsHighestPriority(Agent* const _a, const vector<Agent*>& _group){
  size_t maxPriority = 0;
  for(auto a : _group){
    HandoffAgent* agent = static_cast<HandoffAgent*>(a);
    size_t currentPriority = agent->GetPriority();
    if(currentPriority >= maxPriority)
      maxPriority = currentPriority;
  }
  //used to break ties
  HandoffAgent* _agent = static_cast<HandoffAgent*>(_a);
  if(_agent->GetPriority() == maxPriority)
    _agent->SetPriority(maxPriority+1);
  return _agent->GetPriority() > maxPriority;
}

void
Coordinator::
DispatchTo(Agent* const _member, std::unique_ptr<Boundary>&& _where) {
  // Create a task to send the member to the desired location. Use the
  // coordinator robot because this is shared-roadmap planning.
  std::shared_ptr<MPTask> task(new MPTask(m_robot));
  std::unique_ptr<BoundaryConstraint> destination(
      new BoundaryConstraint(m_robot, std::move(_where))
  );


  task->AddGoalConstraint(std::move(destination));
  if(this->m_debug) {
    std::cout << "SENDING " << _member->GetRobot()->GetLabel()
              << " TO:" << std::endl;
    for(const auto& constraint : task->GetGoalConstraints())
      std::cout << "\t" << *(constraint->GetBoundary()) << std::endl;
  }

  // Set the member's current task.
  task->GetStatus().start();
  _member->SetTask(task);
}

void
Coordinator::
UpdateVersionMap(Agent* const _member, std::vector<Agent*> _agents) {
  for(Agent* agent : _agents){
    PlanningAgent* planningAgent = static_cast<PlanningAgent*>(agent);
    // Update each proximity agent's knowledge about this member's plan version.
    m_versionMap[_member][planningAgent] = planningAgent->GetPlanVersion();
  }
}

bool
Coordinator::
ValidateVersionMap(Agent* const _member, std::vector<Agent*> _agents) {
  for(Agent* agent : _agents){
    if(agent == _member)
      continue;
    PlanningAgent* planningAgent = static_cast<PlanningAgent*>(agent);
    if(m_debug)
        std::cout << "Actual Version Number for "
                  << agent->GetRobot()->GetLabel() << ": "
                  << planningAgent->GetPlanVersion() << std::endl
                  << _member->GetRobot()->GetLabel() << " stored version for "
                  << agent->GetRobot()->GetLabel() << ": "
                  << m_versionMap[_member][planningAgent]
                  << std::endl;
    if(m_versionMap[_member][planningAgent] != planningAgent->GetPlanVersion())
      return false;
  }
  return true;
}

std::shared_ptr<MPTask>
Coordinator::
GetNextSubtask(WholeTask* _wholeTask){
  if(_wholeTask->m_subtaskIterator == _wholeTask->m_subtasks.size())
    return nullptr;
  return _wholeTask->m_subtasks[_wholeTask->m_subtaskIterator++];
}

HandoffAgent*
Coordinator::
GetLastAgent(WholeTask* _wholeTask){
  if(_wholeTask->m_subtaskIterator == 0)
    return nullptr;
  auto lastSubtask = _wholeTask->m_subtasks[_wholeTask->m_subtaskIterator - 1];
  return static_cast<HandoffAgent*>(lastSubtask->GetRobot()->GetAgent());
}

void
Coordinator::
AddSubtask(std::shared_ptr<MPTask> _subtask) {
  if(m_unassignedTasks.empty()){
    m_unassignedTasks.push_back(_subtask);
    return;
  }
  for(auto it = m_unassignedTasks.begin(); it != m_unassignedTasks.end(); it++){
    if(_subtask->GetEstimatedStartTime() < it->get()->GetEstimatedStartTime()){
      m_unassignedTasks.insert(it, _subtask);
      return;
    }
  }
  m_unassignedTasks.push_back(_subtask);
}


double
Coordinator::
GetCurrentTime(){
  return m_currentTime;
}

bool
Coordinator::
IsClearToMoveOn(HandoffAgent* _agent){
  auto subtask = _agent->GetTask();
  if(!subtask)
    return true;
  //checks if agent is the one executing the subtask or the one coming to take
  //over the task
  if(_agent->IsPerformingSubtask()){
    auto wholeTask = m_subtaskMap[subtask];
    auto index = std::find(wholeTask->m_subtasks.begin(),
      wholeTask->m_subtasks.end(), subtask);
    //checks if it is the last subtask in the whole task and thus no partner is
    //coming to take over the task
    if(index == wholeTask->m_subtasks.end()-1){
      wholeTask->m_task->GetStatus().complete();
      return true;
    }
    // Gets IT partner from the wholeTask
    auto it = std::distance(wholeTask->m_subtasks.begin(), index);
    auto partner = wholeTask->m_agentAssignment[it+1];

    // Next subtask is performed by the same agent, so no waiting for the IT is
    // needed
    if(partner == _agent)
      return true;

    // Lets the partner know that the first agent has arrived at the handoff
    partner->SetClearToMove(true);
    partner->SetPerformingSubtask(true);

    if(m_debug){
      std::cout << "Partner: " << partner->GetRobot()->GetLabel() << std::endl;
      std::cout << "Partner task: " << partner->GetTask() << std::endl;
    }
    // Checks if the other agent is there to hand the task off to
    if(!partner->GetTask() or partner->ReachedHandoff()){
      partner->SetPerformingSubtask(true);
      // Allows the first agent to move on from the IT
      return true;
    }
  }
  // Indicates that the agent is the one receiving the handoff
  else {
    subtask = _agent->GetQueuedSubtasks().front();
    auto wholeTask = m_subtaskMap[subtask];
    // Checks if the current task is a setup for the initial subtask in a whole
    // Task so there won't be a partner to take the task from
    if(wholeTask->m_subtasks[0] == subtask)
      return true;

    auto index = std::find(wholeTask->m_subtasks.begin(),
      wholeTask->m_subtasks.end(), subtask);
    auto it = std::distance(wholeTask->m_subtasks.begin(), index);
    //Checks if you were receiving the task from yourself
    auto partner = wholeTask->m_agentAssignment[it-1];

    if(partner == _agent)
      return true;
  }
  return false;
}

HandoffAgent*
Coordinator::
GetCapabilityAgent(std::string _capability){
  return m_dummyMap.at(_capability);
}


/*--------------------------- Initialize Functions ------------------------------*/

void
Coordinator::
GenerateDummyAgents(){
  // Load the dummyMap, which stores a dummy agent for each agent capability.
  for(auto agent : m_memberAgents){
    std::string capability = agent->GetCapability();
    if(m_dummyMap.find(capability) == m_dummyMap.end()){
      m_dummyMap[capability] = agent;
    }
  }
}

void
Coordinator::
GenerateHandoffTemplates(){
  std::cout << "Finding Handoff Locations" << std::endl;
  auto originalProblem = m_robot->GetMPProblem();
  m_library->SetMPProblem(originalProblem);

  for(auto& info : originalProblem->GetInteractionInformations()){
    auto it = new InteractionTemplate(info.get());
    m_solution->AddInteractionTemplate(it);
    //FindITLocations(it);
  }

  std::cout << "Found Handoff Locations" << std::endl;

  // Loop through handoff templates, set start constraints for handoff, set
  // dummy robot for handoff task by capability, and solve handoff task.
  std::shared_ptr<MPProblem> problemCopy(new MPProblem(*m_robot->GetMPProblem()));
  problemCopy->SetEnvironment(std::move(m_handoffEnvironment));
  m_library->SetMPProblem(problemCopy.get());
  // Set robots to virtual so that planning handoffs does not cause collisions
  std::list<HandoffAgent*> unusedAgents;


  for(auto& currentTemplate : m_solution->GetInteractionTemplates()){
    Simulation::GetStatClass()->StartClock("Construct InteractionTemplate "
              + currentTemplate->GetInformation()->GetLabel());

    unusedAgents.clear();
    std::copy(m_memberAgents.begin(), m_memberAgents.end(), std::back_inserter(unusedAgents));
    auto handoffTasks = currentTemplate->GetInformation()->GetInteractionTasks();
    std::unordered_map<std::shared_ptr<MPTask>, HandoffAgent*> agentTasks;
    // Loop through all tasks and assign a robot of matching capability to the
    // task, then configuring the robot at the goal constraint.
    for(auto task : handoffTasks){
      m_library->SetTask(task.get());
      for(auto agent : unusedAgents){
        if(agent->GetCapability() == task->GetCapability()){
          agentTasks[task] = agent;
          Robot* tempRobot = problemCopy->GetRobot(agent->GetRobot()->GetLabel());
          task->SetRobot(tempRobot);
          unusedAgents.remove(agent);
          // Confiure tempRobot at the goal constraint for the task
          //        - Sample at the point of the goal constraint
          //        - Get CFG from sample and place tempRobot there
          auto boundingBox = task->GetGoalConstraints().front()->
              GetBoundary();
          std::vector<Cfg> goalPoints;

          MPSolution* sol = new MPSolution(m_robot);
          m_library->SetMPSolution(sol);
          m_library->SetTask(task.get());
          auto sampler = m_library->GetSampler("UniformRandomFree");
          size_t numNodes = 1, numAttempts = 100;
          tempRobot->SetVirtual(true);
          sampler->Sample(numNodes, numAttempts, boundingBox,
              std::back_inserter(goalPoints));

          tempRobot->SetVirtual(false);
          if(goalPoints.empty())
            throw RunTimeException(WHERE, "No valid final handoff position for the robot.");

          goalPoints[0].ConfigureRobot();
          break;
          /*

          std::vector<Cfg> goalPoints;
          auto sampler = m_library->GetSampler("UniformRandomFree");
          size_t numNodes = 1, numAttempts = 100;
          MPSolution* sol = new MPSolution(m_robot);
          m_library->SetMPSolution(sol);
          m_library->SetTask(task.get());

          if(m_robot->IsManipulator()){

            auto startBox = task->GetGoalConstraints()[0]->GetBoundary()->Clone();
            auto ptr = startBox.get();
            auto box = static_cast<CSpaceBoundingBox*>(ptr);
            auto ranges = box->GetRanges();
            for(size_t i = 0; i < 3; i++){
              auto range = ranges[i];
              auto center = range.Center();
              box->SetRange(i, center-.005, center+.005);
            }
            sampler->Sample(numNodes, numAttempts, box,
                std::back_inserter(goalPoints));
          }
          else{
            auto boundingBox = task->GetGoalConstraints()[0]->GetBoundary();
            sampler->Sample(numNodes, numAttempts, boundingBox,
                std::back_inserter(goalPoints));
          }

          if(goalPoints.empty())
            throw RunTimeException(WHERE, "No valid final handoff position for the robot.");

          goalPoints[0].ConfigureRobot();
          break;

          */
        }
      }
    }
    // Set the unused agents to virtual before planning.
    for(auto agent : unusedAgents){
      auto robot = problemCopy->GetRobot(agent->GetRobot()->GetLabel());
      robot->SetVirtual(true);
    }
    int check = 0;
    for(auto task : handoffTasks){
      Robot* taskRobot = problemCopy->GetRobot(agentTasks[task]->GetRobot()->GetLabel());
      std::unique_ptr<MPSolution> handoffSolution(new MPSolution(taskRobot));
      // Store the current configuration of the robot, since the multibody
      // will be moved while solving.
      auto currentConfig = taskRobot->GetMultiBody()->GetCurrentDOFs();
      if(m_debug){
        for(auto& robot : problemCopy->GetRobots()){
          std::cout << robot->GetLabel() << " - " << robot.get()
                    << ": " << robot->GetMultiBody()->GetCurrentDOFs()
                    << " - " << robot->IsVirtual() << std::endl;
        }
      }

      task->SetRobot(taskRobot);
      // Solve for non-mainpulator robot teams
      if(!m_robot->IsManipulator()){
        m_library->Solve(problemCopy.get(), task.get(), handoffSolution.get());
      }
      // Solve for manipulator robot teams
      else {
        std::vector<Cfg> startPoints;
        MPSolution* sol = new MPSolution(m_robot);
        m_library->SetMPSolution(sol);
        auto sampler = m_library->GetSampler("UniformRandomFree");
        size_t numNodes = 1, numAttempts = 100;
        auto boundingBox = task->GetStartConstraint()->GetBoundary();
        m_library->SetTask(task.get());
        sampler->Sample(numNodes, numAttempts, boundingBox,
            std::back_inserter(startPoints));

        if(startPoints.empty())
          throw RunTimeException(WHERE, "No valid start handoff position for the robot.");

        startPoints[0].ConfigureRobot();
        std::cout << startPoints[0].PrettyPrint() << std::endl;

        m_library->Solve(problemCopy.get(), task.get(),
            handoffSolution.get(), "FixedPRM", LRand(), "FixedPRM");
      }

      taskRobot->GetMultiBody()->Configure(currentConfig);

      if(m_debug){
        std::cout << "Size of path: " << handoffSolution->GetPath()->Cfgs().size() << std::endl;
        for(auto cfg : handoffSolution->GetPath()->Cfgs()){
          std::cout << cfg.PrettyPrint() << std::endl;
        }
      }


      handoffSolution->GetRoadmap()->Write("indHandoffTemplate" + std::to_string(check) + ".map", problemCopy->GetEnvironment());
      check++;

      // Store the roadmap for each task in the handoff
<<<<<<< HEAD
      currentTemplate->AddRoadmapGraph(handoffSolution->GetRoadmap());
=======
      auto rob = handoffSolution->GetRoadmap()->GetGraph()->GetRobot();
      handoffSolution->GetRoadmap()->GetGraph()->SetRobot(originalProblem->GetRobot(rob->GetLabel()));
      currentTemplate->AddRoadmapGraph(handoffSolution->GetRoadmap()->GetGraph());
>>>>>>> 55134feb

      if(currentTemplate->GetInformation()->SavedPaths()){
        currentTemplate->AddPath(handoffSolution->GetPath()->Cfgs(),
            handoffSolution->GetPath()->Length());
        std::cout << "Path: " << handoffSolution->GetPath()->Size() << std::endl;
        currentTemplate->AddHandoffCfg(handoffSolution->GetPath()->Cfgs().front(), originalProblem);
        std::cout << "Handoff Cfg: " << handoffSolution->GetPath()->Cfgs().front() << std::endl;
      }
      else{
        // Add final configuration of path to template
        std::cout << "Path: " << handoffSolution->GetPath()->Size() << std::endl;
        currentTemplate->AddHandoffCfg(handoffSolution->GetPath()->Cfgs().back(), originalProblem);
        std::cout << "Handoff Cfg: " << handoffSolution->GetPath()->Cfgs().back() << std::endl;
      }
    }


    currentTemplate->ConnectRoadmaps(m_robot, originalProblem);

    Simulation::GetStatClass()->StopClock("Construct InteractionTemplate "
                + currentTemplate->GetInformation()->GetLabel());

    std::cout << "Trying to write handoffTemplate Map" << std::endl;
    currentTemplate->GetConnectedRoadmap()->Write("handoffTemplate.map",
        problemCopy->GetEnvironment());

    // Reset the agents to non-virtual, since they could be used in the next
    // template.
    for(auto agent : unusedAgents){
      problemCopy->GetRobot(agent->GetRobot()->GetLabel())->SetVirtual(false);
    }
  }


  m_library->SetMPProblem(originalProblem);
  m_library->SetMPSolution(m_solution);
  m_library->SetTask(originalProblem->GetTasks(m_robot)[0].get());
}

void
Coordinator::
TranslateHandoffTemplates() {

  std::cout << "Finding Handoff Locations" << std::endl;
  auto originalProblem = m_robot->GetMPProblem();
  m_library->SetMPProblem(originalProblem);

  for(auto& it : m_solution->GetInteractionTemplates()){
    //m_solution->AddInteractionTemplate(it);
    FindITLocations(it.get());
  }

  std::cout << "Found Handoff Locations" << std::endl;
  Simulation::GetStatClass()->StartClock("Construction MegaRoadmap");
  auto vcm = m_library->GetValidityChecker("terrain_solid");
  for(auto& currentTemplate : m_solution->GetInteractionTemplates()){

    if(m_debug){
      auto g = currentTemplate->GetConnectedRoadmap();
      std::cout << "Original handoff position" << std::endl;
      for(auto vit = g->begin(); vit!=g->end(); vit++){
        std::cout << vit->property().PrettyPrint() << std::endl;
      }
    }

    Simulation::GetStatClass()->StartClock("Placement InteractionTemplate "
              + currentTemplate->GetInformation()->GetLabel());
    for(auto centerCfg : currentTemplate->GetInformation()->GetTemplateLocations()){
      Simulation::GetStatClass()->StartClock("Placement InteractionTemplate "
                + currentTemplate->GetInformation()->GetLabel());

      RoadmapGraph<Cfg, DefaultWeight<Cfg>>* graph = currentTemplate->GetConnectedRoadmap();

      // Copy vertices and map the change in VIDs.
      std::unordered_map<VID, VID> oldToNew;
      for(auto vit = graph->begin(); vit != graph->end(); ++vit) {
        const VID oldVID = vit->descriptor();
        auto relativeCfg = vit->property();
        TranslateCfg(centerCfg, relativeCfg);

        //bool isValid = vcm->IsValid(relativeCfg, "ValidateITCfg");
        //if(isValid){
          const VID newVID = m_megaRoadmap->AddVertex(relativeCfg);
          oldToNew[oldVID] = newVID;
        //}
      }

      // Keep track of the distinct transformed handoff roadmaps
      for(auto distinctRoadmap : currentTemplate->GetDistinctRoadmaps()) {
        std::vector<size_t> transformedRoadmap;
        for(auto vid : distinctRoadmap) {
          transformedRoadmap.push_back(oldToNew[vid]);
        }
        m_transformedRoadmaps.push_back(transformedRoadmap);
      }


      if(m_debug){
        auto r = m_transformedRoadmaps.front();
        std::cout << "Transformed Postion of Roadmap" << std::endl;
        for(auto vit = m_megaRoadmap->begin(); vit != m_megaRoadmap->end(); vit++){
          std::cout << vit->descriptor() << std::endl;
          std::cout << vit->property().PrettyPrint() << std::endl;
        }
        for(auto v : r){
          std::cout << m_megaRoadmap->GetVertex(v).PrettyPrint() << std::endl;
        }
      }

      // Copy edges into the mega roadmap
      for(auto vit = graph->begin(); vit != graph->end(); ++vit) {
        for(auto eit = vit->begin(); eit != vit->end(); ++eit) {
          const VID source = oldToNew[eit->source()];
          const VID target = oldToNew[eit->target()];
          if(!m_megaRoadmap->IsEdge(source, target)){
            // Call translate cfg on the all the intermediates and built
            // up a new vector of intermediates to store in the edge property
            // before storing it in the megaRoadmap
            std::vector<Cfg> intermediates = eit->property().GetIntermediates();
            for(auto cfg : intermediates){
              TranslateCfg(centerCfg, cfg);
            }
            m_megaRoadmap->AddEdge(source, target, eit->property());
          }
        }
      }
    }
    Simulation::GetStatClass()->StopClock("Placement InteractionTemplate "
              + currentTemplate->GetInformation()->GetLabel());
  }
  //Get rid of cfgs that are invalid after placement
  /*for(auto vit = m_megaRoadmap->begin(); vit != m_megaRoadmap->end(); vit++){
    auto cfg = vit->property();
    auto vcm = m_library->GetValidityChecker("terrain_solid");
    bool isValid = vcm->IsValid(cfg, "ValidateITCfg");
    if(!isValid){
      m_megaRoadmap->DeleteVertex(vit->descriptor());
    }
  }*/


  Simulation::GetStatClass()->StopClock("Construction MegaRoadmap");
}

void
Coordinator::
SetupWholeTasks(){
  for(auto task : m_robot->GetMPProblem()->GetTasks(m_robot)){
    WholeTask* wholeTask = new WholeTask();
    wholeTask->m_task = task;
    for(auto const& elem : m_dummyMap){
      wholeTask->m_startPoints[elem.first] = {};
      wholeTask->m_goalPoints[elem.first] = {};
      wholeTask->m_startVIDs[elem.first] = {};
      wholeTask->m_goalVIDs[elem.first] = {};
    }

    // find a start and goal configuration for the coordinator
    m_library->SetTask(task.get());
    auto startBox = task->GetStartConstraint()->GetBoundary();
    std::vector<Cfg> startPoints;
    auto sampler = m_library->GetSampler("UniformRandomFree");
    size_t numNodes = 1, numAttempts = 100;
    sampler->Sample(numNodes, numAttempts, startBox,
        std::back_inserter(startPoints));

    if(startPoints.empty())
      throw RunTimeException(WHERE, "No valid initial position for the robot.");

    auto goalBox = task->GetGoalConstraints().front()->GetBoundary();
    std::vector<Cfg> goalPoints;
    sampler->Sample(numNodes, numAttempts, goalBox,
        std::back_inserter(goalPoints));

    if(goalPoints.empty())
      throw RunTimeException(WHERE, "No valid goal position for the robot.");

    wholeTask->m_startPoints[m_robot->GetLabel()] = {startPoints[0]};
    wholeTask->m_goalPoints[m_robot->GetLabel()] = {goalPoints[0]};

    // Loop through each type of capability then push start/goal constraints
    // into vectors in WholeTask
    for(auto const& elem : m_dummyMap) {
      // Set library robot to the corresponding capability
      task->SetRobot(elem.second->GetRobot());
      m_library->SetTask(task.get());
      // Sample to find valid start and goal points in the environment
      auto startBox = task->GetStartConstraint()->GetBoundary();
      std::vector<Cfg> startPoints;
      auto sampler = m_library->GetSampler("UniformRandomFreeTerrain");
      size_t numNodes = 1, numAttempts = 100;
      sampler->Sample(numNodes, numAttempts, startBox,
          std::back_inserter(startPoints));

      if(!startPoints.empty())
        wholeTask->m_startPoints[elem.second->GetCapability()].push_back(startPoints[0]);

      auto goalBox = task->GetGoalConstraints().front()->GetBoundary();
      std::vector<Cfg> goalPoints;
      sampler->Sample(numNodes, numAttempts, goalBox,
          std::back_inserter(goalPoints));

      if(!goalPoints.empty())
        wholeTask->m_goalPoints[elem.second->GetCapability()].push_back(goalPoints[0]);

    }

    task->SetRobot(m_robot);
    m_library->SetTask(task.get());

    // Create 0 weight edges between each capability and the coordinator
    // configuration.
    auto coordinatorStartVID = m_megaRoadmap->AddVertex(
                    wholeTask->m_startPoints[m_robot->GetLabel()][0]);

    wholeTask->m_startVIDs[m_robot->GetLabel()] = {coordinatorStartVID};

    auto coordinatorGoalVID = m_megaRoadmap->AddVertex(wholeTask->m_goalPoints[m_robot->GetLabel()][0]);

    wholeTask->m_goalVIDs[m_robot->GetLabel()] = {coordinatorGoalVID};

    const DefaultWeight<Cfg> weight;

    Simulation::GetStatClass()->StartClock("Construction MegaRoadmap");
    for(auto const& elem : wholeTask->m_startPoints){
      if(elem.first == m_robot->GetLabel())
        continue;

      for(auto start : elem.second) {
        auto agentStartVID = m_megaRoadmap->AddVertex(start);

        // Add the start points as in the same containter as the transformed
        // roadmaps so that it is connected to the rest of the transformed
        // roadmaps
        m_wholeTaskStartEndPoints.push_back({agentStartVID});
        wholeTask->m_startVIDs[elem.first].push_back(agentStartVID);
        m_megaRoadmap->AddEdge(coordinatorStartVID, agentStartVID, {weight,weight});
      }

    }

    for(auto const& elem : wholeTask->m_goalPoints){
      if(elem.first == m_robot->GetLabel())
        continue;

      for(auto goal : elem.second) {
        auto agentGoalVID = m_megaRoadmap->AddVertex(goal);

        // Add the end points as in the same containter as the transformed
        // roadmaps so that it is connected to the rest of the transformed
        // roadmaps
        m_wholeTaskStartEndPoints.push_back({agentGoalVID});
        wholeTask->m_goalVIDs[elem.first].push_back(agentGoalVID);
        m_megaRoadmap->AddEdge(coordinatorGoalVID, agentGoalVID, {weight,weight});
      }

    }
    Simulation::GetStatClass()->StopClock("Construction MegaRoadmap");
    m_wholeTasks.push_back(wholeTask);
  }
  m_library->SetTask(m_robot->GetMPProblem()->GetTasks(m_robot)[0].get());
}


void
Coordinator::
GenerateRoadmaps() {
  for(auto& r : m_robot->GetMPProblem()->GetRobots()){
    r->SetVirtual(true);
  }

  //Add robot start locations if using tmp method
  if(m_tmp){
    for(auto agent : m_memberAgents){
      auto robot = agent->GetRobot();
      auto cfg = robot->GetSimulationModel()->GetState();
      auto vid = m_megaRoadmap->AddVertex(cfg);
      m_wholeTaskStartEndPoints.push_back({vid});
    }
  }

  for(auto const& elem : m_dummyMap){
    auto capability = elem.first;
    Simulation::GetStatClass()->StartClock("Construct CapabilityMap " + capability);
    HandoffAgent* dummyAgent = elem.second;
    dummyAgent->InitializeRoadmap();

    std::unordered_map<size_t, size_t> handoffVIDMap;
    std::unordered_map<size_t, size_t> inverseVIDMap;
    auto graph = dummyAgent->GetMPSolution()->GetRoadmap();

    Simulation::GetStatClass()->StartClock("Copy Handoffs to CapabilityMap " + capability);
    // Copy cfgs of handoffs of same capability into corresponding capability map

    for(size_t i = 0; i < m_transformedRoadmaps.size(); i++){
      auto roadmap = m_transformedRoadmaps[i];
      if(capability == m_megaRoadmap->GetVertex(roadmap[0]).GetRobot()->
          GetAgent()->GetCapability()){
        for(size_t j = 0; j < roadmap.size(); j++){
          auto vid = roadmap[j];
          const auto newVID = graph->AddVertex(m_megaRoadmap->GetVertex(vid));
          handoffVIDMap[newVID] = vid;
          inverseVIDMap[vid] = newVID;
        }
      }
    }
    //Adding edges of handoffs
    for(auto vit = graph->begin(); vit != graph->end(); vit++){
      auto vid1 = vit->descriptor();
      auto orig1 = handoffVIDMap[vid1];
      for(auto vit2 = graph->begin(); vit2 != graph->end(); vit2++){
        if(vit == vit2) continue;
        auto vid2 = vit2->descriptor();
        auto orig2 = handoffVIDMap[vid2];
        if(m_megaRoadmap->IsEdge(orig1, orig2)){
          auto edge = m_megaRoadmap->GetEdge(orig1, orig2);
          graph->AddEdge(vid1, vid2, edge);
        }

      }
    }

    Simulation::GetStatClass()->StopClock("Copy Handoffs to CapabilityMap " + capability);

    if(m_debug){
      std::cout << "Done initializing capability map with corresponding cfgs from megaRoadmap"
                << std::endl;
    }

    // Connect handoff templates of the same capability.
    for(size_t i = 0; i < m_transformedRoadmaps.size(); i++){
      auto roadmap = m_transformedRoadmaps[i];
      if(capability == m_megaRoadmap->GetVertex(roadmap[0]).GetRobot()->
          GetAgent()->GetCapability()){
        for(size_t j = i+1; j < m_transformedRoadmaps.size(); j++){
          auto roadmap2 = m_transformedRoadmaps[j];
          if(capability == m_megaRoadmap->GetVertex(roadmap2[0]).GetRobot()->
              GetAgent()->GetCapability()){
            // Find point in both roadmaps and try to connect them
            ConnectDistinctRoadmaps(roadmap, roadmap2, dummyAgent);
          }
        }
      }
    }

    if(m_debug){
      std::cout << "Done connecting handoff templates of same capability" << std::endl;
    }

    // Attempt to connect the whole task start/end points to each
    // other in the capability maps
    for(size_t i = 0; i < m_wholeTaskStartEndPoints.size(); i++){
      auto roadmap = m_wholeTaskStartEndPoints[i];
      if(capability == m_megaRoadmap->GetVertex(roadmap[0]).GetRobot()->
            GetAgent()->GetCapability()){
        for(size_t j = 0; j < roadmap.size(); j++){
          auto vid = roadmap[j];
          const auto newVID = graph->AddVertex(m_megaRoadmap->GetVertex(vid));
          handoffVIDMap[newVID] = vid;
          inverseVIDMap[vid] = newVID;
        }
      }
    }

    // Attempt to connect the whole task start/end points to the
    // ITs in the capability map
    for(size_t i = 0; i < m_wholeTaskStartEndPoints.size(); i++){
      auto roadmap = m_wholeTaskStartEndPoints[i];
      if(capability == m_megaRoadmap->GetVertex(roadmap[0]).GetRobot()->
          GetAgent()->GetCapability()){
        for(size_t j = 0; j < m_transformedRoadmaps.size(); j++){
          auto roadmap2 = m_transformedRoadmaps[j];
          if(capability == m_megaRoadmap->GetVertex(roadmap2[0]).GetRobot()->
              GetAgent()->GetCapability()){
            // Find point in both roadmaps and try to connect them
            ConnectDistinctRoadmaps(roadmap, roadmap2, dummyAgent);
          }
        }
      }
    }

    // Attempt to connect the start/end points
    for(size_t i = 0; i < m_wholeTaskStartEndPoints.size(); i++){
      auto roadmap = m_wholeTaskStartEndPoints[i];
      if(capability == m_megaRoadmap->GetVertex(roadmap[0]).GetRobot()->
          GetAgent()->GetCapability()){
        for(size_t j = 0; j < m_wholeTaskStartEndPoints.size(); j++){
          if(i == j) continue;
          auto roadmap2 = m_wholeTaskStartEndPoints[j];
          if(capability == m_megaRoadmap->GetVertex(roadmap2[0]).GetRobot()->
              GetAgent()->GetCapability()){
            // Find point in both roadmaps and try to connect them
            ConnectDistinctRoadmaps(roadmap, roadmap2, dummyAgent);
          }
        }
      }
    }

    m_capabilityRoadmaps[capability] = graph;

    Simulation::GetStatClass()->StopClock("Construct CapabilityMap " + capability);
    Simulation::GetStatClass()->StartClock("Construction MegaRoadmap");
    // Copy over newly found vertices
    for(auto vit = graph->begin(); vit != graph->end(); ++vit){
      // Add vertices found in building the capability map to the mega roadmap
      // without copying over the handoff vertices that already exist
      if(handoffVIDMap.find(vit->descriptor()) == handoffVIDMap.end()){
        auto megaVID = m_megaRoadmap->AddVertex(vit->property());
        handoffVIDMap[vit->descriptor()] = megaVID;
      }
    }

    if(m_debug){
      std::cout << "Done copying over vertices" << std::endl;
    }

    // Copy over newly found edges in capability to mega roadmap
    for(auto vit = graph->begin(); vit != graph->end(); ++vit){
      for(auto eit = vit->begin(); eit != vit->end(); ++eit){
        auto source = handoffVIDMap[eit->source()];
        auto target = handoffVIDMap[eit->target()];
        // Won't copy over existing edges to the mega roadmap
        if(!m_megaRoadmap->IsEdge(source, target)){
            m_megaRoadmap->AddEdge(source, target, eit->property());
        }
      }
    }

    Simulation::GetStatClass()->StopClock("Construction MegaRoadmap");
    if(m_debug){
      std::cout << "Done copying over edges" << std::endl;
    }
  }

  //Printing megaroadmap
  if(m_debug){
    std::cout << "Printing m_megaRoadmap after constructing capability maps" << std::endl;
    for(auto vit = m_megaRoadmap->begin(); vit != m_megaRoadmap->end(); vit++){
      std::cout << vit->property().PrettyPrint() << std::endl;
    }
  }

  for(auto& r : m_robot->GetMPProblem()->GetRobots()){
    if(r.get() != m_robot){
      r->SetVirtual(true);
    }
  }

}

void
Coordinator::
PlanWholeTasks() {
  // Not so efficient, just making a full copy for now until we expand the
  // MPSolution API.
  *m_solution->GetRoadmap(m_robot) = *m_megaRoadmap;

  //Find path for each whole task in megaRoadmap
  for(auto wholeTask: m_wholeTasks){
    Simulation::GetStatClass()->StartClock("IT MegaRoadmap Query");
    wholeTask->m_task->SetRobot(m_robot);
    m_library->SetTask(wholeTask->m_task.get());
    auto& c = wholeTask->m_task->GetGoalConstraints()[0];
    c->Clone();
    m_library->Solve(m_robot->GetMPProblem(), wholeTask->m_task.get(), m_solution, "EvaluateMapStrategy",
      LRand(), "PlanWholeTask");
    //Save cfg path in the handoff class
    wholeTask->m_wholePath = m_solution->GetPath()->Cfgs();
    Simulation::GetStatClass()->StopClock("IT MegaRoadmap Query");
  }

  TaskBreakup tb(m_robot);
  for(auto& wholeTask : m_wholeTasks){
    tb.BreakupTask(wholeTask);
    Simulation::GetStatClass()->StopClock("IT Task Decomposition");
  }
}

void
Coordinator::
InitializeAgents(){
  for(auto agent : m_memberAgents){
    agent->Initialize();
    agent->SetParentAgent(this);
  }
}

void
Coordinator::
CopyCapabilityRoadmaps(){
  for(auto agent : m_memberAgents){
    //Copy corresponding capability roadmap into agent
    auto graph = m_capabilityRoadmaps[agent->GetCapability()];
    auto g = new RoadmapGraph<Cfg, DefaultWeight<Cfg>>(agent->GetRobot());
    *g = *graph;
    g->SetRobot(agent->GetRobot());
    agent->SetRoadmapGraph(g);

    // Write the capability map.
    graph->Write(agent->GetRobot()->GetLabel() + ".map",
        m_robot->GetMPProblem()->GetEnvironment());
  }
}

void
Coordinator::
AssignInitialTasks() {
  // Load m_unassignedTasks with the initial subtasks for all tasks.
  Simulation::GetStatClass()->StartClock("IT Task Assignment");
  for(auto wholeTask : m_wholeTasks){
    auto subtask = GetNextSubtask(wholeTask);
    if(subtask){
      m_unassignedTasks.push_back(subtask);
      m_subtaskMap[subtask] = wholeTask;
    }
  }
  for(auto agent : m_memberAgents){
    agent->GetRobot()->SetVirtual(true);
  }
  // Assign all of the tasks (and their subtasks) to different agents.
  int numSubTs = 0;
  while(!m_unassignedTasks.empty()){
    std::cout << "SubTask: " << numSubTs << std::endl;
    numSubTs++;
    std::shared_ptr<MPTask> nextTask = m_unassignedTasks.front();
    auto newSubtask = AssignTask(nextTask);
    m_unassignedTasks.pop_front();
    if(newSubtask){
      AddSubtask(newSubtask);
    }
  }
  for(auto agent : m_memberAgents){
    agent->GetRobot()->SetVirtual(false);
  }
  Simulation::GetStatClass()->StopClock("IT Task Assignment");
}

/*--------------------------- Helpers ------------------------------*/

void
Coordinator::
TranslateCfg(const Cfg& _centerCfg, Cfg& _relativeCfg){
  double x = _relativeCfg[0];
  double y = _relativeCfg[1];
  double theta = _centerCfg[2];

  double newX = x*cos(theta) - y*sin(theta);
  double newY = x*sin(theta) + y*cos(theta);
  double oldTheta = _relativeCfg[2];

  _relativeCfg.SetLinearPosition({newX, newY, oldTheta});

  _relativeCfg += _centerCfg;
}

void
Coordinator::
ConnectDistinctRoadmaps(vector<size_t> _roadmap1, vector<size_t> _roadmap2,
    HandoffAgent* _agent) {
  std::cout << "Connecting Distinct Roadmaps" << std::endl;
  Robot* dummyRobot = _agent->GetRobot();
  auto originalProblem = m_library->GetMPProblem();
  std::shared_ptr<MPProblem> problemCopy(new MPProblem(*dummyRobot->GetMPProblem()));
  // Loop through each roadmap until valid cfgs from both are found.

  //TODO: Check if the roadmaps are reachable from the other
  //For now, just select random cfgs from each and try to connect
  for(auto vid1 : _roadmap1) {
    Cfg cfg1 = m_megaRoadmap->GetVertex(vid1);
    auto cfg1Copy = cfg1;
    cfg1Copy.SetRobot(dummyRobot);
    if(!m_library->GetValidityChecker("terrain_solid")->IsValid(cfg1Copy, "cfg1"))
      continue;

    for(auto vid2 : _roadmap2) {
      Cfg cfg2 = m_megaRoadmap->GetVertex(vid2);
      auto cfg2Copy = cfg2;
      cfg2Copy.SetRobot(dummyRobot);
      if(vid1 == vid2 || cfg1Copy == cfg2Copy) continue;
      if(!m_library->GetValidityChecker("terrain_solid")->IsValid(cfg2Copy, "cfg2"))
        continue;

      // Attempt to plan between the two roadmaps
      MPTask* tempTask = new MPTask(dummyRobot);
      std::unique_ptr<CSpaceConstraint> start(new CSpaceConstraint(dummyRobot, cfg1Copy));
      std::unique_ptr<CSpaceConstraint> goal(new CSpaceConstraint(dummyRobot, cfg2Copy));
      tempTask->SetStartConstraint(std::move(start));
      tempTask->AddGoalConstraint(std::move(goal));

      if(m_debug){
        std::cout << "Calling solve" << std::endl;
      }
      // Solve for manipulator robot team
      if(m_robot->IsManipulator()){
        m_library->Solve(problemCopy.get(), tempTask, _agent->GetMPSolution(),
            "EvaluateMapStrategy", LRand(), "ConnectingDistinctRoadmaps");
      }
      // Solve for non-manipulator robot team
      else{
        m_library->Solve(problemCopy.get(), tempTask, _agent->GetMPSolution(),
            "LazyPRM", LRand(), "ConnectingDistinctRoadmaps");
      }

      if(m_debug){
        std::cout << "Finish solving" << std::endl;
      }

      if(!_agent->GetMPSolution()->GetPath()->Cfgs().empty()) {
        if(m_debug){
          std::cout << "Finishing connecting distinct roadmaps" << std::endl;
        }
        m_library->SetMPProblem(originalProblem);
        return;
      }
    }
  }
  m_library->SetMPProblem(originalProblem);
}

std::vector<std::shared_ptr<MPTask>>
Coordinator::
ConvertActionsToTasks(std::vector<std::shared_ptr<Action>> _actionPlan){

  WholeTask* wholeTask = m_wholeTasks[0];

  std::vector<std::shared_ptr<MPTask>> taskPlan;
  // COnvert each of the actions into appropriate tasks
  for(auto action : _actionPlan){
    auto robots = action->GetRobots();
    //Check if action is move or handoff
    auto startState = action->GetStartState();
    auto resultState = action->GetResultState();
    //Start Task
    if(startState.m_taskOwners.size() == 0 and resultState.m_taskOwners.size() ==1){
      std::cout << "Start Task" << std::endl;
      continue;
    }
    //Move Robot
    else if(startState.m_robotLocations.size() == 1){
      std::cout << "Move Robot: " << robots[0]->GetLabel() << std::endl;
      std::shared_ptr<MPTask> task = std::shared_ptr<MPTask>(new MPTask(robots[0]));

      auto boundaryIt = startState.m_robotLocations.find(robots[0]);
      auto start = boundaryIt->second;

      boundaryIt = resultState.m_robotLocations.find(robots[0]);
      auto goal = boundaryIt->second;

      //Non-Manipulator Constraints
      if(!m_robot->IsManipulator()){
        auto radius = 1.2 * (m_robot->GetMultiBody()->GetBoundingSphereRadius());
        std::unique_ptr<CSpaceBoundingSphere> startBoundary = std::unique_ptr<CSpaceBoundingSphere>(
                      new CSpaceBoundingSphere(start->GetCenter(), radius));
        std::unique_ptr<BoundaryConstraint> startConstraint(
                      new BoundaryConstraint(m_robot, std::move(startBoundary)));
        task->SetStartConstraint(std::move(startConstraint));


        std::unique_ptr<CSpaceBoundingSphere> goalBoundary = std::unique_ptr<CSpaceBoundingSphere>(
                      new CSpaceBoundingSphere(goal->GetCenter(), radius));
        std::unique_ptr<BoundaryConstraint> goalConstraint(
                      new BoundaryConstraint(m_robot, std::move(goalBoundary)));
        task->AddGoalConstraint(std::move(goalConstraint));
      }
      //Manipulator Constraints
      else{
        auto startBox = start->Clone();
        if(m_debug){
          std::cout << "Start Type: " << startBox->Name() << std::endl;
        }
        auto startConstraint = std::unique_ptr<BoundaryConstraint>
          (new BoundaryConstraint(m_robot, std::move(startBox)));


        auto goalBox = goal->Clone();
        if(m_debug){
          std::cout << "Goal Type: " << goalBox->Name() << std::endl;
        }
        auto goalConstraint = std::unique_ptr<BoundaryConstraint>
          (new BoundaryConstraint(m_robot, std::move(goalBox)));


        task->SetStartConstraint(std::move(startConstraint));
        task->AddGoalConstraint(std::move(goalConstraint));
      }

      // Check if move robot is part of the whole task since handoff agent will
      // take of setup actions on its own
      if(startState.m_objectLocations.size() > 0){
        wholeTask->m_subtasks.push_back(task);
        HandoffAgent* agent = dynamic_cast<HandoffAgent*>(robots[0]->GetAgent());
        wholeTask->m_agentAssignment.push_back(agent);
        m_subtaskMap[task] = wholeTask;
        taskPlan.push_back(task);
      }

    }
    //Perform Handoff
    else if(startState.m_robotLocations.size() == 2 and m_debug){
      std::cout << "Hand off from: "
                << robots[0]->GetLabel()
                << " to: " << robots[1]->GetLabel()
                << std::endl;
    }

  }
  return taskPlan;
}

void
Coordinator::
TMPAssignTasks(std::vector<std::shared_ptr<MPTask>> _taskPlan){
  for(auto& task : _taskPlan){
    HandoffAgent* agent = dynamic_cast<HandoffAgent*>(task->GetRobot()->GetAgent());
    agent->AddSubtask(task);
  }
}

void
Coordinator::
FindITLocations(InteractionTemplate* _it){
  /*if(m_robot->GetMultiBody()->GetBaseType() == Body::Type::Fixed){

  }
  else {
    std::cout << "Calling placement methods" << std::endl;
    //TODO::Implement check/call for disjoint and overlapping workspaces
    //m_ITPlacementMethods["ow"]->PlaceIT(_it, m_solution, m_library);
    m_ITPlacementMethods["djw"]->PlaceIT(_it, m_solution, m_library, this);
    m_ITPlacementMethods["ow"]->PlaceIT(_it, m_solution, m_library, this);
    std::cout << "Used placement methods" << std::endl;
  }*/
  for(auto& method : m_ITPlacementMethods){
    Simulation::GetStatClass()->StartClock("Placing Templates with: " + method.second->GetLabel());
    method.second->PlaceIT(_it, m_solution, m_library, this);
    Simulation::GetStatClass()->StopClock("Placing Templates with: " + method.second->GetLabel());
  }
}

void
Coordinator::
AddPlacementMethod(std::unique_ptr<PlacementMethod> _pm){
  m_ITPlacementMethods[_pm->GetLabel()] = std::move(_pm);
}

void
Coordinator::
CreateCapabilityMaps(){
  for(auto agent : m_memberAgents){
    agent->GetRobot()->SetVirtual(true);
  }
  std::cout << "Finding Handoff Locations" << std::endl;
  auto originalProblem = m_robot->GetMPProblem();
  //m_library->InitializeMPProblem(originalProblem);
  m_library->SetMPProblem(originalProblem);

  for(auto& it : m_solution->GetInteractionTemplates()){
    //m_solution->AddInteractionTemplate(it);
    FindITLocations(it.get());
  }

  std::cout << "Found Handoff Locations" << std::endl;

  TranslateHandoffTemplates();
  SetupWholeTasks();

  ITConnector connector(m_connectionThreshold,m_library);
  auto dm = m_library->GetDistanceMetric(m_dmLabel);

  if(true){
    for(auto agent : m_memberAgents){
      auto robot = agent->GetRobot();
      auto cfg = robot->GetSimulationModel()->GetState();
      auto vid = m_megaRoadmap->AddVertex(cfg);
      m_wholeTaskStartEndPoints.push_back({vid});
    }
  }

  std::vector<Cfg> startAndGoal;
  for(auto vid : m_wholeTaskStartEndPoints){
    startAndGoal.push_back(m_megaRoadmap->GetVertex(vid[0]));
  }

  for(auto it = m_dummyMap.begin(); it != m_dummyMap.end(); it++){
    const std::string capability = it->first;
    auto graph = connector.ConnectInteractionTemplates(
                          m_solution->GetInteractionTemplates(),
                          capability,
                          startAndGoal,
                          m_megaRoadmap);

    auto robot = it->second->GetRobot();
    Roadmap<MPTraits<Cfg,DefaultWeight<Cfg>>> testRm(robot);
    auto copyGraph = new RoadmapGraph<Cfg,DefaultWeight<Cfg>>(robot);
    *copyGraph = *graph;
    testRm.SetGraph(copyGraph);
    testRm.Write("CoordinatorTemplates.map", robot->GetMPProblem()->GetEnvironment());

    std::priority_queue<std::pair<size_t,size_t>> pq;

    /*for(size_t i = 0; i < m_wholeTaskStartEndPoints.size(); i++){
      auto roadmap = m_wholeTaskStartEndPoints[i];
      if(it->first == m_megaRoadmap->GetVertex(roadmap[0]).GetRobot()->
            GetAgent()->GetCapability()){
        for(size_t j = 0; j < roadmap.size(); j++){
          auto vid = roadmap[j];
          const auto newVID = graph->AddVertex(m_megaRoadmap->GetVertex(vid));
          for(auto iter = graph->begin(); iter != graph->end(); iter++){
            if(iter->descriptor() == newVID)
              continue;
            auto distance = dm->Distance(iter->property(), graph->GetVertex(newVID));

            size_t k = 5;//Number of neighbors
            if(pq.size() < k){
              pq.emplace(newVID,distance);
            }
            else if(distance < pq.top().second){
              pq.pop();
              pq.emplace(newVID,distance);
            }

            bool canConnect = false;
            while(!pq.empty()){
              auto neighbor = pq.top();
              pq.pop();
              if(graph->IsEdge(neighbor.first,newVID))
                continue;
              Cfg collision(graph->GetRobot());
              LPOutput<MPTraits<Cfg,DefaultWeight<Cfg>>> lpOutput;
              auto lp = m_library->GetLocalPlanner("slRobot");
              const bool connectable = lp->IsConnected(iter->property(),
                                        graph->GetVertex(newVID),
                                        collision,
                                        &lpOutput,
                                        m_library->GetMPProblem()->GetEnvironment()->GetPositionRes(),
                                        m_library->GetMPProblem()->GetEnvironment()->GetOrientationRes(),
                                          true);
              if(connectable){
                canConnect = true;
                graph->AddEdge(newVID, iter->descriptor(), lpOutput.m_edge.first);
                graph->AddEdge(iter->descriptor(), newVID, lpOutput.m_edge.second);
                break;
              }
            }
            if(!canConnect){
              throw RunTimeException(WHERE, "No connections to start/goal and capability roadmap "
                                     + it->first + ".");
            }
          }
        }
      }
    }*/

    Simulation::GetStatClass()->StartClock("Construction MegaRoadmap");
    // Copy over newly found vertices
    std::unordered_map<size_t,size_t> handoffVIDMap;
    for(auto vit = graph->begin(); vit != graph->end(); ++vit){
      // Add vertices found in building the capability map to the mega roadmap
      // without copying over the handoff vertices that already exist
      if(handoffVIDMap.find(vit->descriptor()) == handoffVIDMap.end()){
        auto megaVID = m_megaRoadmap->AddVertex(vit->property());
        handoffVIDMap[vit->descriptor()] = megaVID;
      }
    }

    if(m_debug){
      std::cout << "Done copying over vertices" << std::endl;
    }

    m_capabilityRoadmaps[capability] = graph;
    // Copy over newly found edges in capability to mega roadmap
    for(auto vit = graph->begin(); vit != graph->end(); ++vit){
      for(auto eit = vit->begin(); eit != vit->end(); ++eit){
        auto source = handoffVIDMap[eit->source()];
        auto target = handoffVIDMap[eit->target()];
        // Won't copy over existing edges to the mega roadmap
        if(!m_megaRoadmap->IsEdge(source, target)){
          m_megaRoadmap->AddEdge(source, target, eit->property());
        }
      }
    }

    Roadmap<MPTraits<Cfg,DefaultWeight<Cfg>>> testRm2(robot);
    auto copyGraph2 = new RoadmapGraph<Cfg,DefaultWeight<Cfg>>(robot);
    *copyGraph2 = *m_megaRoadmap;
    testRm.SetGraph(copyGraph2);
    testRm.Write("MegaTemplates.map", robot->GetMPProblem()->GetEnvironment());
    Simulation::GetStatClass()->StopClock("Construction MegaRoadmap");
  }
  //Adding interaction edge
  /*for(auto& it : m_solution->GetInteractionTemplates()){
    auto eit = it->GetConnectingEdge();
    auto source = it->GetConnectedRoadmap()->GetVertex(eit.first);
    auto target = it->GetConnectedRoadmap()->GetVertex(eit.second);
    for(auto location : it->GetInformation()->GetTemplateLocations()){
      auto cfg1 = source;
      auto cfg2 = target;
      TranslateCfg(location,cfg1);
      TranslateCfg(location,cfg2);
      if(m_megaRoadmap->IsVertex(cfg1) and m_megaRoadmap->IsVertex(cfg2)){
        auto s_vid = m_megaRoadmap->GetVID(cfg1);
        auto t_vid = m_megaRoadmap->GetVID(cfg2);
        DefaultWeight<Cfg> weight;
        m_megaRoadmap->AddEdge(s_vid, t_vid, weight);
      }
    }
  }*/
}<|MERGE_RESOLUTION|>--- conflicted
+++ resolved
@@ -193,16 +193,7 @@
   }
   */
   CreateCapabilityMaps();
-  Roadmap<MPTraits<Cfg>> testRm(m_robot);
-
-<<<<<<< HEAD
   m_megaRoadmap->Write("postGenerateRoadaps.map", m_robot->GetMPProblem()->GetEnvironment());
-=======
-  RoadmapGraph<Cfg,DefaultWeight<Cfg>>* copyMap = new RoadmapGraph<Cfg,DefaultWeight<Cfg>>(m_robot);
-  *copyMap = *m_megaRoadmap;
-  testRm.SetGraph(copyMap);
-  testRm.Write("postGenerateRoadmaps.map", m_robot->GetMPProblem()->GetEnvironment());
->>>>>>> 55134feb
 
   // Find group tasks plan with IT method
   if(!m_tmp){
@@ -917,13 +908,9 @@
       check++;
 
       // Store the roadmap for each task in the handoff
-<<<<<<< HEAD
+      auto rob = handoffSolution->GetRoadmap()->GetRobot();
+      handoffSolution->GetRoadmap()->SetRobot(originalProblem->GetRobot(rob->GetLabel()));
       currentTemplate->AddRoadmapGraph(handoffSolution->GetRoadmap());
-=======
-      auto rob = handoffSolution->GetRoadmap()->GetGraph()->GetRobot();
-      handoffSolution->GetRoadmap()->GetGraph()->SetRobot(originalProblem->GetRobot(rob->GetLabel()));
-      currentTemplate->AddRoadmapGraph(handoffSolution->GetRoadmap()->GetGraph());
->>>>>>> 55134feb
 
       if(currentTemplate->GetInformation()->SavedPaths()){
         currentTemplate->AddPath(handoffSolution->GetPath()->Cfgs(),
@@ -1716,11 +1703,7 @@
                           m_megaRoadmap);
 
     auto robot = it->second->GetRobot();
-    Roadmap<MPTraits<Cfg,DefaultWeight<Cfg>>> testRm(robot);
-    auto copyGraph = new RoadmapGraph<Cfg,DefaultWeight<Cfg>>(robot);
-    *copyGraph = *graph;
-    testRm.SetGraph(copyGraph);
-    testRm.Write("CoordinatorTemplates.map", robot->GetMPProblem()->GetEnvironment());
+    graph->Write("CoordinatorTemplates.map", robot->GetMPProblem()->GetEnvironment());
 
     std::priority_queue<std::pair<size_t,size_t>> pq;
 
@@ -1806,11 +1789,7 @@
       }
     }
 
-    Roadmap<MPTraits<Cfg,DefaultWeight<Cfg>>> testRm2(robot);
-    auto copyGraph2 = new RoadmapGraph<Cfg,DefaultWeight<Cfg>>(robot);
-    *copyGraph2 = *m_megaRoadmap;
-    testRm.SetGraph(copyGraph2);
-    testRm.Write("MegaTemplates.map", robot->GetMPProblem()->GetEnvironment());
+    m_megaRoadmap->Write("MegaTemplates.map", robot->GetMPProblem()->GetEnvironment());
     Simulation::GetStatClass()->StopClock("Construction MegaRoadmap");
   }
   //Adding interaction edge
