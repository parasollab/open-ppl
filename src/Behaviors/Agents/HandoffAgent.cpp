#include "HandoffAgent.h"

#include "ConfigurationSpace/Cfg.h"
#include "Behaviors/Controllers/ControllerMethod.h"
#include "Behaviors/Controllers/ICreateController.h"
#include "Behaviors/Agents/Coordinator.h"
#include "Geometry/Boundaries/CSpaceBoundingBox.h"
#include "MPProblem/Constraints/BoundaryConstraint.h"
#include "MPProblem/Constraints/CSpaceConstraint.h"
#include "MPProblem/Robot/Robot.h"
#include "Simulator/BulletModel.h"
#include "Simulator/MicroSimulator.h"
#include "Simulator/Simulation.h"
#include "Utilities/IOUtils.h"
#include "Utilities/PMPLExceptions.h"
#include "Utilities/XMLNode.h"

#include "nonstd/container_ops.h"
#include "nonstd/numerics.h"
#include "nonstd/timer.h"
#include "nonstd/io.h"

#include <limits>
#include <unordered_map>
#include <algorithm>


/*------------------------------ Construction --------------------------------*/

HandoffAgent::
HandoffAgent(Robot* const _r) : PathFollowingAgent(_r) {
}


HandoffAgent::
HandoffAgent(Robot* const _r, XMLNode& _node)
  : PathFollowingAgent(_r, _node) {
  // Parse XML parameters.
}


HandoffAgent::
~HandoffAgent() {
  // Ensure agent is properly torn down.
  Uninitialize();
}

/*---------------------------- Simulation Interface --------------------------*/

void
HandoffAgent::
Initialize() {
  PathFollowingAgent::Initialize();
}

void
HandoffAgent::
InitializeRoadmap() {
  m_solution = std::unique_ptr<MPSolution>(new MPSolution(m_robot));
}

Coordinator*
HandoffAgent::
GetParentAgent(){
  return m_parentAgent;
}

void
HandoffAgent::
SetParentAgent(Coordinator* const _parent) {
  m_parentAgent = _parent;
}


bool
HandoffAgent::
IsChild() const noexcept {
  return true;
}


void
HandoffAgent::
GenerateCost(std::shared_ptr<MPTask> const _task) {
  std::cout << "Starting generate cost function" << std::endl;
  // Save current state in case the robot has not finished its current task.
  auto currentTask = GetTask();
  auto currentPath = m_path;

  Cfg currentPos = m_robot->GetSimulationModel()->GetState();
  // TODO: Create cost functions for the path (adjust edge weights according to
  // metric and agent type).
  m_potentialCost = 0.0;

  if(!currentPath.empty())
    m_potentialCost = m_solution->GetPath()->Length();

  // Compute cost to travel from current position to start constraint
  Cfg position;
  // If the robot currently has a path, set its position to the end of that path
  // Otherwise, the robot will start the task from its current position
  if(!currentPath.empty())
    position = m_path.back();
  else
    position = m_robot->GetSimulationModel()->GetState();

  std::shared_ptr<MPTask> setupTask(new MPTask(m_robot));
  auto start = std::unique_ptr<CSpaceConstraint>(
      new CSpaceConstraint(m_robot, position));


  setupTask->SetStartConstraint(std::move(start));
  std::unique_ptr<Constraint> setupStart(_task->GetStartConstraint()->Clone());

  if(m_parentAgent->GetRobot()->IsManipulator()){

    auto startBox = setupStart->GetBoundary()->Clone();
    auto box = static_cast<CSpaceBoundingBox*>(startBox.get());
    auto ranges = box->GetRanges();
    for(size_t i = 3; i < ranges.size(); i++){
      box->SetRange(i, -1, 1);
    }

    std::cout << "Ranges for start constraint" << std::endl;
    for(auto r : box->GetRanges()){
      std::cout << r << std::endl;
    }

    auto startConstraint = std::unique_ptr<BoundaryConstraint>
      (new BoundaryConstraint(m_robot, std::move(startBox)));
    if(!startConstraint->Satisfied(position)){
      m_potentialCost = std::numeric_limits<size_t>::max();
      currentPos.ConfigureRobot();
      return;
    }

  }

  setupTask->AddGoalConstraint(std::move(setupStart));
  SetTask(setupTask);
  std::shared_ptr<MPProblem> problemCopy(new MPProblem(*m_robot->GetMPProblem()));
  try{
    WorkFunction(problemCopy);
    if(!m_solution->GetPath()->Cfgs().empty()){
      auto setupPath = m_path;
      m_potentialCost += m_solution->GetPath()->Length();

      // Compute cost to travel from start constraint to goal constraint
      SetTask(_task);
      std::shared_ptr<MPProblem> problemCopyDos(new MPProblem(*m_robot->GetMPProblem()));
      WorkFunction(problemCopyDos);

      if(!m_solution->GetPath()->Cfgs().empty()){
        auto goalPath = m_path;
        m_potentialCost += m_solution->GetPath()->Length();

        // Save the computed paths in case this robot is selected to perform the task.
        m_potentialPath = currentPath;
        m_potentialPath.insert(m_potentialPath.end(), setupPath.begin(), setupPath.end());
        m_potentialPath.insert(m_potentialPath.end(), goalPath.begin(), goalPath.end());


        const double timeRes = m_robot->GetMPProblem()->GetEnvironment()->GetTimeRes();
        auto controller  = m_robot->GetController();
        auto dynamics    = m_robot->GetMicroSimulator();
        auto dm          = m_library->GetDistanceMetric(m_waypointDm);

        double numSteps = 0;

        for(size_t i = 1; i < m_potentialPath.size(); ++i) {
          // Get the next pair of configurations.
          Cfg         current  = m_potentialPath[i - 1];
          const auto& waypoint = m_potentialPath[i];

          // While current is too far from way point, use the controller to generate
          // a control and test it with the dynamics model.
          while(dm->Distance(current, waypoint) > m_waypointThreshold) {
            // Apply the next control.
            Control nextControl = (*controller)(current, waypoint, timeRes);
            current = dynamics->Test(current, nextControl, timeRes);
            numSteps += 1;
          }
        }
        double time = numSteps*timeRes;
        double currentTime = m_parentAgent->GetCurrentTime();
        m_potentialCost = time + currentTime;

      }
      else{ // Robot cannot complete the task
        m_potentialCost = std::numeric_limits<size_t>::max();
      }
    }
    else { // Robot cannot get to the start location of the task
      m_potentialCost = std::numeric_limits<size_t>::max();
    }
  }
  catch(...){
    m_potentialCost = std::numeric_limits<size_t>::max();
  }
  // Restore the task/path state to currentTask/currentPath
  SetTask(currentTask);
  //Need to restore path because it is over written in the Work Function
  m_path = currentPath;
  currentPos.ConfigureRobot();
  std::cout << "Finishing generate cost function" << std::endl;
}

double
HandoffAgent::
GetPotentialCost() const {
  return m_potentialCost;
}


double
HandoffAgent::
GetTaskTime() const {
  const double timeRes = m_robot->GetMPProblem()->GetEnvironment()->GetTimeRes();

  // Use the controller and dynamics model to generate an ideal course for this
  // path.
  const auto& path = m_solution->GetPath()->Cfgs();
  auto controller  = m_robot->GetController();
  auto dynamics    = m_robot->GetMicroSimulator();
  auto dm          = m_library->GetDistanceMetric(m_waypointDm);

  double numSteps = 0;

  for(size_t i = 1; i < path.size(); ++i) {
    // Get the next pair of configurations.
    Cfg         current  = path[i - 1];
    const auto& waypoint = path[i];

    // While current is too far from way point, use the controller to generate
    // a control and test it with the dynamics model.
    while(dm->Distance(current, waypoint) > m_waypointThreshold) {

      // Apply the next control.
      Control nextControl = (*controller)(current, waypoint, timeRes);
      current = dynamics->Test(current, nextControl, timeRes);
      numSteps += 1;
    }
  }

  return numSteps * timeRes;

}
/*------------------------------ Helpers -------------------------------------*/

void
HandoffAgent::
WorkFunction(std::shared_ptr<MPProblem> _problem) {
  std::cout << "GENERATING NEW PLAN" << std::endl;
  // TODO: Stop trying to plan if it takes longer than t_max
  // TODO: Parameterize this later to avoid hardcoding to LazyPRM
  std::cout << m_robot->GetLabel()
            << " STARTING PLANNING LAZYQUERY"
            << std::endl;

  for(auto& robot : _problem->GetRobots()){
    if(robot->GetLabel() == m_parentAgent->GetRobot()->GetLabel())
      robot->SetVirtual(true);
    else{
      robot->SetVirtual(false);
    }
  }
  m_robot->SetVirtual(true);
  // Create a task for the parent robot copy (because this is a shared roadmap
  // method).

  //auto copyRobot = _problem->GetRobot(m_robot->GetLabel());

  //GetTask()->SetRobot(copyRobot);
  GetTask()->SetRobot(m_robot);
  std::cout << "Calling Solve for " << m_robot->GetLabel() <<  std::endl;
  std::cout << "Currently at: " << m_robot->GetSimulationModel()->GetState()
            << std::endl;
  if(m_solution){
    m_solution->GetPath()->Clear();
  }
  else {
    m_solution = unique_ptr<MPSolution>(new MPSolution(m_robot));
    //m_solution = m_library->GetMPSolution();
  }
  // Set the solution for appending with the parent copy.
  //m_solution->SetRobot(copyRobot);
  m_solution->SetRobot(m_robot);

<<<<<<< HEAD
  m_graphVisualID = Simulation::Get()->AddRoadmap(m_solution->GetRoadmap(),
=======
  if(m_debug){
    m_graphVisualID = Simulation::Get()->AddRoadmap(m_solution->GetRoadmap()->GetGraph(),
>>>>>>> 55134feb
      glutils::color(0., 1., 0., 0.2));
  }
  // Solve for the plan.
  std::cout << "Calling Solve for " << m_robot->GetLabel() << std::endl;

  if(!m_parentAgent->GetRobot()->IsManipulator()){
    //m_library->Solve(_problem.get(), GetTask().get(), m_solution.get(),
    //    "LazyPRM", LRand(), "LazyCollisionAvoidance");
    m_library->Solve(_problem.get(), GetTask().get(), m_solution.get(),
        "EvaluateMapStrategy", LRand(), "LazyCollisionAvoidance");
  }
  else {
    auto startBox = GetTask()->GetStartConstraint()->GetBoundary()->Clone();
    auto box = static_cast<CSpaceBoundingBox*>(startBox.get());
    auto ranges = box->GetRanges();
    for(size_t i = 0; i < 3; i++){
      box->SetRange(i, box->GetRange(i).min-.005, box->GetRange(i).max+.005);
    }
    for(size_t i = 3; i < ranges.size(); i++){
      box->SetRange(i, box->GetRange(i).min-.05, box->GetRange(i).max+.05);
    }

    std::cout << "Ranges for start constraint" << std::endl;
    for(auto r : box->GetRanges()){
      std::cout << r << std::endl;
    }

    auto startConstraint = std::unique_ptr<BoundaryConstraint>
      (new BoundaryConstraint(m_robot, std::move(startBox)));
    auto g = m_solution->GetRoadmap(m_robot)->GetGraph();
    for(auto vit = g->begin(); vit != g->end(); vit++){
      std::cout << vit->property().PrettyPrint() << " : "
                << vit->descriptor() << " : "
                << vit->property().GetRobot() << std::endl;
      auto start = GetTask()->GetStartConstraint();
      std::cout << "Satisfied: " << start->Satisfied(vit->property()) << std::endl;
    }

    std::cout << g->GetVertex(0).PrettyPrint();
    std::cout << g->GetVertex(1).PrettyPrint();

    m_library->Solve(_problem.get(), GetTask().get(), m_solution.get(),
        "EvaluateMapStrategy", LRand(), "LazyCollisionAvoidance");
  }

  // Reset the modified states.
  GetTask()->SetRobot(m_robot);
  m_solution->SetRobot(m_robot);

  // Extract the path for this robot.
  m_pathIndex = 0;
  m_path = m_solution->GetPath()->Cfgs();
  // Throw if PMPL failed to generate a solution.
  // TODO: Determine what to do when failing to produce a solution.
  if(m_path.empty())
    throw RunTimeException(WHERE, "PMPL failed to produce a solution.");

  std::cout << "Printing out full path" << std::endl;
  for(auto cfg : m_solution->GetPath()->FullCfgs(m_library.get(), "slRobot")){
    std::cout << cfg.PrettyPrint() << std::endl;
  }

  std::cout << m_robot->GetLabel() << " DONE PLANNING LAZYQUERY" << std::endl;

  m_pathVisualID = Simulation::Get()->AddPath(m_path, glutils::color::red);
  m_planning = false;
}

bool
HandoffAgent::
SelectTask(){
  if(GetTask().get())
    return true;
  if(m_queuedSubtasks.size() == 0){
    m_priority = 0;
    return false;
  }

  auto subtask = m_queuedSubtasks.front();
  subtask->SetRobot(m_robot);
  auto startConstraint = subtask->GetStartConstraint();

  auto pos = m_robot->GetSimulationModel()->GetState();
  std::cout << pos.PrettyPrint() << std::endl;

  if(m_parentAgent->GetRobot()->IsManipulator()){

    auto startBox = startConstraint->GetBoundary()->Clone();
    auto box = static_cast<CSpaceBoundingBox*>(startBox.get());
    auto ranges = box->GetRanges();
    for(size_t i = 0; i < 3; i++){
      auto range = ranges[i];
      auto center = range.Center();
      box->SetRange(i, center-.05, center+.05);
    }

    std::cout << "Ranges for start constraint" << std::endl;
    for(auto r : box->GetRanges()){
      std::cout << r << std::endl;
    }

    startConstraint = new BoundaryConstraint(m_robot, std::move(startBox));

  }

  if(m_debug){
    std::cout << "CHECKING IF START CONSTRAINT IS SATISFIED: " << m_robot->GetLabel() << std::endl;
    std::cout << "cfg data: " << pos.GetData() << std::endl;
  }
  if(!startConstraint->Satisfied(pos)){
    if(m_debug){
      std::cout << "Not satisfied" << std::endl;
      std::cout << "Generating Setup task for: " << m_robot->GetLabel() << std::endl;
    }

    std::shared_ptr<MPTask> setupTask = std::shared_ptr<MPTask>(new MPTask(m_robot));
    std::unique_ptr<CSpaceConstraint> start = std::unique_ptr<CSpaceConstraint>(
                                              new CSpaceConstraint(m_robot, pos));

    setupTask->SetStartConstraint(std::move(start));

    std::unique_ptr<Constraint> goal = startConstraint->Clone();

    setupTask->AddGoalConstraint(std::move(goal));

    this->SetTask(setupTask);
    m_performingSubtask = false;
    m_priority = 500;
    return GetTask().get();
  }
  else {
    if(m_debug){
      std::cout << "Satisfied" << std::endl;
      std::cout << "Starting next subtask for: " << m_robot->GetLabel() << std::endl;
    }
    m_clearToMove = false;
    m_performingSubtask = true;
    this->SetTask(m_queuedSubtasks.front());
    m_queuedSubtasks.pop_front();
    m_priority = 1000;
    return GetTask().get();
  }
}

bool
HandoffAgent::
EvaluateTask(){
  auto task = GetTask();
  if(!this->PathFollowingAgent::EvaluateTask()){
    if(m_debug){
      std::cout << "Performing Subtask: " << m_performingSubtask << std::endl;
      std::cout << "I, " << m_robot->GetLabel() << " HAVE COMPLETED MY TASK ";
    }
    SetTask(task);
    SetPriority(0);
    if(m_clearToMove or m_parentAgent->IsClearToMoveOn(this)){
      if(m_debug){
        std::cout << "AND I AM CLEAR TO MOVE ON";
      }
      SetTask(nullptr);

      m_clearToMove = false;

      return false;
    }
    else {
      if(m_debug){
        std::cout << "AND I AM NOTTTTTTTT CLEAR TO MOVE ON";
      }
      m_path.push_back(m_robot->GetSimulationModel()->GetState());
    }
  }
  return true;

}

bool
HandoffAgent::
ReachedHandoff(){
  if(m_clearToMove){
    return true;
  }
  return !PathFollowingAgent::EvaluateTask();
}

void
HandoffAgent::
ExecuteControls(const ControlSet& _c, const size_t _steps) {
  this->Agent::ExecuteControls(_c, _steps);
  if(_c.size() > 1)
    throw RunTimeException(WHERE,
        "We are assuming that only one control will be passed in at a time.");

  // Update odometry tracking.
  const double timeRes = m_robot->GetMPProblem()->GetEnvironment()->GetTimeRes();
  if(_c.size())
    m_distance += _steps * timeRes * nonstd::magnitude<double>(_c[0].GetOutput());
}

MPSolution*
HandoffAgent::
GetMPSolution(){
  return m_solution.get();
}

void
HandoffAgent::
SetRoadmapGraph(RoadmapGraph<Cfg, DefaultWeight<Cfg>>* _graph){
<<<<<<< HEAD
  *m_solution->GetRoadmap() = *_graph;
=======
  m_solution->GetRoadmap(m_robot)->SetGraph(_graph);
>>>>>>> 55134feb
}

void
HandoffAgent::
AddSubtask(std::shared_ptr<MPTask> _task){
  m_queuedSubtasks.push_back(_task);
}


std::list<std::shared_ptr<MPTask>>
HandoffAgent::
GetQueuedSubtasks(){
  return m_queuedSubtasks;
}

bool
HandoffAgent::
IsPerformingSubtask(){
  return m_performingSubtask;
}

size_t
HandoffAgent::
GetPriority(){
  return m_priority;
}

void
HandoffAgent::
SetPriority(size_t _p){
  m_priority = _p;
}

void
HandoffAgent::
SetPerformingSubtask(bool _performing){
  m_performingSubtask = _performing;
}

void
HandoffAgent::
SetClearToMove(bool _clear){
  m_clearToMove = _clear;
}<|MERGE_RESOLUTION|>--- conflicted
+++ resolved
@@ -275,6 +275,7 @@
   std::cout << "Calling Solve for " << m_robot->GetLabel() <<  std::endl;
   std::cout << "Currently at: " << m_robot->GetSimulationModel()->GetState()
             << std::endl;
+  std::cout << GetTask()->GetStartConstraint()->GetBoundary()->GetCenter() << std::endl;
   if(m_solution){
     m_solution->GetPath()->Clear();
   }
@@ -286,22 +287,18 @@
   //m_solution->SetRobot(copyRobot);
   m_solution->SetRobot(m_robot);
 
-<<<<<<< HEAD
-  m_graphVisualID = Simulation::Get()->AddRoadmap(m_solution->GetRoadmap(),
-=======
   if(m_debug){
-    m_graphVisualID = Simulation::Get()->AddRoadmap(m_solution->GetRoadmap()->GetGraph(),
->>>>>>> 55134feb
+    m_graphVisualID = Simulation::Get()->AddRoadmap(m_solution->GetRoadmap(),
       glutils::color(0., 1., 0., 0.2));
   }
   // Solve for the plan.
   std::cout << "Calling Solve for " << m_robot->GetLabel() << std::endl;
 
   if(!m_parentAgent->GetRobot()->IsManipulator()){
+    m_library->Solve(_problem.get(), GetTask().get(), m_solution.get(),
+        "LazyPRM", LRand(), "LazyCollisionAvoidance");
     //m_library->Solve(_problem.get(), GetTask().get(), m_solution.get(),
-    //    "LazyPRM", LRand(), "LazyCollisionAvoidance");
-    m_library->Solve(_problem.get(), GetTask().get(), m_solution.get(),
-        "EvaluateMapStrategy", LRand(), "LazyCollisionAvoidance");
+    //    "EvaluateMapStrategy", LRand(), "LazyCollisionAvoidance");
   }
   else {
     auto startBox = GetTask()->GetStartConstraint()->GetBoundary()->Clone();
@@ -321,7 +318,7 @@
 
     auto startConstraint = std::unique_ptr<BoundaryConstraint>
       (new BoundaryConstraint(m_robot, std::move(startBox)));
-    auto g = m_solution->GetRoadmap(m_robot)->GetGraph();
+    auto g = m_solution->GetRoadmap(m_robot);
     for(auto vit = g->begin(); vit != g->end(); vit++){
       std::cout << vit->property().PrettyPrint() << " : "
                 << vit->descriptor() << " : "
@@ -348,6 +345,8 @@
   // TODO: Determine what to do when failing to produce a solution.
   if(m_path.empty())
     throw RunTimeException(WHERE, "PMPL failed to produce a solution.");
+    //ResetStartConstraint();
+    //return;
 
   std::cout << "Printing out full path" << std::endl;
   for(auto cfg : m_solution->GetPath()->FullCfgs(m_library.get(), "slRobot")){
@@ -500,11 +499,7 @@
 void
 HandoffAgent::
 SetRoadmapGraph(RoadmapGraph<Cfg, DefaultWeight<Cfg>>* _graph){
-<<<<<<< HEAD
-  *m_solution->GetRoadmap() = *_graph;
-=======
-  m_solution->GetRoadmap(m_robot)->SetGraph(_graph);
->>>>>>> 55134feb
+  *m_solution->GetRoadmap(m_robot) = *_graph;
 }
 
 void
