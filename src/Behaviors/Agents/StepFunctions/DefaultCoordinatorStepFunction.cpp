#include "DefaultCoordinatorStepFunction.h"

#include "ConfigurationSpace/Cfg.h"
<<<<<<< HEAD

=======
>>>>>>> 0390a7a1
#include "MPLibrary/MPSolution.h"

#include "MPProblem/Constraints/BoundaryConstraint.h"
#include "MPProblem/Constraints/CSpaceConstraint.h"
#include "MPProblem/MPProblem.h"
#include "MPProblem/MPTask.h"
#include "MPProblem/TaskHierarchy/Decomposition.h"

#include "TMPLibrary/Solution/TaskSolution.h"
<<<<<<< HEAD

=======
 
>>>>>>> 0390a7a1
/*----------------------------- Construction -------------------------*/

DefaultCoordinatorStepFunction::
DefaultCoordinatorStepFunction(Coordinator* _coordinator, XMLNode& _node) :
             StepFunction(_coordinator, _node) {

  m_coordinator = static_cast<Coordinator*>(m_agent);
}

DefaultCoordinatorStepFunction::
~DefaultCoordinatorStepFunction() { }

/*------------------------------- Interface --------------------------*/

void
DefaultCoordinatorStepFunction::
StepAgent(double _dt) {

  if(HasPlan()) {
    StepMemberAgents(_dt);
  }
  else if(HasProblem() and GetPlan()) {
    DistributePlan();
  }
  
  for(auto child : m_coordinator->GetChildAgents()) {
    child->Agent::Step(_dt);
  }
  for(auto child : m_coordinator->GetChildAgents()) {
    auto p = dynamic_cast<PathFollowingAgent*>(child);
    auto path = p->GetPath();
    if(path.size() > 0)
      return;
  }
  std::cout << "All agents completed paths. Exiting program." << std::endl;
  exit(0);
}

/*---------------------------- Helper Functions  ----------------------*/

bool
DefaultCoordinatorStepFunction::
HasProblem() {

  // If we already have a set problem, return true
  if(m_decomposition)
    return true;

  // Otherwise, check if there is an incomplete decomposition
  // and, if so, assign it
  auto robot = m_coordinator->GetRobot();
  auto problem = robot->GetMPProblem();
  auto& decompositions = problem->GetDecompositions(robot);

  for(auto& decomp : decompositions) {
    if(decomp->IsComplete())
      continue;
    m_decomposition = decomp.get();
    return true;
  }

  return false;
}

bool
DefaultCoordinatorStepFunction::
HasPlan() {
  return m_plan.get();
}

bool
DefaultCoordinatorStepFunction::
GetPlan() {

  auto robot = m_coordinator->GetRobot();
  auto problem = robot->GetMPProblem();

<<<<<<< HEAD
  // Use tmplibrary to get task assignments
=======
	/// Use tmplibrary to get task assignments
>>>>>>> 0390a7a1
  m_plan = std::shared_ptr<Plan>(new Plan());
  m_plan->SetCoordinator(m_coordinator);

  std::vector<Robot*> team;
  for(auto agent : m_coordinator->GetChildAgents()) {
    team.push_back(agent->GetRobot());
  }

  m_plan->SetTeam(team);
  m_plan->SetDecomposition(problem->GetDecompositions(robot)[0].get());

  if(!m_tmpLibrary)
    m_tmpLibrary = m_coordinator->GetTMPLibrary();

<<<<<<< HEAD
  m_tmpLibrary->Solve(problem, problem->GetDecompositions(robot)[0].get(),
                      m_plan.get(), m_coordinator, team);
=======
  m_tmpLibrary->Solve(problem, problem->GetDecompositions(robot)[0].get(), 
      m_plan.get(), m_coordinator, team);
>>>>>>> 0390a7a1

  if(m_debug and m_plan) {
    std::cout << "SOLUTION PLAN" << std::endl;
    m_plan->Print();
  }

  return m_plan.get();
}

void
DefaultCoordinatorStepFunction::
StepMemberAgents(double _dt) { }

void
DefaultCoordinatorStepFunction::
DistributePlan() {

  auto childAgents = m_coordinator->GetChildAgents();
  //auto memberAgents = m_coordinator->GetMemberAgents();

  for(auto agent : childAgents) {
    auto robot = agent->GetRobot();
		auto allocs = m_plan->GetAllocations(robot);
		std::vector<TaskSolution*> solutions;

		//Temporary dummy task 
		std::shared_ptr<MPTask> temp = std::shared_ptr<MPTask>(new MPTask(robot));
		agent->SetTask(temp);	

		for(auto iter = allocs.begin(); iter != allocs.end(); iter++) {
			auto sol = m_plan->GetTaskSolution(*iter);
			solutions.push_back(sol);
			auto mpSol = sol->GetMotionSolution();

			if(iter == allocs.begin()) {
				agent->GetMPSolution()->SetRoadmap(agent->GetRobot(),mpSol->GetRoadmap(robot));
				agent->GetMPSolution()->SetPath(agent->GetRobot(),mpSol->GetPath(robot));
			}
			else {
				*(agent->GetMPSolution()->GetPath(robot)) += *(mpSol->GetPath(robot));
			}
		}
		auto& cfgs = agent->GetMPSolution()->GetPath(robot)->FullCfgs(m_tmpLibrary->GetMPLibrary());	
		//auto& cfgs = agent->GetMPSolution()->GetPath(robot)->Cfgs();	
		agent->SetPlan(cfgs);

    std::cout << "Plan for " << robot->GetLabel() << ": " << std::endl;
    for(auto cfg : cfgs) {
      std::cout << cfg.PrettyPrint() << std::endl;
    }
    std::cout << std::endl;

		if(cfgs.empty())
			continue;
		auto goalCfg = cfgs.back();

    std::unique_ptr<CSpaceConstraint> goal =
      std::unique_ptr<CSpaceConstraint>(new CSpaceConstraint(robot, goalCfg));
    temp->AddGoalConstraint(std::move(goal));
  }
}<|MERGE_RESOLUTION|>--- conflicted
+++ resolved
@@ -1,10 +1,7 @@
 #include "DefaultCoordinatorStepFunction.h"
 
 #include "ConfigurationSpace/Cfg.h"
-<<<<<<< HEAD
 
-=======
->>>>>>> 0390a7a1
 #include "MPLibrary/MPSolution.h"
 
 #include "MPProblem/Constraints/BoundaryConstraint.h"
@@ -14,11 +11,7 @@
 #include "MPProblem/TaskHierarchy/Decomposition.h"
 
 #include "TMPLibrary/Solution/TaskSolution.h"
-<<<<<<< HEAD
 
-=======
- 
->>>>>>> 0390a7a1
 /*----------------------------- Construction -------------------------*/
 
 DefaultCoordinatorStepFunction::
@@ -96,11 +89,7 @@
   auto robot = m_coordinator->GetRobot();
   auto problem = robot->GetMPProblem();
 
-<<<<<<< HEAD
-  // Use tmplibrary to get task assignments
-=======
 	/// Use tmplibrary to get task assignments
->>>>>>> 0390a7a1
   m_plan = std::shared_ptr<Plan>(new Plan());
   m_plan->SetCoordinator(m_coordinator);
 
@@ -115,13 +104,8 @@
   if(!m_tmpLibrary)
     m_tmpLibrary = m_coordinator->GetTMPLibrary();
 
-<<<<<<< HEAD
   m_tmpLibrary->Solve(problem, problem->GetDecompositions(robot)[0].get(),
                       m_plan.get(), m_coordinator, team);
-=======
-  m_tmpLibrary->Solve(problem, problem->GetDecompositions(robot)[0].get(), 
-      m_plan.get(), m_coordinator, team);
->>>>>>> 0390a7a1
 
   if(m_debug and m_plan) {
     std::cout << "SOLUTION PLAN" << std::endl;
