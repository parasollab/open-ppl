--- conflicted
+++ resolved
@@ -34,13 +34,10 @@
   else if(HasProblem() and GetPlan()) {
     DistributePlan();
   }
-<<<<<<< HEAD
   
   for(auto child : m_coordinator->GetChildAgents()) {
     child->Agent::Step(_dt);
   }
-=======
->>>>>>> b131027b
 }
 
 /*---------------------------- Helper Functions  ----------------------*/
@@ -120,7 +117,6 @@
   //auto memberAgents = m_coordinator->GetMemberAgents();
 
   for(auto agent : childAgents) {
-<<<<<<< HEAD
     auto robot = agent->GetRobot();
 		auto allocs = m_plan->GetAllocations(robot);
 		std::vector<TaskSolution*> solutions;
@@ -155,33 +151,7 @@
 		if(cfgs.empty())
 			continue;
 		auto goalCfg = cfgs.back();
-=======
-    auto allocs = m_plan->GetAllocations(agent->GetRobot());
-    std::vector<TaskSolution*> solutions;
 
-    //Temporary dummy task
-    std::shared_ptr<MPTask> temp = std::shared_ptr<MPTask>(new MPTask(agent->GetRobot()));
-    agent->SetTask(temp);
-
-    for(auto iter = allocs.begin(); iter != allocs.end(); iter++) {
-      auto sol = m_plan->GetTaskSolution(*iter);
-      solutions.push_back(sol);
-      auto mpSol = sol->GetMotionSolution();
-
-      if(iter == allocs.begin()) {
-        agent->GetMPSolution()->SetRoadmap(agent->GetRobot(),mpSol->GetRoadmap());
-        agent->GetMPSolution()->SetPath(agent->GetRobot(),mpSol->GetPath(agent->GetRobot()));
-      }
-      else {
-        *(agent->GetMPSolution()->GetPath(agent->GetRobot())) += *(mpSol->GetPath());
-      }
-    }
-    auto& cfgs = agent->GetMPSolution()->GetPath()->Cfgs();
-    agent->SetPlan(cfgs);
-    if(cfgs.empty())
-      continue;
-    auto goalCfg = cfgs.back();
->>>>>>> b131027b
     std::unique_ptr<CSpaceConstraint> goal =
       std::unique_ptr<CSpaceConstraint>(new CSpaceConstraint(robot, goalCfg));
     temp->AddGoalConstraint(std::move(goal));
