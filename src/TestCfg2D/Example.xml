<?xml version='1.0' encoding='UTF-8'?>
<MotionPlanning>
  <MPProblem>
    <Environment filename="narrow.env"/>

    <DistanceMetrics>
      <Euclidean label="euclidean"/>
    </DistanceMetrics>

    <ValidityCheckers>
      <CollisionDetection label="cd" method="RAPID" />
    </ValidityCheckers>

    <NeighborhoodFinders>
      <BruteForceNF label="BFNF" dmLabel="euclidean" k="5"/>
    </NeighborhoodFinders>

    <Samplers>
      <UniformRandomSampler label="UniformRandom" vcLabel="cd"/>
    </Samplers>

    <Connectors>
<<<<<<< HEAD
      <NeighborhoodConnector label="Closest" nf="BFNF" k="5" CheckIfSameCC="false" lp_method="sl" unconnected="true"/>
      <NeighborhoodConnector label="QueryClosest" nf="BFNF" k="1" CheckIfSameCC="false" lp_method="sl" unconnected="true"/>
      <RRTConnect label="RRTConnect" nf="BFNF" delta="1.9" minDist="0.1" iterations="10000" lp_method="sl" vcLabel="cd" />
=======
      <NeighborhoodConnector label="Closest" nfLabel="BFNF" checkIfSameCC="false" lpLabel="sl"/>
>>>>>>> 197a0f9c
    </Connectors>

    <LocalPlanners>
      <StraightLine label="sl" binaryEvaluation="true" vcLabel="cd"/>
    </LocalPlanners>

    <MapEvaluators>
      <Query label="Query" queryFile="narrow.query" pathFile="RRT.123456.path" dmMethod="euclidean" lpMethod="sl"
        smooth="false" smoothFile="smooth.path" debug="false">
        <NodeConnectionMethod method="QueryClosest"/>
        <SmoothConnectionMethod method="AllToAll"/>
      </Query>
      <ConditionalEvaluator label="NodesEval" metric_method="NumNodes" value="2000" operator=">=" />
      <ConditionalEvaluator label="NodesPRM" metric_method="NumNodes" value="1" operator=">=" />
      <ConditionalEvaluator label="RRTEval" metric_method="NumNodes" value="840" operator=">=" />
      <ComposeEvaluator label="QueryEval" operator="or">
        <Evaluator label="NodesEval"/>
        <Evaluator label="Query"/>
      </ComposeEvaluator>
    </MapEvaluators>

    <Metrics>
      <NumNodesMetric label="NumNodes" />
    </Metrics>
<<<<<<< HEAD
    
    <MPStrategies>  
   
      <!-- Basic PRM where num samples is based on Number -->
      <BasicPRM label="PRM">
        <node_generation_method Method="UniformRandom" Number="2" Attempts="10"/>
        <node_connection_method Method="RRTConnect"/>
        <!--component_connection_method Method="ConnectCCs"/-->
        <evaluation_method Method="NodesPRM"/>
=======

    <MPStrategies>
      <BasicPRM label="BasicPRM">
        <Sampler method="UniformRandom" number="10" attempts="10"/>
        <Connector method="Closest"/>
        <Evaluator method="NodesEval"/>
>>>>>>> 197a0f9c
      </BasicPRM>

 
    
      <BlindRRT label="BlindRRT" delta="2.0" minDist="0.1" CCconnection="ClosestNode" expansionType="All" 
        samplerLabel="UniformRandomFree" lpLabel="sl" dmLabel="euclidean" initialSamples="200"
        nfLabel="BFNF" vcLabel="cd" connectorLabel="RRTConnect" query="narrow.query" debug="false" evaluateGoal="false">

        <Evaluator label="Query"/>
      </BlindRRT>
      
      <BasicRRTStrategy label="RRT" delta="2.0" minDist="0.1"
        numRoots="1" m="1" growthFocus="0.01" samplerLabel="UniformRandomFree" lpLabel="sl" dmLabel="euclidean"
        nfLabel="BFNF" vcLabel="cd" connectorLabel="kClosest" query="narrow.query" gtype="UNDIRECTED_TREE" debug="false" evaluateGoal="false">
        <Evaluator label="NodesPRM"/>
      </BasicRRTStrategy>

    
    </MPStrategies>

    <Solver mpStrategyLabel="BlindRRT" seed="123456" baseFilename="BlindRRT"/>
  </MPProblem>
</MotionPlanning>
<|MERGE_RESOLUTION|>--- conflicted
+++ resolved
@@ -20,13 +20,9 @@
     </Samplers>
 
     <Connectors>
-<<<<<<< HEAD
-      <NeighborhoodConnector label="Closest" nf="BFNF" k="5" CheckIfSameCC="false" lp_method="sl" unconnected="true"/>
+      <NeighborhoodConnector label="Closest" nfLabel="BFNF" checkIfSameCC="false" lpLabel="sl"/>
       <NeighborhoodConnector label="QueryClosest" nf="BFNF" k="1" CheckIfSameCC="false" lp_method="sl" unconnected="true"/>
       <RRTConnect label="RRTConnect" nf="BFNF" delta="1.9" minDist="0.1" iterations="10000" lp_method="sl" vcLabel="cd" />
-=======
-      <NeighborhoodConnector label="Closest" nfLabel="BFNF" checkIfSameCC="false" lpLabel="sl"/>
->>>>>>> 197a0f9c
     </Connectors>
 
     <LocalPlanners>
@@ -51,42 +47,30 @@
     <Metrics>
       <NumNodesMetric label="NumNodes" />
     </Metrics>
-<<<<<<< HEAD
-    
-    <MPStrategies>  
-   
-      <!-- Basic PRM where num samples is based on Number -->
-      <BasicPRM label="PRM">
-        <node_generation_method Method="UniformRandom" Number="2" Attempts="10"/>
-        <node_connection_method Method="RRTConnect"/>
-        <!--component_connection_method Method="ConnectCCs"/-->
-        <evaluation_method Method="NodesPRM"/>
-=======
 
     <MPStrategies>
       <BasicPRM label="BasicPRM">
         <Sampler method="UniformRandom" number="10" attempts="10"/>
         <Connector method="Closest"/>
         <Evaluator method="NodesEval"/>
->>>>>>> 197a0f9c
       </BasicPRM>
 
- 
-    
-      <BlindRRT label="BlindRRT" delta="2.0" minDist="0.1" CCconnection="ClosestNode" expansionType="All" 
+
+
+      <BlindRRT label="BlindRRT" delta="2.0" minDist="0.1" CCconnection="ClosestNode" expansionType="All"
         samplerLabel="UniformRandomFree" lpLabel="sl" dmLabel="euclidean" initialSamples="200"
         nfLabel="BFNF" vcLabel="cd" connectorLabel="RRTConnect" query="narrow.query" debug="false" evaluateGoal="false">
 
         <Evaluator label="Query"/>
       </BlindRRT>
-      
+
       <BasicRRTStrategy label="RRT" delta="2.0" minDist="0.1"
         numRoots="1" m="1" growthFocus="0.01" samplerLabel="UniformRandomFree" lpLabel="sl" dmLabel="euclidean"
         nfLabel="BFNF" vcLabel="cd" connectorLabel="kClosest" query="narrow.query" gtype="UNDIRECTED_TREE" debug="false" evaluateGoal="false">
         <Evaluator label="NodesPRM"/>
       </BasicRRTStrategy>
 
-    
+
     </MPStrategies>
 
     <Solver mpStrategyLabel="BlindRRT" seed="123456" baseFilename="BlindRRT"/>
