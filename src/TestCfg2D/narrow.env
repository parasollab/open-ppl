<<<<<<< HEAD
5
=======
Boundary Box -15:15 -15:15

MultiBodies
3
>>>>>>> 197a0f9c

Active
1
#VIZMO_COLOR 1 0.0 0.0
robot.g Planar Translational
Connections
0

Passive
#VIZMO_COLOR 0.0 0.0 1.0
block.g  -6 0 0 0 0 0

Passive
#VIZMO_COLOR 0.0 0.0 1.0
<<<<<<< HEAD
block.g  5.5 0 0 0 0 0 

Passive
#VIZMO_COLOR 0.0 0.0 1.0
block.g  -10 0 0 0 0 0 

Passive
#VIZMO_COLOR 0.0 0.0 1.0
block.g  10 0 0 0 0 0 
=======
block.g  6 0 0 0 0 0
>>>>>>> 197a0f9c
<|MERGE_RESOLUTION|>--- conflicted
+++ resolved
@@ -1,11 +1,7 @@
-<<<<<<< HEAD
-5
-=======
 Boundary Box -15:15 -15:15
 
 MultiBodies
-3
->>>>>>> 197a0f9c
+5
 
 Active
 1
@@ -20,16 +16,12 @@
 
 Passive
 #VIZMO_COLOR 0.0 0.0 1.0
-<<<<<<< HEAD
-block.g  5.5 0 0 0 0 0 
+block.g  6 0 0 0 0 0
 
 Passive
 #VIZMO_COLOR 0.0 0.0 1.0
-block.g  -10 0 0 0 0 0 
+block.g  -10 0 0 0 0 0
 
 Passive
 #VIZMO_COLOR 0.0 0.0 1.0
-block.g  10 0 0 0 0 0 
-=======
-block.g  6 0 0 0 0 0
->>>>>>> 197a0f9c
+block.g  10 0 0 0 0 0
