--- conflicted
+++ resolved
@@ -32,20 +32,14 @@
     ///@name Local Types
     ///@{
 
-<<<<<<< HEAD
-    typedef RoadmapGraph<Cfg, DefaultWeight<Cfg>>   RoadmapType;
-    typedef typename RoadmapType::VI                VI;
-    typedef typename RoadmapType::EI                EI;
+    typedef GenericStateGraph<Cfg, DefaultWeight<Cfg>> RoadmapType;
+    typedef typename RoadmapType::VI VI;
+    typedef typename RoadmapType::EI EI;
     typedef typename RoadmapType::VID               VID;
     typedef typename std::pair<VID, VID>            EdgeID;
 
     typedef typename std::vector<double>            CfgData;
     typedef typename std::vector<glutils::vector3f> PointPath;
-=======
-    typedef GenericStateGraph<Cfg, DefaultWeight<Cfg>> RoadmapType;
-    typedef typename RoadmapType::VI VI;
-    typedef typename RoadmapType::EI EI;
->>>>>>> f6ce1e70
 
     ///@}
     ///@name Constructor
