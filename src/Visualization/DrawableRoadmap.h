#ifndef PMPL_DRAWABLE_ROADMAP_H_
#define PMPL_DRAWABLE_ROADMAP_H_

#include "DrawableCfg.h"
//#include "ConfigurationSpace/GenericStateGraph.h"

#include "ConfigurationSpace/GenericStateGraph.h"
#include "ConfigurationSpace/Weight.h"
#include "Utilities/Hash.h"

#include "glutils/drawable.h"

#include <chrono>
#include <mutex>
#include <thread>
#include <unordered_map>
#include <unordered_set>
#include <utility>
#include <vector>

class DrawableMultiBody;


////////////////////////////////////////////////////////////////////////////////
/// Renderable representation of a Roadmap. Allows for visualization of vertex
/// and edge insertion.
////////////////////////////////////////////////////////////////////////////////
class DrawableRoadmap : public glutils::drawable  {

  public:

    ///@name Local Types
    ///@{

<<<<<<< HEAD
    typedef RoadmapGraph<Cfg, DefaultWeight<Cfg>>   RoadmapType;
    typedef typename RoadmapType::VI                VI;
    typedef typename RoadmapType::EI                EI;
=======
    typedef GenericStateGraph<Cfg, DefaultWeight<Cfg>> RoadmapType;
    typedef typename RoadmapType::VI VI;
    typedef typename RoadmapType::EI EI;
>>>>>>> ddc6f718
    typedef typename RoadmapType::VID               VID;
    typedef typename std::pair<VID, VID>            EdgeID;

    typedef typename std::vector<double>            CfgData;
    typedef typename std::vector<glutils::vector3f> PointPath;

    ///@}
    ///@name Constructor
    ///@{

    /// Installs hooks onto _graph and populates existing
    /// vertices and edges.
    /// @param _graph The graph this DrawableRoadmap represents.
    /// @param _color The color to draw the cfgs and edges.
    /// @param _name A name refering to this DrawableRoadmap
    DrawableRoadmap(RoadmapType* _graph, const glutils::color& _color,
        const std::string& _name = "");

    ~DrawableRoadmap();

    ///@}

  protected:

    ///@name Modifiers
    ///@{
    /// These functions should be installed as roadmap hooks to update the
    /// rendering whenever the map changes.

    /// Add a vertex to the rendering.
    /// @param _vi Vertex iterator to the vertex just added.
    void AddVertex(VI _vi);

    /// Add an edge to the rendering.
    /// @param _ei edge iterator to the edge just added.
    void AddEdge(EI _ei);

    /// Remove a vertex from the rendering.
    /// @param _vi Vertex iterator to the vertex just added.
    void DeleteVertex(VI _vi);

    /// Remove an edge from the rendering.
    /// @param _ei edge iterator to the edge just added.
    void DeleteEdge(EI _ei);

    ///@}
    ///@name Rendering Options
    ///@{
    /// These functions should be installed as key press hooks to change the
    /// way the maps are rendered.
    /// @todo Apply these only to the selected roadmap.

    /// Switch between drawing the robots and drawing points for Cfgs.
    void ToggleRobot();

    ///@}
    ///@name Drawable Overloads
    ///@{

    virtual void initialize() override;

    virtual void draw() override;

    virtual void draw_select() override;

    virtual void draw_selected() override;

    virtual void draw_highlighted() override;

    ///@}

  private:

    ///@name Internal State
    ///@{

    std::unordered_map<VID, DrawableCfg> m_cfgs;    ///< Cfg renderings.
    std::unordered_map<EdgeID, PointPath> m_edges;  ///< Edge renderings.

    /// Buffer for configurations.
    std::unordered_map<VID, DrawableCfg> m_bufferAddCfgs;
    std::unordered_set<VID> m_bufferDeleteCfgs;

    /// Buffer for edges.
    std::unordered_map<EdgeID, PointPath> m_bufferAddEdges;
    std::unordered_set<EdgeID> m_bufferDeleteEdges;

    glutils::color m_color;                   ///< The rendering color.
    MultiBody m_multiBody;                    ///< Local copy of the multibody.
    std::unique_ptr<DrawableMultiBody> m_dmb; ///< The drawable multibody.
    std::atomic<bool> m_drawRobot{false};     ///< Draw the robots or a point?
    mutable std::mutex m_lock;                ///< Lock for updating the rendering.
    RoadmapType* m_graph;                     ///< Pointer to the GenericStateGraph.

    std::string m_name;                       ///< A name for this rendering.

    bool m_initialized{false};                ///<Flag indiciating if the initialization function has been called.

    ///@}

};

#endif<|MERGE_RESOLUTION|>--- conflicted
+++ resolved
@@ -32,15 +32,9 @@
     ///@name Local Types
     ///@{
 
-<<<<<<< HEAD
-    typedef RoadmapGraph<Cfg, DefaultWeight<Cfg>>   RoadmapType;
-    typedef typename RoadmapType::VI                VI;
-    typedef typename RoadmapType::EI                EI;
-=======
     typedef GenericStateGraph<Cfg, DefaultWeight<Cfg>> RoadmapType;
     typedef typename RoadmapType::VI VI;
     typedef typename RoadmapType::EI EI;
->>>>>>> ddc6f718
     typedef typename RoadmapType::VID               VID;
     typedef typename std::pair<VID, VID>            EdgeID;
 
