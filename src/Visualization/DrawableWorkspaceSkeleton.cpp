--- conflicted
+++ resolved
@@ -20,20 +20,11 @@
   glDisable(GL_LIGHTING);
   glColor4fv(m_color);
 
-<<<<<<< HEAD
-  // auto& graph = m_skeleton->GetGraph();
-=======
-  auto& graph = m_skeleton;
->>>>>>> 250caa68
 
   // Draw each vertex.
   glPointSize(6);
   glBegin(GL_POINTS);
-<<<<<<< HEAD
   for(auto iter = m_skeleton->begin(); iter != m_skeleton->end(); ++iter) {
-=======
-  for(auto iter = graph->begin(); iter != graph->end(); ++iter) {
->>>>>>> 250caa68
     const Point3d& point = iter->property();
     glVertex3dv(point);
   }
@@ -42,11 +33,7 @@
   // Draw each edge.
   glLineWidth(1.);
   glPointSize(3);
-<<<<<<< HEAD
   for(auto iter = m_skeleton->edges_begin(); iter != m_skeleton->edges_end(); ++iter) {
-=======
-  for(auto iter = graph->edges_begin(); iter != graph->edges_end(); ++iter) {
->>>>>>> 250caa68
     const std::vector<Point3d>& path = iter->property();
     glBegin(GL_LINE_STRIP);
     for(const auto& point : path)
