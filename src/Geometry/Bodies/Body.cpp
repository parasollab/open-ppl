--- conflicted
+++ resolved
@@ -526,7 +526,6 @@
   return m_pqpBody.get();
 }
 
-<<<<<<< HEAD
 
 void
 Body::
@@ -667,148 +666,6 @@
 
 void
 Body::
-=======
-
-void
-Body::
-SetPQPBody(std::unique_ptr<PQP_Model>&& _p) {
-  m_pqpBody = std::move(_p);
-}
-
-/*--------------------------- Connection Properties --------------------------*/
-
-size_t
-Body::
-ForwardConnectionCount() const noexcept {
-  return m_forwardConnections.size();
-}
-
-
-size_t
-Body::
-BackwardConnectionCount() const noexcept {
-  return m_backwardConnections.size();
-}
-
-
-Connection&
-Body::
-GetForwardConnection(const size_t _index) const noexcept {
-  try {
-    return *m_forwardConnections.at(_index);
-  }
-  catch(std::exception&) {
-    // Re-propgate out-of-range exception with better error info.
-    throw RunTimeException(WHERE, "Cannot access forward connection " +
-        ::to_string(_index) + ", number of forward connections = " +
-        ::to_string(ForwardConnectionCount()) + ".");
-  }
-}
-
-
-Connection&
-Body::
-GetBackwardConnection(const size_t _index) const noexcept {
-  try {
-    return *m_backwardConnections.at(_index);
-  }
-  catch(std::exception&) {
-    // Re-propgate out-of-range exception with better error info.
-    throw RunTimeException(WHERE, "Cannot access backward connection " +
-        ::to_string(_index) + ", number of backward connections = " +
-        ::to_string(BackwardConnectionCount()) + ".");
-  }
-}
-
-
-bool
-Body::
-IsAdjacent(const Body* const _other) const {
-  if(this == _other)
-    return true;
-
-  for(const auto& c : m_forwardConnections)
-    if(c->GetNextBody() == _other)
-      return true;
-  for(const auto& c : m_backwardConnections)
-    if(c->GetPreviousBody() == _other)
-      return true;
-  return false;
-}
-
-
-void
-Body::
-LinkForward(Connection* const _c) {
-  m_forwardConnections.push_back(_c);
-  MarkDirty();
-}
-
-
-void
-Body::
-LinkBackward(Connection* const _c) {
-  m_backwardConnections.push_back(_c);
-  MarkDirty();
-}
-
-
-void
-Body::
-Unlink(Connection* const _c) {
-  // Search for _c in the forward connections.
-  auto forwardIter = std::find(m_forwardConnections.begin(),
-                               m_forwardConnections.end(),
-                               _c);
-
-  // If we found it, remove the link and return.
-  if(forwardIter != m_forwardConnections.end()) {
-    m_forwardConnections.erase(forwardIter);
-    return;
-  }
-
-  // Search for _c in the backward connections.
-  auto backwardIter = std::find(m_backwardConnections.begin(),
-                                m_backwardConnections.end(),
-                                _c);
-
-  // If we found it, remove the link and return.
-  if(backwardIter != m_backwardConnections.end()) {
-    m_backwardConnections.erase(backwardIter);
-    return;
-  }
-
-  throw RunTimeException(WHERE, "Request to unlink a connection which was "
-      "not previously linked.");
-}
-
-/*------------------------------------ I/O -----------------------------------*/
-
-GMSPolyhedron::COMAdjust
-Body::
-GetCOMAdjust() const {
-  return m_comAdjust;
-}
-
-
-const std::string&
-Body::
-GetFileName() const {
-  return m_filename;
-}
-
-
-std::string
-Body::
-GetFilePath() const {
-  return m_modelDataDir == "/" || m_filename[0] == '/' ? m_filename :
-      m_modelDataDir + m_filename;
-}
-
-
-void
-Body::
->>>>>>> a557eccb
 ReadGeometryFile(const std::string& _filename) {
   m_filename = _filename;
   ReadGeometryFile();
@@ -1097,8 +954,6 @@
 
 /*------------------------------- Display Stuff ------------------------------*/
 
-<<<<<<< HEAD
-=======
 const glutils::color&
 Body::
 GetBodyColor() const {
@@ -1113,7 +968,6 @@
 }
 
 
->>>>>>> a557eccb
 bool
 Body::
 IsColorLoaded() const {
