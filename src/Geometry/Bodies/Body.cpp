--- conflicted
+++ resolved
@@ -319,11 +319,7 @@
 
   // The polyhedron is good if it is valid, triangular, closed, and
   // outward-facing.
-<<<<<<< HEAD
   if(valid and triangular and closed)// and outward)
-=======
-  if(valid and triangular and closed) // and outward)
->>>>>>> 6c9c9b08
     return;
 
   // Something isn't good - report errors if requested.
