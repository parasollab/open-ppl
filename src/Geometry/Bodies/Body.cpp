#include "Body.h"

#include "Connection.h"
#include "Geometry/Boundaries/WorkspaceBoundingBox.h"
#include "MPLibrary/ValidityCheckers/CollisionDetection/PQPCollisionDetection.h"
#include "Utilities/Color.h"
<<<<<<< HEAD
=======
#include "Utilities/XMLNode.h"
>>>>>>> ddc6f718

#include <CGAL/Quotient.h>
#include <CGAL/MP_Float.h>
#include <CGAL/Exact_predicates_exact_constructions_kernel.h>
#include <CGAL/algorithm.h>
#include <CGAL/Polyhedron_3.h>

#include <algorithm>


/*~~~~~~~~~~~~~~~~~~~~~~~~~~~~~~ Local Functions ~~~~~~~~~~~~~~~~~~~~~~~~~~~~~*/

/// Parse a body type from a textual label.
/// @param _tag The text label describing the body type.
/// @param _where Error information for undetected types.
/// @return The body type parsed from _tag.
Body::Type
GetBodyTypeFromTag(std::string _tag, const std::string& _where) {
  // Downcase the tag.
  std::transform(_tag.begin(), _tag.end(), _tag.begin(), ::tolower);

  if(_tag == "planar")
    return Body::Type::Planar;
  else if(_tag == "volumetric")
    return Body::Type::Volumetric;
  else if(_tag == "fixed")
    return Body::Type::Fixed;
  else if(_tag == "joint")
    return Body::Type::Joint;
  else
    throw ParseException(_where) << "Unknown body type '" << _tag << "'. "
                                 << "Options are: 'planar', 'volumetric', "
                                 << "'fixed', or 'joint'.";
}


/// Parse a movement type from a textual label.
/// @param _tag The text label describing the movement type.
/// @param _where Error information for undetected types.
/// @return The movement type parsed from _tag.
Body::MovementType
GetMovementTypeFromTag(std::string _tag, const std::string& _where) {
  // Downcase the tag.
  std::transform(_tag.begin(), _tag.end(), _tag.begin(), ::tolower);

  if(_tag == "rotational")
    return Body::MovementType::Rotational;
  else if(_tag == "translational")
    return Body::MovementType::Translational;
  else if(_tag == "fixed")
    return Body::MovementType::Fixed;
  else if(_tag == "joint")
    return Body::MovementType::Joint;
  else
    throw ParseException(_where) << "Unknown movement type '" << _tag << "'."
                                 << " Options are: 'rotational', "
                                 << "'translational', 'fixed'.";
}


std::string
GetTagFromBodyType(const Body::Type _b) {
  switch(_b) {
    case Body::Type::Planar:
      return "Planar";
    case Body::Type::Volumetric:
      return "Volumetric";
    case Body::Type::Fixed:
      return "Fixed";
    case Body::Type::Joint:
      return "Joint";
    default:
      throw ParseException(WHERE, "Unknown body type.");
  }
}


std::string
GetTagFromMovementType(const Body::MovementType _bm) {
  switch(_bm){
    case Body::MovementType::Rotational:
      return "Rotational";
    case Body::MovementType::Translational:
      return "Translational";
    case Body::MovementType::Fixed:
      return "Fixed";
    case Body::MovementType::Joint:
      return "Joint";
    default:
      throw ParseException(WHERE) << "Unknown movement type.";
  }
}

/*~~~~~~~~~~~~~~~~~~~~~~~~~~~~~~~~~~~ Body ~~~~~~~~~~~~~~~~~~~~~~~~~~~~~~~~~~~*/
/*---------------------------- Static Initializers ---------------------------*/

std::string Body::m_modelDataDir;

/*------------------------------ Construction --------------------------------*/

Body::
Body(MultiBody* const _owner, const size_t _index)
  : m_multibody(_owner),
    m_index(_index),
    m_label(std::to_string(m_index))
{ }


Body::
Body(MultiBody* const _owner, XMLNode& _node)
  : m_multibody(_owner) {

  // Read the index, defaulting to 0.
  m_index = _node.Read("index", false, size_t(0), size_t(0),
      numeric_limits<size_t>::max(), "Index of the body in the multibody.");

  // Read the label if one exists.
  m_label = _node.Read("label", false, std::to_string(m_index),
      "A semantic label for this part.");

  // Read the COM adjustment.
  const std::string adjust = _node.Read("comAdjustment", false, "none",
      "Specification of com adjustment");

  if(adjust == "com")
    m_comAdjust = GMSPolyhedron::COMAdjust::COM;
  else if(adjust == "surface")
    m_comAdjust = GMSPolyhedron::COMAdjust::Surface;
  else if(adjust == "none")
    m_comAdjust = GMSPolyhedron::COMAdjust::None;
  else
    throw ParseException(_node.Where(),
        "Invalid specification of com adjustment: '" + adjust +
        "'. Options are 'com', 'surface', or 'none'");

  // Read the color.
  const std::string color = _node.Read("color", false, "", "Color of the body.");
  if(!color.empty()) {
    std::istringstream buffer(color);
    buffer >> m_color;
  }

  // Parse optional texture file.
  m_textureFile = _node.Read("textureFile", false, "", "Name of the texture "
      "file.");

  // Read mass.
  m_mass = _node.Read("mass", false, 1.,
      std::numeric_limits<double>::min(), std::numeric_limits<double>::max(),
      "Mass of the body.");

  // Read body type.
  std::string type = _node.Read("type", true, "",
      "Type of the body (volumetric, planar, fixed, or joint.");
  SetBodyType(GetBodyTypeFromTag(type, _node.Where()));
  const bool isFixed = GetBodyType() == Body::Type::Fixed,
             isJoint = GetBodyType() == Body::Type::Joint;

  // Read movement type.
  std::string movement = _node.Read("movement", !isFixed and !isJoint, "",
      "Type of the movement (rotational, or translational).");
  // If the body is fixed, we shouldn't receive a movement type.
  if((isFixed or isJoint) and !movement.empty()) {
    throw ParseException(_node.Where()) << "Fixed and joint bodies may not "
                                        << "specify a movement type ('"
                                        << movement << "' provided).";
  }
  if(isFixed)
    movement = "fixed";
  else if(isJoint)
    movement = "joint";
  SetMovementType(GetMovementTypeFromTag(movement, _node.Where()));

  // Read the transform for fixed bodies.
  if(isFixed) {
    const std::string transform = _node.Read("transform", true, "",
        "The transform for this body.");

    std::istringstream buffer(transform);
    buffer >> m_transform;
  }

  // Read geometry file.
  m_filename = _node.Read("filename", false, "", "File containing the geometry"
      " information for this body.");
  if(m_filename != "")
    ReadGeometryFile(m_comAdjust);
  
  bool shape = false;
  for(auto child : _node) {
    //Make sure there is only one shape specified
    if(child.Name() == "Cylinder" || child.Name() == "Box") {
      if(shape == true)
        throw RunTimeException(WHERE) << "Can only specify one shape for a body.";
      shape = true;
    }
    if(child.Name() == "Cylinder") {
      Range<double> height;
      height.min = child.Read("minHeight", true, 0., 0., 1000., "Minimum y coordinator of cylinder.");
      height.max = child.Read("maxHeight", true, 0., 0., 1000., "Maximum y coordinator of cylinder."); 

      double radius = child.Read("radius", true, 0., 0., 1000., "Radius of cylinder.");

      size_t fidelity = child.Read("fidelity", true, 0, 0, 1000, "Number of points in approximate circle of cylinder.");

      m_polyhedron = GMSPolyhedron::MakeCylinder(height,radius,fidelity);
    }
  }
}


Body::
Body(const Body& _other) {
  *this = _other;
}


Body::
Body(Body&& _other) = default;


Body::
~Body() = default;

/*-------------------------------- Assignment --------------------------------*/

Body&
Body::
operator=(const Body& _other) {
  if(this == &_other)
    return *this;

  m_multibody             = nullptr;
  m_index                 = _other.m_index;
  m_label                 = _other.m_label;
  m_filename              = _other.m_filename;
  m_bodyType              = _other.m_bodyType;
  m_movementType          = _other.m_movementType;
  m_polyhedron            = _other.m_polyhedron;
  m_boundingBox           = _other.m_boundingBox;
  m_transform             = _other.m_transform;
  m_transformCached       = _other.m_transformCached;
  m_worldPolyhedron       = _other.m_worldPolyhedron;
  m_worldPolyhedronCached = _other.m_worldPolyhedronCached;
  m_mass                  = _other.m_mass;
  m_moment                = _other.m_moment;
  m_comAdjust             = _other.m_comAdjust;

  m_forwardConnections.clear();
  m_backwardConnections.clear();
  m_adjacencyConnections.clear();
  m_transformFetcher = _other.m_transformFetcher;

  m_color         = _other.m_color;
  m_textureFile   = _other.m_textureFile;

  return *this;
}


Body&
Body::
operator=(Body&& _other) = default;

/*------------------------------- Validation ---------------------------------*/

void
Body::
Validate() const {
  using CGALPolyhedron = GMSPolyhedron::CGALPolyhedron;

  // First use CGAL to check valid, triangular, and closed.
  CGALPolyhedron mesh;
  try {
    mesh = m_polyhedron.CGAL();
  }
  catch(std::exception& _e) {
    throw ParseException(WHERE) << "Invalid polyhedron detected from "
                                << "file '" << m_filename << "'."
                                << "\n\tCould not build a CGAL model of this, "
                                << "which usually means that the normals are "
                                << "inconsistent or the file is corrupted."
                                << "\nThis is not ignorable! The CD algorithms "
                                << "yield undefined behavior on ill-formed "
                                << "polyhedrons."
                                << std::endl;
  }

  const bool valid      = mesh.is_valid(),
             triangular = mesh.is_pure_triangle(),
             closed     = mesh.is_closed();

  // Now use PQP to determine that the polygon is outward-facing.
  bool outward = true;
  {
    PQPSolid pqp;

    mathtool::Transformation t;

    // For each facet, make sure that the point just behind the center is inside.
    for(const auto& poly : m_polyhedron.GetPolygonList())
    {
      const Vector3d point = poly.FindCenter() - (1e-6 * poly.GetNormal());

      outward &= pqp.IsInsideObstacle(point, m_polyhedron, t);
      if(!outward)
        break;
    }
  }

  // The polyhedron is good if it is valid, triangular, closed, and
  // outward-facing.
  if(valid and triangular and closed) // and outward)
    return;

  // Something isn't good - report errors if requested.
<<<<<<< HEAD
  /*throw ParseException(WHERE) << "Invalid polyhedron detected from "
=======
  throw ParseException(WHERE) << "Invalid polyhedron detected from "
>>>>>>> ddc6f718
                              << "file '" << m_filename << "'."
                              << "\n\tnum vertices: " << mesh.size_of_vertices()
                              << "\n\tnum facets: " << mesh.size_of_facets()
                              << "\n\tvalid: " << valid
                              << "\n\ttriangular: " << triangular
                              << "\n\tclosed: " << closed
                              << "\n\toutward: " << outward
                              << "\nThis is not ignorable! The CD algorithms "
                              << "yield undefined behavior on ill-formed "
                              << "polyhedrons."
                              << std::endl;
  */
}

/*---------------------------- MultiBody Accessors ---------------------------*/

MultiBody*
Body::
GetMultiBody() const noexcept {
  return m_multibody;
}


void
Body::
SetMultiBody(MultiBody* const _owner) noexcept {
  m_multibody = _owner;
}


size_t
Body::
GetIndex() const noexcept {
  return m_index;
}

/*----------------------------- Body Properties ------------------------------*/

const std::string&
Body::
Label() const noexcept {
  return m_label;
}


bool
Body::
IsBase() const noexcept {
  return m_bodyType != Body::Type::Joint;
}


void
Body::
SetBodyType(const Body::Type _type) noexcept {
  m_bodyType = _type;

  // Setup an expedited transform getter for fixed bodies to eliminate possible
  // branchings on the cached value. This prevents branch misses for all base
  // bodies.
  if(IsBase())
    m_transformFetcher = &Body::FetchBaseTransform;
  else
    m_transformFetcher = &Body::FetchLinkTransform;
}


Body::Type
Body::
GetBodyType() const noexcept {
  return m_bodyType;
}


void
Body::
SetMovementType(const MovementType _type) noexcept {
  m_movementType = _type;
}


Body::MovementType
Body::
GetMovementType() const noexcept {
  return m_movementType;
}

/*---------------------------- Physical Properties ---------------------------*/

double
Body::
GetMass() const {
  return m_mass;
}


const Matrix3x3&
Body::
GetMoment() const {
  return m_moment;
}

/*--------------------------- Geometric Properties ---------------------------*/

void
Body::
SetPolyhedron(GMSPolyhedron&& _poly) {
  _poly.UpdateCGALPoints();
  m_polyhedron = std::move(_poly);

  ComputeMomentOfInertia();
  ComputeBoundingBox();
  MarkDirty();
}


const GMSPolyhedron&
Body::
GetPolyhedron() const {
  return m_polyhedron;
}


const GMSPolyhedron&
Body::
GetWorldPolyhedron() const {
  if(!m_worldPolyhedronCached) {
    m_worldPolyhedron = GetWorldTransformation() * m_polyhedron;
    m_worldPolyhedronCached = true;
  }
  return m_worldPolyhedron;
}


const GMSPolyhedron&
Body::
GetBoundingBox() const {
  return m_boundingBox;
}


GMSPolyhedron
Body::
GetWorldBoundingBox() const {
  return GetWorldTransformation() * m_boundingBox;
}

/*---------------------------- Transform Functions ---------------------------*/

void
Body::
MarkDirty() {
  m_transformCached = false;
  m_worldPolyhedronCached = false;
}


void
Body::
Configure(const Transformation& _transformation) {
  m_transform = _transformation;
  MarkDirty();
}


const Transformation&
Body::
GetWorldTransformation() const {
  return (this->*m_transformFetcher)();
}
<<<<<<< HEAD
    
const Transformation
Body::
GetTransformationToURDFReferenceFrame() const {

  if(IsBase())
    return Transformation();

  const Connection& back = *m_backwardConnections[0];
  const Transformation& forward = back.GetTransformationToBody2();
  const Transformation reverse = -forward;
  return reverse;
}
=======
>>>>>>> ddc6f718

/*--------------------------- Connection Properties --------------------------*/

size_t
Body::
ForwardConnectionCount() const noexcept {
  return m_forwardConnections.size();
}


size_t
Body::
BackwardConnectionCount() const noexcept {
  return m_backwardConnections.size();
}


size_t
Body::
AdjacencyConnectionCount() const noexcept {
  return m_adjacencyConnections.size();
}


Connection&
Body::
GetForwardConnection(const size_t _index) const noexcept {
  try {
    return *m_forwardConnections.at(_index);
  }
  catch(std::exception&) {
    // Re-propgate out-of-range exception with better error info.
    throw RunTimeException(WHERE, "Cannot access forward connection " +
        ::to_string(_index) + ", number of forward connections = " +
        ::to_string(ForwardConnectionCount()) + ".");
  }
}


Connection&
Body::
GetBackwardConnection(const size_t _index) const noexcept {
  try {
    return *m_backwardConnections.at(_index);
  }
  catch(std::exception&) {
    // Re-propgate out-of-range exception with better error info.
    throw RunTimeException(WHERE, "Cannot access backward connection " +
        ::to_string(_index) + ", number of backward connections = " +
        ::to_string(BackwardConnectionCount()) + ".");
  }
}


Connection&
Body::
GetAdjacencyConnection(const size_t _index) const noexcept {
  try {
    return *m_adjacencyConnections.at(_index);
  }
  catch(std::exception&) {
    // Re-propgate out-of-range exception with better error info.
    throw RunTimeException(WHERE, "Cannot access adjacency connection " +
        ::to_string(_index) + ", number of adjacency connections = " +
        ::to_string(AdjacencyConnectionCount()) + ".");
  }
}


Connection*
Body::
GetConnectionTo(const Body* const _other) const noexcept {
  for(const auto c : m_forwardConnections)
    if(c->GetNextBody() == _other)
      return c;
  for(const auto c : m_backwardConnections)
    if(c->GetPreviousBody() == _other)
      return c;
  return nullptr;
}


bool
Body::
IsAdjacent(const Body* const _other) const {
  if(this == _other)
    return true;

  for(const auto& c : m_forwardConnections)
    if(c->GetNextBody() == _other)
      return true;
  for(const auto& c : m_backwardConnections)
    if(c->GetPreviousBody() == _other)
      return true;
  for(const auto& c : m_adjacencyConnections)
    if(c->GetNextBody() == _other || c->GetPreviousBody() == _other)
      return true;

  return false;
}


bool
Body::
SameParent(const Body* const _other) const {
  //1: for branched structures: check if there is a shared parent
  for(const auto& c1: m_backwardConnections) {
    for(const auto& c2: _other->m_backwardConnections) {
      if(c1->GetPreviousBodyIndex() == c2->GetPreviousBodyIndex())
        return true;
    }
  }
  return false;
}


void
Body::
LinkForward(Connection* const _c) {
  m_forwardConnections.push_back(_c);
  MarkDirty();
}


void
Body::
LinkBackward(Connection* const _c) {
  m_backwardConnections.push_back(_c);
  MarkDirty();
}


void
Body::
LinkAdjacency(Connection* const _c) {
  m_adjacencyConnections.push_back(_c);
  MarkDirty();
}


void
Body::
Unlink(Connection* const _c) {
  // Search for _c in the forward connections.
  auto forwardIter = std::find(m_forwardConnections.begin(),
                               m_forwardConnections.end(),
                               _c);

  // If we found it, remove the link and return.
  if(forwardIter != m_forwardConnections.end()) {
    m_forwardConnections.erase(forwardIter);
    return;
  }

  // Search for _c in the backward connections.
  auto backwardIter = std::find(m_backwardConnections.begin(),
                                m_backwardConnections.end(),
                                _c);

  // If we found it, remove the link and return.
  if(backwardIter != m_backwardConnections.end()) {
    m_backwardConnections.erase(backwardIter);
    return;
  }

  // Search for _c in the adjacency connections.
  auto adjacencyIter = std::find(m_adjacencyConnections.begin(),
                                m_adjacencyConnections.end(),
                                _c);

  // If we found it, remove the link and return.
  if(adjacencyIter != m_adjacencyConnections.end()) {
    m_adjacencyConnections.erase(adjacencyIter);
    return;
  }

  throw RunTimeException(WHERE, "Request to unlink a connection which was "
      "not previously linked.");
}

/*------------------------------------ I/O -----------------------------------*/

const std::string&
Body::
GetFileName() const {
  return m_filename;
}


std::string
Body::
GetFilePath() const {
  return m_modelDataDir == "/" || m_filename[0] == '/'
         ? m_filename
         : m_modelDataDir + m_filename;
}


void
Body::
ReadGeometryFile(const std::string& _filename) {
  m_filename = _filename;
  ReadGeometryFile();
}


void
Body::
ReadGeometryFile(GMSPolyhedron::COMAdjust _comAdjust) {
  std::string filename = GetFilePath();

  if(!FileExists(filename))
    throw ParseException(WHERE) << "File \'" << filename << "\' not found.";

  m_polyhedron.Read(filename, _comAdjust);

  ComputeMomentOfInertia();
  ComputeBoundingBox();
  MarkDirty();
  Validate();
}


void
Body::
Read(std::istream& _is, CountingStreamBuffer& _cbs) {
  m_filename = ReadFieldString(_is, _cbs,
      "Failed reading geometry filename.", false);

  // Read optional input between file name and joint/transform specification.

  // Read white space.
  char c;
  while(isspace(_is.peek()))
    _is.get(c);

  while(_is.peek() == '-') {
    // Read '-'.
    _is.get(c);

    // Read next option.
    _is >> c;

    // Parse optional com adjustment.
    if(c == 'a') {
      _is >> c; //read a(
      if(c != '(')
        throw ParseException(_cbs.Where(), "Invalid specification of com "
            "adjustment.");
      std::string adjust = ReadFieldString(_is, _cbs, "Invalid specification "
          "of com adjustment.");
      c = adjust.back();
      //read )
      if(c != ')')
        throw ParseException(_cbs.Where(), "Invalid specification of com "
            "adjustment.");
      adjust = adjust.substr(0, adjust.size() - 1);
      if(adjust == "COM")
        m_comAdjust = GMSPolyhedron::COMAdjust::COM;
      else if(adjust == "SURFACE")
        m_comAdjust = GMSPolyhedron::COMAdjust::Surface;
      else if (adjust == "NONE")
        m_comAdjust = GMSPolyhedron::COMAdjust::None;
      else
        throw ParseException(_cbs.Where(),
            "Invalid specification of com adjustment: '" + adjust +
            "'. Options are 'COM', 'Surface', or 'None'");
    }
    // Parse color.
    else if(c == 'c') {
      _is >> c; //read c(
      if(c != '(')
        throw ParseException(_cbs.Where(), "Invalid specification of color.");
      const Color4 color = ReadField<Color4>(_is, _cbs, "Invalid specification of color.");
      m_color = glutils::color(color[0], color[1], color[2], color[3]);
      _is >> c; //read )
      if(c != ')')
        throw ParseException(_cbs.Where(), "Invalid specification of color.");
    }
    // Parse optional texture file.
    else if(c == 't') {
      _is >> c; //read t(
      if(c != '(')
        throw ParseException(_cbs.Where(), "Invalid specification of texture.");
      m_textureFile = ReadFieldString(_is, _cbs,
          "Invalid specification of texture.", false);
      c = m_textureFile[m_textureFile.length() - 1];
      if(c == ')')
        m_textureFile = m_textureFile.substr(0, m_textureFile.length() - 1);
      else {
        _is >> c; //read )
        if(c != ')')
          throw ParseException(_cbs.Where(), "Invalid specification of texture.");
      }
    }
    // Put back - for possible -x translation.
    else {
      _is.putback(c);
      _is.putback('-');
      break;
    }

    while(isspace(_is.peek()))
      _is.get(c);
  }

  // Clear out whitespace and check if the next character is a letter.
  while(isspace(_is.peek()))
    _is.get(c);

  // Set the body type next.
  // If the next character is a letter, read the base type. Otherwise this is an
  // obstacle mb which does not specify 'fixed' for its body.
  if(isalpha(_is.peek())) {
    std::string bodyTag = ReadFieldString(_is, _cbs, "Failed reading base tag."
        " Options are: planar, volumetric, fixed, or joint.");
    SetBodyType(GetBodyTypeFromTag(bodyTag, _cbs.Where()));
  }
  else {
    SetBodyType(Body::Type::Fixed);
  }

  // Set the movement type and read the transform for fixed bodies.
  switch(m_bodyType) {
    case Body::Type::Volumetric:
    case Body::Type::Planar:
      // If base is volumetric or planar, we should parse the rotational type.
      {
        std::string baseMovementTag = ReadFieldString(_is, _cbs,
            "Failed reading rotation tag."
            " Options are: rotational or translational.");
        SetMovementType(GetMovementTypeFromTag(baseMovementTag, _cbs.Where()));
        break;
      }
    case Body::Type::Fixed:
      // If base if fixed, we should read a transformation.
      {
        m_transform = ReadField<Transformation>(_is, _cbs,
            "Failed reading fixed based transformation.");
        SetMovementType(Body::MovementType::Fixed);
        Configure(m_transform);
        break;
      }
    case Body::Type::Joint:
      // No additional parsing needed if base is a joint.
      SetMovementType(Body::MovementType::Joint);
      break;
  }

  // Read the mesh file.
  ReadGeometryFile(m_comAdjust);
}
    
void 
Body::
TranslateURDFLink(const std::shared_ptr<const urdf::Link>& _link, 
                  const bool _base, const bool _fixed) {

  // Translate geometric elements.
  const auto geometry = _link->collision->geometry.get();
  if(geometry->type == urdf::Geometry::MESH) {

    const auto mesh = dynamic_cast<urdf::Mesh*>(geometry);

    auto fullROSPath = mesh->filename;

    if(fullROSPath.empty())
      throw RunTimeException(WHERE) << "ROS geometry filename is empty." << std::endl;
    else if(fullROSPath[0] == '/') 
      m_filename = fullROSPath;
    else {

      size_t sl = fullROSPath.find("//");
      auto packagePath = fullROSPath.substr(sl+2,fullROSPath.size()-1);

      sl = packagePath.find("/");
      m_filename = packagePath.substr(sl+1,packagePath.size()-1);
    }

    // Read the mesh file.
    //ReadGeometryFile(m_comAdjust);
    ReadGeometryFile(GMSPolyhedron::COMAdjust::None);

    // Apply mesh scaling
    auto scale = mesh->scale;
  
    auto newCenter = m_polyhedron.GetCentroid();
    newCenter[0] = newCenter[0]*scale.x;
    newCenter[1] = newCenter[1]*scale.y;
    newCenter[2] = newCenter[2]*scale.z;

    m_polyhedron.Scale(scale.x,scale.y,scale.z,newCenter);

  }
  else if(geometry->type == urdf::Geometry::BOX) {
    //TODO::Convert Box to GMSPolyhedron m_plohedron
    
    auto box = dynamic_cast<urdf::Box*>(geometry);
    auto x = box->dim.x;
    auto y = box->dim.y;
    auto z = box->dim.z;

    Range<double> xRange(-x/2,x/2);
    Range<double> yRange(-y/2,y/2);
    Range<double> zRange(-z/2,z/2);

    m_polyhedron = GMSPolyhedron::MakeBox(xRange,yRange,zRange);
    ComputeMomentOfInertia();
    ComputeBoundingBox();
    MarkDirty();
    //Validate();
  }
  else if(geometry->type == urdf::Geometry::CYLINDER) {
    auto cyl = dynamic_cast<urdf::Cylinder*>(geometry);

    Range<double> height;
    height.min = -cyl->length/2;
    height.max = cyl->length/2;

    double radius = cyl->radius;

    size_t fidelity = 33;

    m_polyhedron = GMSPolyhedron::MakeCylinder(height, radius, fidelity);
  }
  else {
    throw RunTimeException(WHERE) << "Unsupported ROS Geometry." << std::endl;
  }

  // Translate visual elements.
  if(_link->visual and _link->visual->material) {
    const auto material = _link->visual->material;
    const auto color = material->color;
    m_color = glutils::color(color.a, color.b, color.g, color.r);
    m_textureFile = material->texture_filename;
  }

 
  // Determine if base link.
  const auto parent = _link->getParent();
  if(!_base) {
    SetMovementType(MovementType::Joint);
    SetBodyType(Type::Joint);
  }
  else {
    // TODO::Currently assume volumetric rotational. 
    //       Need way to determine from urdf.
    //if(_fixed) {
    //  SetBodyType(Type::Fixed);
    //  SetMovementType(MovementType::Fixed);
    //}
    //else {
      SetBodyType(Type::Volumetric);
      SetMovementType(MovementType::Rotational);
    //}
  }

}
/*----------------------------- Computation Helpers --------------------------*/

void
Body::
ComputeMomentOfInertia() const {
  const Vector3d centroid = m_polyhedron.GetCentroid();
  const std::vector<Vector3d>& vertices = m_polyhedron.GetVertexList();
  const double massPerVert = m_mass / vertices.size();
  auto& moment = const_cast<Matrix3x3&>(m_moment);

  moment = Matrix3x3();
  for(const auto& v : vertices) {
    const Vector3d r = v - centroid;
    moment[0][0] += massPerVert * (r[1] * r[1] + r[2] * r[2]);
    moment[0][1] += massPerVert * -r[0] * r[1];
    moment[0][2] += massPerVert * -r[0] * r[2];
    moment[1][0] += massPerVert * -r[1] * r[0];
    moment[1][1] += massPerVert * (r[0] * r[0] + r[2] * r[2]);
    moment[1][2] += massPerVert * -r[1] * r[2];
    moment[2][0] += massPerVert * -r[0] * r[2];
    moment[2][1] += massPerVert * -r[1] * r[2];
    moment[2][2] += massPerVert * (r[0] * r[0] + r[1] * r[1]);
  }
  moment = inverse(moment);
}


void
Body::
ComputeBoundingBox() const {
  auto& bbx = const_cast<GMSPolyhedron&>(m_boundingBox);
  bbx = GetPolyhedron().ComputeBoundingBox()->MakePolyhedron();
  bbx.Invert();
}


const Transformation&
Body::
FetchBaseTransform() const noexcept {
  return m_transform;
}


const Transformation&
Body::
FetchLinkTransform() const noexcept {
  if(m_transformCached)
    return m_transform;
  std::set<size_t> visited;
  return ComputeWorldTransformation(visited);
}


const Transformation&
Body::
ComputeWorldTransformation(std::set<size_t>& _visited) const {
  // If this link has already been visited, no need to do anything.
  if(_visited.find(m_index) != _visited.end())
    return m_transform;
  _visited.insert(m_index);

  // If the transform is already cached, return it.
  if(m_transformCached)
    return m_transform;
  m_transformCached = true;

  // If there are no backward connections (i.e. this is a base link), the
  // transform is already correct.
  if(m_backwardConnections.empty())
    return m_transform;

  // Compute the transform of this link from its backward connection.
  const Connection& back = *m_backwardConnections[0];
  auto& transform = const_cast<Transformation&>(m_transform);
  transform =
      back.GetPreviousBody()->ComputeWorldTransformation(_visited) *
<<<<<<< HEAD
//      back.GetTransformationToDHFrame() *
//      back.GetDHParameters().GetTransformation() *
//      back.GetTransformationToBody2();
      back.GetTransformationFromJoint();
=======
      back.GetTransformationToDHFrame() *
      back.GetDHParameters().GetTransformation() *
      back.GetTransformationToBody2();
>>>>>>> ddc6f718

  return m_transform;
}

/*------------------------------- Display Stuff ------------------------------*/

const glutils::color&
Body::
GetColor() const {
  return m_color;
}


void
Body::
SetColor(const glutils::color& _m) {
  m_color = _m;
}


bool
Body::
IsTextureLoaded() const {
  return !m_textureFile.empty();
}


const string&
Body::
GetTexture() const {
  return m_textureFile;
}

/*-------------------------------- I/O Helpers -------------------------------*/

std::ostream&
operator<<(std::ostream& _os, const Body& _body) {
  const auto type = _body.GetBodyType();

  _os << _body.GetFileName() << " " << GetTagFromBodyType(type) << " ";

  switch(type) {
    case Body::Type::Planar:
    case Body::Type::Volumetric:
      _os << GetTagFromMovementType(_body.GetMovementType());
      break;
    case Body::Type::Fixed:
      _os << _body.GetWorldTransformation();
      break;
    case Body::Type::Joint:
      break;
  }

  return _os;
}

/*----------------------------------------------------------------------------*/<|MERGE_RESOLUTION|>--- conflicted
+++ resolved
@@ -4,10 +4,6 @@
 #include "Geometry/Boundaries/WorkspaceBoundingBox.h"
 #include "MPLibrary/ValidityCheckers/CollisionDetection/PQPCollisionDetection.h"
 #include "Utilities/Color.h"
-<<<<<<< HEAD
-=======
-#include "Utilities/XMLNode.h"
->>>>>>> ddc6f718
 
 #include <CGAL/Quotient.h>
 #include <CGAL/MP_Float.h>
@@ -324,11 +320,7 @@
     return;
 
   // Something isn't good - report errors if requested.
-<<<<<<< HEAD
   /*throw ParseException(WHERE) << "Invalid polyhedron detected from "
-=======
-  throw ParseException(WHERE) << "Invalid polyhedron detected from "
->>>>>>> ddc6f718
                               << "file '" << m_filename << "'."
                               << "\n\tnum vertices: " << mesh.size_of_vertices()
                               << "\n\tnum facets: " << mesh.size_of_facets()
@@ -499,7 +491,6 @@
 GetWorldTransformation() const {
   return (this->*m_transformFetcher)();
 }
-<<<<<<< HEAD
     
 const Transformation
 Body::
@@ -513,8 +504,6 @@
   const Transformation reverse = -forward;
   return reverse;
 }
-=======
->>>>>>> ddc6f718
 
 /*--------------------------- Connection Properties --------------------------*/
 
@@ -962,14 +951,14 @@
   else {
     // TODO::Currently assume volumetric rotational. 
     //       Need way to determine from urdf.
-    //if(_fixed) {
-    //  SetBodyType(Type::Fixed);
-    //  SetMovementType(MovementType::Fixed);
-    //}
-    //else {
+    if(_fixed) {
+      SetBodyType(Type::Fixed);
+      SetMovementType(MovementType::Fixed);
+    }
+    else {
       SetBodyType(Type::Volumetric);
       SetMovementType(MovementType::Rotational);
-    //}
+    }
   }
 
 }
@@ -1049,16 +1038,10 @@
   auto& transform = const_cast<Transformation&>(m_transform);
   transform =
       back.GetPreviousBody()->ComputeWorldTransformation(_visited) *
-<<<<<<< HEAD
 //      back.GetTransformationToDHFrame() *
 //      back.GetDHParameters().GetTransformation() *
 //      back.GetTransformationToBody2();
       back.GetTransformationFromJoint();
-=======
-      back.GetTransformationToDHFrame() *
-      back.GetDHParameters().GetTransformation() *
-      back.GetTransformationToBody2();
->>>>>>> ddc6f718
 
   return m_transform;
 }
