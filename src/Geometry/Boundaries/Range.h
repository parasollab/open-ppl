--- conflicted
+++ resolved
@@ -77,10 +77,7 @@
   /// Sample the range for a random contained value with uniform probability.
   T Sample() const noexcept;
 
-<<<<<<< HEAD
-=======
   /// Checks for equality with another Range
->>>>>>> f591ac79
   bool operator==(const Range<T>& _other) const {
     return min == _other.min && max == _other.max;
   }
