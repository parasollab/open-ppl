--- conflicted
+++ resolved
@@ -9,11 +9,7 @@
 endif
 
 ifndef parallel
-<<<<<<< HEAD
   parallel = 1
-=======
-  parallel = 0
->>>>>>> 197a0f9c
 endif
 
 # set directory paths
@@ -30,11 +26,7 @@
 endif
 
 ifndef STL_LIB
-<<<<<<< HEAD
-  STL_LIB = 4.7.2
-=======
   STL_LIB = 4.8.2
->>>>>>> 197a0f9c
 endif
 
 ifndef ROBOT_DEF
@@ -59,27 +51,12 @@
 # targets
 default_target: library
 
-<<<<<<< HEAD
-utils: stapl_lib cd_libs xml_libs nn_libs mathtool_lib modelloader_lib kmeans_lib
-stapl_lib: ${STAPL_LIBFILE}
-cd_libs: ${CD_LIBFILE}
-xml_libs: ${XML_LIBFILE}
-nn_libs: ${MPNN_LIBFILE}
-mathtool_lib: ${MATHTOOL_LIBFILE}
-modelloader_lib: ${MODELLOADER_LIBFILE}
-kmeans_lib: ${KMEANS_LIBFILE}
-=======
 ${PMPL_OBJS}: ${STAPL_LIBFILE} ${CD_LIBFILE} ${XML_LIBFILE} ${MPNN_LIBFILE} ${MODELLOADER_LIBFILE} ${KMEANS_LIBFILE}
->>>>>>> 197a0f9c
 
 ${PMPL_LIBFILE}: ${PMPL_OBJS}
 	${AR} ${PMPL_LIBFILE} ${PMPL_OBJS}
 
-<<<<<<< HEAD
-libs: utils ${PMPL_LIBFILE}
-=======
 library: ${PMPL_LIBFILE}
->>>>>>> 197a0f9c
 
 ifeq (${parallel}, 1)
   MAIN = parallel_main.o
