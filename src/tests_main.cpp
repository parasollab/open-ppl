--- conflicted
+++ resolved
@@ -9,11 +9,8 @@
 #include "Behaviors/Agents/Coordinator.h"
 #include "Testing/MPLibrary/MPLibraryTests.h"
 #include "Testing/TMPLibrary/TMPLibraryTests.h"
-<<<<<<< HEAD
 #include "Testing/Geometry/GeometryTests.h"
-=======
 #include "Testing/Behaviors/BehaviorsTests.h"
->>>>>>> 49b4b162
 #include "TMPLibrary/Solution/Plan.h"
 #include "Testing/MPProblem/MPProblemTests.h"
 #include "MPProblem/MPTask.h"
@@ -116,7 +113,7 @@
   // Also solve the group task(s).
 	std::vector<std::shared_ptr<GroupTask>> groupTasks;
   if(!problem->GetRobotGroups().empty()) {
-    for(auto& robotGroup : problem->GetRobotGroups()) 
+    for(auto& robotGroup : problem->GetRobotGroups())
 	    for(auto groupTask : problem->GetTasks(robotGroup.get()))
 				groupTasks.push_back(groupTask);
   	ppl->Solve(problem, groupTasks);
@@ -126,7 +123,7 @@
     throw RunTimeException(WHERE) << "No tasks were specified!";
 	*/
 
-  
+
 	for(const auto& decomps : problem->GetDecompositions()) {
 		auto a = decomps.first->GetAgent();
 		auto c = dynamic_cast<Coordinator*>(a);
@@ -143,23 +140,20 @@
 			//ppl->Solve(problem, decomp.get(), plan, c, team);
 		}
 	}
-  
-  
+
+
   auto mpResults = mpl->RunTest();
   std::cout << "PASSED: " << mpResults.first << std::endl << mpResults.second;
-  
-<<<<<<< HEAD
-  geometry->RunTest();
- 
+
+  auto geomResults =  geometry->RunTest();
+  std::cout << "PASSED: " << geomResults.first << std::endl; << geomResults.second;
+
+  auto behavResults = behaviors->RunTest();
+  std::cout << "PASSED: " << behavResults.first << std::endl << behavResults.second;
+
   // Release resources.
   delete geometry;
-=======
-  auto behavResults = behaviors->RunTest();
-  std::cout << "PASSED: " << behavResults.first << std::endl << behavResults.second;
- 
-  // Release resources.
   delete behaviors;
->>>>>>> 49b4b162
   delete problem;
   delete ppl;
   delete mpl;
