--- conflicted
+++ resolved
@@ -452,11 +452,7 @@
 template<class MPTraits>
 bool
 Query<MPTraits>::CanRecreatePath(RoadmapType* _rdmp, vector<VID>& _attemptedPath, vector<CfgType>& _recreatedPath) {
-<<<<<<< HEAD
-  //StatClass* stats = this->GetMPProblem()->GetStatClass();
   Environment* env = this->GetMPProblem()->GetEnvironment();
-=======
->>>>>>> 6a10c63d
   _recreatedPath.push_back(_rdmp->GetGraph()->GetVertex(*(_attemptedPath.begin())));
   for(typename vector<VID>::iterator it = _attemptedPath.begin(); it+1 != _attemptedPath.end(); it++) {
     LPOutput<MPTraits> ci;
@@ -472,8 +468,7 @@
 
     if(weight.GetLPLabel() != "RRTExpand"){
       vector<CfgType> edge = this->GetMPProblem()->GetLocalPlanner(weight.GetLPLabel())->
-        ReconstructPath(env, this->GetMPProblem()->GetDistanceMetric(m_dmLabel), c1, c2, intermediates,
-            env->GetPositionRes(), env->GetOrientationRes());
+        ReconstructPath(c1, c2, intermediates, env->GetPositionRes(), env->GetOrientationRes());
       _recreatedPath.insert(_recreatedPath.end(), edge.begin(), edge.end());
     }
     else{
@@ -486,18 +481,13 @@
         StatClass dummyStats;
         LPOutput<MPTraits> lpOutput;
         CfgType col;
-        vector<CfgType> edge = sl.ReconstructPath(env, this->GetMPProblem()->GetDistanceMetric(m_dmLabel), *cit, *(cit+1), intermediates, env->GetPositionRes(), env->GetOrientationRes());
+        vector<CfgType> edge = sl.ReconstructPath(*cit, *(cit+1), intermediates, env->GetPositionRes(), env->GetOrientationRes());
         _recreatedPath.insert(_recreatedPath.end(), edge.begin(), edge.end());
       }
     }
     _recreatedPath.push_back(c2);
 
-<<<<<<< HEAD
     /*if(this->GetMPProblem()->GetLocalPlanner(m_lpLabel)->IsConnected(
-          this->GetMPProblem()->GetEnvironment(), *stats, this->GetMPProblem()->GetDistanceMetric(m_dmLabel),
-=======
-    if(this->GetMPProblem()->GetLocalPlanner(m_lpLabel)->IsConnected(
->>>>>>> 6a10c63d
           _rdmp->GetGraph()->GetVertex(*it), _rdmp->GetGraph()->GetVertex(*(it+1)),
           col, &ci, this->GetMPProblem()->GetEnvironment()->GetPositionRes(),
           this->GetMPProblem()->GetEnvironment()->GetOrientationRes(), true, true, true)) {
