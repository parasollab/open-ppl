--- conflicted
+++ resolved
@@ -32,25 +32,15 @@
     typedef typename MPProblemType::DistanceMetricPointer DistanceMetricPointer;
     typedef typename MPProblemType::PathModifierPointer PathModifierPointer;
 
-<<<<<<< HEAD
     Query(bool _deleteNodes=false, string _searchAlg="astar",
         string _lpLabel="", string _dmLabel="",
-        string _pathModifierLabel="", bool _writePaths = true);
-=======
-    Query(bool _deleteNodes=false, string _searchAlg="astar", string _pathFile="Basic.path",
-    string _intermediateFile="", string _lpLabel="", string _dmLabel="",
-    string _pathModifierLabel="", bool _fullRecreatePath=true);
->>>>>>> 4e2faae0
+        string _pathModifierLabel="", bool _fullRecreatePath=true);
 
     Query(string _queryFileName, const vector<string>& _connLabels = vector<string>(), bool _writePaths = true);
     Query(const CfgType& _start, const CfgType& _goal, bool _writePaths = true);
     Query(MPProblemType* _problem, XMLNodeReader& _node, bool _warn = true);
     Query(MPProblemType* _problem, CfgType _start, CfgType _goal, const vector<string>& _connectorLabels=vector<string>(),
-<<<<<<< HEAD
-	  bool _deleteNodes=true, string _searchAlg="astar", bool _writePaths = true);
-=======
 	  bool _deleteNodes=true, string _searchAlg="astar", bool _fullRecreatePath=false);
->>>>>>> 4e2faae0
     virtual ~Query() { }
 
     void ParseXML(XMLNodeReader& _node);
@@ -125,20 +115,11 @@
 };
 
 template<class MPTraits>
-<<<<<<< HEAD
 Query<MPTraits>::Query(bool _deleteNodes, string _searchAlg,
     string _lpLabel, string _dmLabel,
-    string _pathModifierLabel, bool _writePaths) : m_lpLabel(_lpLabel),
-    m_dmLabel(_dmLabel), m_deleteNodes(_deleteNodes),
-    m_pathModifierLabel(_pathModifierLabel), m_writePaths(_writePaths) {
-=======
-Query<MPTraits>::Query(bool _deleteNodes, string _searchAlg, string _pathFile,
-    string _intermediateFile, string _lpLabel, string _dmLabel,
-    string _pathModifierLabel, bool _fullRecreatePath) : m_pathFile(_pathFile),
-    m_intermediateFile(_intermediateFile), m_lpLabel(_lpLabel),
-    m_dmLabel(_dmLabel), m_deleteNodes(_deleteNodes),
+    string _pathModifierLabel, bool _fullRecreatePath) :
+    m_lpLabel(_lpLabel), m_dmLabel(_dmLabel), m_deleteNodes(_deleteNodes),
     m_fullRecreatePath(_fullRecreatePath), m_pathModifierLabel(_pathModifierLabel) {
->>>>>>> 4e2faae0
   this->SetName("Query");
   SetSearchAlgViaString(_searchAlg);
 }
@@ -172,15 +153,8 @@
 
 // Uses start/goal to set up query for an existing MPProblem
 template<class MPTraits>
-<<<<<<< HEAD
-Query<MPTraits>::Query(MPProblemType* _problem, CfgType _start, CfgType _goal,
-    const vector<string>& _connectorLabels, bool _deleteNodes, string _searchAlg,
-    bool _writePaths) :
-  m_deleteNodes(_deleteNodes), m_writePaths(_writePaths) {
-=======
 Query<MPTraits>::Query(MPProblemType* _problem, CfgType _start, CfgType _goal, const vector<string>& _connectorLabels, bool _deleteNodes, string _searchAlg, bool _fullRecreatePath) :
   m_deleteNodes(_deleteNodes), m_fullRecreatePath(_fullRecreatePath) {
->>>>>>> 4e2faae0
 
   SetSearchAlgViaString(_searchAlg);
   m_nodeConnectionLabels=_connectorLabels;
@@ -529,17 +503,11 @@
         << *it << ", " << *(it+1) << ")" << " outputting error path to \"error.path\" and exiting." << endl;
       _recreatedPath.insert(_recreatedPath.end(), ci.m_path.begin(), ci.m_path.end());
       _recreatedPath.push_back(col);
-<<<<<<< HEAD
-      WritePath("error.path", _recreatedPath);
-      exit(1);
-    }*/
-=======
       if( m_fullRecreatePath ) {
         WritePath("error.path", _recreatedPath);
         exit(1);
       }
-    }
->>>>>>> 4e2faae0
+    }*/
   }
   return true;
 }
