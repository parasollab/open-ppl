--- conflicted
+++ resolved
@@ -110,16 +110,6 @@
 };
 
 template<class MPTraits>
-<<<<<<< HEAD
-Query<MPTraits>::Query(bool _deleteNodes, string _searchAlg, string _pathFile, string _smoothFile, string _maSmoothFile,
-    string _intermediateFile, string _lpLabel, string _dmLabel, string _malpLabel, bool _smooth, bool _maSmooth) :
-  m_pathFile(_pathFile), m_smoothFile(_smoothFile), m_maSmoothFile(_maSmoothFile), m_intermediateFile(_intermediateFile),
-  m_lpLabel(_lpLabel), m_dmLabel(_dmLabel), m_malpLabel(_malpLabel), m_deleteNodes(_deleteNodes), m_smooth(_smooth),
-  m_maSmooth(_maSmooth){
-    this->SetName("Query");
-    SetSearchAlgViaString(_searchAlg);
-    m_clearanceUtility = ClearanceUtility<MPTraits>(this->GetMPProblem());
-=======
 Query<MPTraits>::Query(bool _deleteNodes, string _searchAlg, string _pathFile,
     string _intermediateFile, string _lpLabel, string _dmLabel,
     string _pathModifierLabel) : m_pathFile(_pathFile),
@@ -128,7 +118,7 @@
     m_pathModifierLabel(_pathModifierLabel) {
   this->SetName("Query");
   SetSearchAlgViaString(_searchAlg);
->>>>>>> d6d80034
+    m_clearanceUtility = ClearanceUtility<MPTraits>(this->GetMPProblem());
 }
 
 // Reads in query from a file
@@ -151,7 +141,6 @@
 // Constructor with XML
 template<class MPTraits>
 Query<MPTraits>::Query(MPProblemType* _problem, XMLNodeReader& _node, bool _warn) :
-<<<<<<< HEAD
   MapEvaluatorMethod<MPTraits>(_problem, _node) {
     Initialize();
     ParseXML(_node);
@@ -160,14 +149,6 @@
     ReadQuery(m_queryFile);
     m_clearanceUtility = ClearanceUtility<MPTraits>(_problem, _node);
   }
-=======
-    MapEvaluatorMethod<MPTraits>(_problem, _node) {
-  Initialize();
-  ParseXML(_node);
-  if(_warn)
-    _node.warnUnrequestedAttributes();
-  ReadQuery(m_queryFile);
-}
 
 // Uses start/goal to set up query for an existing MPProblem
 template<class MPTraits>
@@ -180,7 +161,6 @@
   m_query.push_back(_goal);
   this->SetMPProblem(_problem);
 }
->>>>>>> d6d80034
 
 template<class MPTraits>
 void
@@ -414,12 +394,8 @@
       }
       if(this->m_recordKeep)
         stats->StopClock("Query Graph Search");
-<<<<<<< HEAD
-#endif 
-      stats->m_pathClearance = m_clearanceUtility.PathClearance(shortestPath);
-=======
 #endif
->>>>>>> d6d80034
+      stats->m_pathClearance = m_clearanceUtility.PathClearance(sVID, gVID);
       if(this->m_debug)
         cout << "*Q* Start(" << shortestPath[1] << ") and Goal(" << shortestPath[shortestPath.size()-2]
           << ") seem connected to same ccIt[" << distance(ccsBegin, ccIt)+1  << "]!" << endl;
