// A map evaluator that runs a query. Stops running when query returns a valid path.
// If no path is found, returns to sampling again.

#ifndef QUERY_H_
#define QUERY_H_

#include "MapEvaluatorMethod.h"
#include "LocalPlanners/LPOutput.h"
#include "Utilities/MetricUtils.h"
#include "Utilities/MedialAxisUtilities.h"
#include "LocalPlanners/MedialAxisLP.h"

template<class MPTraits>
class Query : public MapEvaluatorMethod<MPTraits> {

  public:
    typedef typename MPTraits::CfgType CfgType;
    typedef typename MPTraits::CfgRef CfgRef;
    typedef typename MPTraits::WeightType WeightType;
    typedef typename MPTraits::MPProblemType MPProblemType;
    typedef typename MPProblemType::RoadmapType RoadmapType;
    typedef typename MPProblemType::GraphType GraphType;
    typedef typename MPProblemType::VID VID;
    typedef typename MPProblemType::ConnectorPointer ConnectorPointer;
    typedef typename MPProblemType::LocalPlannerPointer LocalPlannerPointer;
    typedef typename MPProblemType::DistanceMetricPointer DistanceMetricPointer;
    typedef typename MPProblemType::PathModifierPointer PathModifierPointer;

<<<<<<< HEAD
    Query(bool _deleteNodes=false, string _searchAlg="astar",
        string _lpLabel="", string _dmLabel="", string _pathModifierLabel = "",
        bool _writePaths = true);
    Query(string _queryFileName, bool _writePaths = true);
    Query(const CfgType& _start, const CfgType& _goal, bool _writePaths = true);
=======
    Query(bool _deleteNodes=false, string _searchAlg="astar", string _pathFile="Basic.path",
    string _intermediateFile="", string _lpLabel="", string _dmLabel="",
    string _pathModifierLabel="");

    Query(string _queryFileName, const vector<string>& _connLabels = vector<string>());
    Query(const CfgType& _start, const CfgType& _goal);
>>>>>>> c4587f91
    Query(MPProblemType* _problem, XMLNodeReader& _node, bool _warn = true);
    Query(MPProblemType* _problem, CfgType _start, CfgType _goal, const vector<string>& _connectorLabels=vector<string>(),
	  bool _deleteNodes=true, string _searchAlg="astar", bool _writePaths = true);
    virtual ~Query() { }

    void ParseXML(XMLNodeReader& _node);
    virtual void PrintOptions(ostream& _os) const;
    vector<CfgType>& GetQuery() { return m_query; }
    vector<CfgType>& GetPath() { return m_path; }
    vector<VID>& GetPathVIDs() { return m_pathVIDs; }

    // Reads a query and calls the other PerformQuery(), then calls Smooth() if desired
    virtual bool PerformQuery(RoadmapType* _rdmp);

    // Performs the real query work
    virtual bool PerformQuery(const CfgType& _start, const CfgType& _goal, RoadmapType* _rdmp);

    // Smooths the query path
    virtual void Smooth();

    // Checks if a path is valid
    virtual bool CanRecreatePath(RoadmapType* _rdmp, vector<VID>& _attemptedPath, vector<CfgType>& _recreatedPath);

    // Node enhancement step, does nothing in Query; used in LazyPRMQuery, for example
    virtual void NodeEnhance(RoadmapType* _rdmp) { }

    virtual void ReadQuery(string _filename);

    virtual bool operator()();

  protected:
    enum GraphSearchAlg {DIJKSTRAS, ASTAR};
    vector<CfgType> m_query;    // Holds the start and goal CfgTypes
    vector<CfgType> m_path;     // The path found
    string m_queryFile;         // Where to read in the query
    string m_lpLabel;           // Local planner
    string m_dmLabel;           // Distance metric
    bool m_deleteNodes;         // Delete any added nodes?
    string m_pathModifierLabel; // Path Modifier method
    GraphSearchAlg m_searchAlg; // Shortest-path graph search algorithm
    vector<string> m_nodeConnectionLabels;   // List of connection methods for query
    bool m_writePaths;          // Should the path files be output?

  private:
    //initialize variable defaults
    void Initialize();
    void SetSearchAlgViaString(string _alg);

    vector<VID> m_pathVIDs;     // Stores path nodes for easy reference during smoothing
    vector<VID> m_toBeDeleted;  // Nodes to be deleted if m_deleteNodes is enabled.
};

// Heuristic for A* graph search
template<class MPTraits>
struct Heuristic {
  public:
    typedef typename MPTraits::CfgType CfgType;
    typedef typename MPTraits::WeightType WeightType;

    Heuristic(const CfgType& _goal, double _posRes, double _oriRes) :
      m_goal(_goal), m_posRes(_posRes), m_oriRes(_oriRes) { }

    WeightType operator()(const CfgType& _c1) {
      int tick;
      CfgType incr;
      incr.FindIncrement(_c1, m_goal, &tick, m_posRes, m_oriRes);
      return WeightType("", tick/2);
    }

  private:
    CfgType m_goal;
    double m_posRes;
    double m_oriRes;
};

template<class MPTraits>
Query<MPTraits>::Query(bool _deleteNodes, string _searchAlg,
    string _lpLabel, string _dmLabel,
    string _pathModifierLabel, bool _writePaths) : m_lpLabel(_lpLabel),
    m_dmLabel(_dmLabel), m_deleteNodes(_deleteNodes),
    m_pathModifierLabel(_pathModifierLabel), m_writePaths(_writePaths) {
  this->SetName("Query");
  SetSearchAlgViaString(_searchAlg);
}

// Reads in query from a file
template<class MPTraits>
<<<<<<< HEAD
Query<MPTraits>::Query(string _queryFileName, bool _writePaths) : m_writePaths(_writePaths) {
=======
Query<MPTraits>::Query(string _queryFileName, const vector<string>& _connLabels) : m_nodeConnectionLabels(_connLabels) {
>>>>>>> c4587f91
  Initialize();
  ReadQuery(_queryFileName);
}

// Uses start/goal to set up query
template<class MPTraits>
Query<MPTraits>::Query(const CfgType& _start, const CfgType& _goal, bool _writePaths) : m_writePaths(_writePaths) {
  Initialize();
  m_query.push_back(_start);
  m_query.push_back(_goal);
}

// Constructor with XML
template<class MPTraits>
Query<MPTraits>::Query(MPProblemType* _problem, XMLNodeReader& _node, bool _warn) :
    MapEvaluatorMethod<MPTraits>(_problem, _node) {
  Initialize();
  ParseXML(_node);
  if(_warn)
    _node.warnUnrequestedAttributes();
  ReadQuery(m_queryFile);
}

// Uses start/goal to set up query for an existing MPProblem
template<class MPTraits>
Query<MPTraits>::Query(MPProblemType* _problem, CfgType _start, CfgType _goal,
    const vector<string>& _connectorLabels, bool _deleteNodes, string _searchAlg,
    bool _writePaths) :
  m_deleteNodes(_deleteNodes), m_writePaths(_writePaths) {

  SetSearchAlgViaString(_searchAlg);
  m_nodeConnectionLabels=_connectorLabels;
  m_query.push_back(_start);
  m_query.push_back(_goal);
  this->SetMPProblem(_problem);
}

template<class MPTraits>
void
Query<MPTraits>::ParseXML(XMLNodeReader& _node) {
  m_queryFile = _node.stringXMLParameter("queryFile", true, "", "Query filename");
  m_lpLabel = _node.stringXMLParameter("lpLabel", true, "", "Local planner method");
  m_dmLabel = _node.stringXMLParameter("dmLabel", false, "", "Distance metric method");
  string searchAlg = _node.stringXMLParameter("graphSearchAlg", false, "dijkstras", "Graph search algorithm");
  m_deleteNodes = _node.boolXMLParameter("deleteNodes", false, false, "Whether or not to delete start and goal from roadmap");
  m_pathModifierLabel = _node.stringXMLParameter("pmLabel", false, "", "Path modifier method");
  m_writePaths = _node.boolXMLParameter("writePaths", false, true, "Write path output to file?");

  for(XMLNodeReader::childiterator citr = _node.children_begin(); citr != _node.children_end(); ++citr) {
    if(citr->getName() == "NodeConnectionMethod") {
      m_nodeConnectionLabels.push_back(citr->stringXMLParameter("method", true, "", "Node connection method"));
      citr->warnUnrequestedAttributes();
    }
  }

  if(m_nodeConnectionLabels.empty()) {
    cerr << "\n\nWARNING:: in Query XML constructor:: no node connection methods specified. Default will be used." << endl;
  }

  // Ignore case for graph search algorithm
  transform(searchAlg.begin(), searchAlg.end(), searchAlg.begin(), ::tolower);
  SetSearchAlgViaString(searchAlg);
}

template<class MPTraits>
void
Query<MPTraits>::PrintOptions(ostream& _os) const {
  _os << this->GetNameAndLabel() << "::";
  _os << "\n\tquery file = \"" << m_queryFile << "\"";
  _os << "\n\tdistance metric = " << m_dmLabel;
  _os << "\n\tlocal planner = " << m_lpLabel;
  _os << "\n\tsearch alg = " << m_searchAlg;
  _os << "\n\tdeleteNodes = " << m_deleteNodes << endl;
  if(m_pathModifierLabel != "")
    _os << "\tpath modifier = \"" << m_pathModifierLabel << "\"" << endl;
  _os << "\n\twritePaths = " << m_writePaths << endl;
}

// Runs the query
template<class MPTraits>
bool
Query<MPTraits>::operator()() {

  RoadmapType* rdmp = this->GetMPProblem()->GetRoadmap();

  // Perform query
  bool ans = PerformQuery(rdmp);

  return ans;
}

// Reads the query and calls the other PerformQuery method
template<class MPTraits>
bool
Query<MPTraits>::PerformQuery(RoadmapType* _rdmp) {
  if(m_query.empty())
    cerr << "Error in Query::PerformQuery() because m_query is empty.\n"
      << "Sometimes caused by reading the wrong query file in the XML." << endl;

  //clear out path before calling query to ensure that only portions relevant to
  //the query appear in the overall output.
  m_path.clear();
  m_pathVIDs.clear();

  for(typename vector<CfgType>::iterator it = m_query.begin(); it+1 != m_query.end(); it++) {
    if(this->m_debug) {
      cout << "\n*Q* query is ...     ";
      cout << *it;
      cout << "\n*Q*                  ";
      cout << *(it+1);
      cout << "\n*Q* working  ..." << endl;
    }

    if(!PerformQuery(*it, *(it+1), _rdmp)) {
      if(this->m_debug)
        cout << endl << "*Q* In Query::PerformQuery(): didn't connect";
      return false;
    }
  }

  if(m_writePaths)
    WritePath(this->GetBaseFilename() + ".full.path", m_path);

  // Path smoothing
  Smooth();

  // Delete added nodes (such as start and goal) if desired
  if(m_deleteNodes) {
    for(typename vector<VID>::iterator it = m_toBeDeleted.begin(); it != m_toBeDeleted.end(); it++)
      _rdmp->GetGraph()->delete_vertex(*it);
    m_toBeDeleted.clear();
  }

  return true;
}

// Performs the query
template<class MPTraits>
bool
Query<MPTraits>::PerformQuery(const CfgType& _start, const CfgType& _goal, RoadmapType* _rdmp) {


  if(this->m_debug)
    cout << "*Q* Begin query" << endl;
  VDComment("Begin Query");

  StatClass* stats = this->GetMPProblem()->GetStatClass();
  static int graphSearchCount = 0;
  LPOutput<MPTraits> sci, gci; // Connection info for start, goal nodes
  vector<pair<size_t, VID> > ccs;
  stapl::sequential::vector_property_map<GraphType, size_t> cmap;
  if(this->m_recordKeep)
    stats->IncGOStat("CC Operations");
  get_cc_stats(*(_rdmp->GetGraph()), cmap, ccs);
  bool connected = false;

  if(this->m_debug)
    cout << "*Q* There are " << ccs.size() << " CCs." << endl;

  // Process node connection labels
  vector<ConnectorPointer> connectionMethods;
  if(m_nodeConnectionLabels.empty())
    m_nodeConnectionLabels.push_back("");

  for(vector<string>::iterator it = m_nodeConnectionLabels.begin(); it != m_nodeConnectionLabels.end(); it++)
    connectionMethods.push_back(this->GetMPProblem()->GetConnector(*it));

  // Add start and goal to roadmap (if not already there)
  VID sVID, gVID;
  if(_rdmp->GetGraph()->IsVertex(_start))
    sVID = _rdmp->GetGraph()->GetVID(_start);
  else {
    sVID = _rdmp->GetGraph()->AddVertex(_start);
    m_toBeDeleted.push_back(sVID);
  }
  if(_rdmp->GetGraph()->IsVertex(_goal))
    gVID = _rdmp->GetGraph()->GetVID(_goal);
  else {
    gVID = _rdmp->GetGraph()->AddVertex(_goal);
    m_toBeDeleted.push_back(gVID);
  }

  // Loop through connected components
  typename vector<pair<size_t, VID> >::const_iterator ccIt, ccsBegin = ccs.begin();
  for(ccIt = ccsBegin; ccIt != ccs.end(); ccIt++) {
    // Store cc VIDs if needed, shortest path for smoothing later if needed
    vector<VID> cc, shortestPath;

    // Try to connect start to cc
    cmap.reset();
    if(this->m_recordKeep)
      stats->IncGOStat("CC Operations");
    if(stapl::sequential::is_same_cc(*(_rdmp->GetGraph()), cmap, sVID, ccIt->second)) {
      if(this->m_debug)
        cout << "*Q* Start already connected to ccIt[" << distance(ccsBegin, ccIt)+1 << "]" << endl;
    }
    else {
      cmap.reset();
      if(this->m_recordKeep)
        stats->IncGOStat("CC Operations");
      stapl::sequential::get_cc(*(_rdmp->GetGraph()), cmap, ccIt->second, cc);
      vector<VID> verticesList(1, sVID);
      if(this->m_debug)
        cout << "*Q* Connecting start to ccIt[" << distance(ccsBegin, ccIt)+1 << "]" << endl;

      for(typename vector<ConnectorPointer>::iterator
          itr = connectionMethods.begin(); itr != connectionMethods.end(); itr++) {
        cmap.reset();
        (*itr)->Connect(_rdmp, *stats, cmap, verticesList.begin(), verticesList.end(), cc.begin(), cc.end());
      }
    }

    // Try to connect goal to cc
    cmap.reset();
    if(this->m_recordKeep)
      stats->IncGOStat("CC Operations");
    if(stapl::sequential::is_same_cc(*(_rdmp->GetGraph()), cmap, gVID, ccIt->second)) {
      if(this->m_debug)
        cout << "*Q* Goal already connected to ccIt[" << distance(ccsBegin, ccIt)+1 << "]" << endl;
    }
    else {
      if(cc.empty()) {
        cmap.reset();
        if(this->m_recordKeep)
          stats->IncGOStat("CC Operations");
        stapl::sequential::get_cc(*(_rdmp->GetGraph()), cmap, ccIt->second, cc);
      }
      vector<VID> verticesList(1, gVID);
      if(this->m_debug)
        cout << "*Q* Connecting goal to ccIt[" << distance(ccsBegin, ccIt)+1 << "]" << endl;

      for(typename vector<ConnectorPointer>::iterator
          itr = connectionMethods.begin(); itr != connectionMethods.end(); itr++) {
        cmap.reset();
        (*itr)->Connect(_rdmp, *stats, cmap, verticesList.begin(), verticesList.end(), cc.begin(), cc.end());
      }
    }

    // Check if start and goal are connected to the same CC
    cmap.reset();
    while(stapl::sequential::is_same_cc(*(_rdmp->GetGraph()), cmap, sVID, gVID)) {
      if(this->m_recordKeep)
        stats->IncGOStat("CC Operations");
      //get DSSP path
      shortestPath.clear();
      cmap.reset();
      //TO DO:: fix compilation issue in parallel
#ifndef _PARALLEL
      // Run a graph search
      graphSearchCount++;
      if(this->m_recordKeep) {
        stats->IncGOStat("Graph Search");
        stats->StartClock("Query Graph Search");
      }
      switch(m_searchAlg) {
        case DIJKSTRAS:
          find_path_dijkstra(*(_rdmp->GetGraph()), sVID, gVID, shortestPath, WeightType::MaxWeight());
          break;
        case ASTAR:
          Heuristic<MPTraits> heuristic(_goal, this->GetMPProblem()->GetEnvironment()->GetOrientationRes(),
              this->GetMPProblem()->GetEnvironment()->GetPositionRes());
          astar(*(_rdmp->GetGraph()), sVID, gVID, shortestPath, heuristic);
          break;
      }
      if(this->m_recordKeep)
        stats->StopClock("Query Graph Search");
#endif
      if(this->m_debug)
        cout << "*Q* Start(" << shortestPath[1] << ") and Goal(" << shortestPath[shortestPath.size()-2]
          << ") seem connected to same ccIt[" << distance(ccsBegin, ccIt)+1  << "]!" << endl;

      // Attempt to recreate path
      vector<CfgType> recreatedPath;
      if(CanRecreatePath(_rdmp, shortestPath, recreatedPath)) {
        connected = true;
        m_path.insert(m_path.end(), recreatedPath.begin(), recreatedPath.end());
        m_pathVIDs.insert(m_pathVIDs.end(), shortestPath.begin(), shortestPath.end());
        break;
      }
      else if(this->m_debug)
        cout << endl << "*Q* Failed to recreate path\n";
    }

    if(this->m_recordKeep)
      stats->IncGOStat("CC Operations");

    if(connected) {
      if(m_writePaths) {
        // Print out all start, all graph nodes, and goal; no "ticks" from local planners
        vector<CfgType> mapCfgs;
        for(typename vector<VID>::iterator it = shortestPath.begin(); it != shortestPath.end(); it++)
          mapCfgs.push_back(_rdmp->GetGraph()->GetVertex(*it));
        WritePath(this->GetBaseFilename() + ".rdmp.path", mapCfgs);
      }
      break;
    }
  }

  if(!connected)
    NodeEnhance(_rdmp);

  if(this->m_debug)
    cout << "*Q* Ending query with: " << _rdmp->GetGraph()->get_num_vertices() << " vertices, "
      << _rdmp->GetGraph()->get_num_edges()/2 << " edges."
      << " graphSearchCount = " << graphSearchCount << ". Returning connected = " << connected << endl;
  VDComment("End Query");
  return connected;
}

/*TODO
 * When a query has many goals, the Smoothing operations do not take that into account.
 * i.e. A smoothed path is not likely to include all the goals in the final path
 * */
// Smooth the path
template<class MPTraits>
void
Query<MPTraits>::Smooth() {
  if(m_pathModifierLabel != "") {
    vector<CfgType> pathTmp;
    this->GetMPProblem()->GetPathModifier(m_pathModifierLabel)->Modify(m_path, pathTmp);
    m_path = pathTmp;
    if(m_writePaths)
      WritePath(this->GetBaseFilename() + ".smooth.path", m_path);
  }
}

// Checks validity of path, recreates path if possible
template<class MPTraits>
bool
Query<MPTraits>::CanRecreatePath(RoadmapType* _rdmp, vector<VID>& _attemptedPath, vector<CfgType>& _recreatedPath) {
  Environment* env = this->GetMPProblem()->GetEnvironment();
  _recreatedPath.push_back(_rdmp->GetGraph()->GetVertex(*(_attemptedPath.begin())));
  for(typename vector<VID>::iterator it = _attemptedPath.begin(); it+1 != _attemptedPath.end(); it++) {
    LPOutput<MPTraits> ci;
    typename GraphType::vertex_iterator vi;
    typename GraphType::adj_edge_iterator ei;
    typename GraphType::edge_descriptor ed(*it, *(it+1));
    _rdmp->GetGraph()->find_edge(ed, vi, ei);
    CfgType col;
    CfgRef c1 = _rdmp->GetGraph()->GetVertex(*it);
    CfgRef c2 = _rdmp->GetGraph()->GetVertex(*(it+1));
    WeightType& weight = (*ei).property();
    vector<CfgType> intermediates = weight.GetIntermediates();

    if(weight.GetLPLabel() != "RRTExpand"){
      vector<CfgType> edge = this->GetMPProblem()->GetLocalPlanner(weight.GetLPLabel())->
        ReconstructPath(c1, c2, intermediates, env->GetPositionRes(), env->GetOrientationRes());
      _recreatedPath.insert(_recreatedPath.end(), edge.begin(), edge.end());
    }
    else{
      StraightLine<MPTraits> sl;
      sl.SetMPProblem(this->GetMPProblem());
      intermediates.insert(intermediates.begin(), c1);
      intermediates.push_back(c2);
      typedef typename vector<CfgType>::iterator CIT;
      for(CIT cit = intermediates.begin(); (cit+1)!=intermediates.end(); ++cit){
        StatClass dummyStats;
        LPOutput<MPTraits> lpOutput;
        CfgType col;
        vector<CfgType> edge = sl.ReconstructPath(*cit, *(cit+1), intermediates, env->GetPositionRes(), env->GetOrientationRes());
        _recreatedPath.insert(_recreatedPath.end(), edge.begin(), edge.end());
      }
    }
    _recreatedPath.push_back(c2);

    /*if(this->GetMPProblem()->GetLocalPlanner(m_lpLabel)->IsConnected(
          _rdmp->GetGraph()->GetVertex(*it), _rdmp->GetGraph()->GetVertex(*(it+1)),
          col, &ci, this->GetMPProblem()->GetEnvironment()->GetPositionRes(),
          this->GetMPProblem()->GetEnvironment()->GetOrientationRes(), true, true, true)) {
      _recreatedPath.insert(_recreatedPath.end(), ci.m_path.begin(), ci.m_path.end());
      _recreatedPath.push_back(_rdmp->GetGraph()->GetVertex(*(it+1)));
    }
    else {
      cerr << "Error::When querying, invalid edge of graph was found between vid pair ("
        << *it << ", " << *(it+1) << ")" << " outputting error path to \"error.path\" and exiting." << endl;
      _recreatedPath.insert(_recreatedPath.end(), ci.m_path.begin(), ci.m_path.end());
      _recreatedPath.push_back(col);
      WritePath("error.path", _recreatedPath);
      exit(1);
    }*/
  }
  return true;
}

// Reads query CfgTypes from file
template<class MPTraits>
void
Query<MPTraits>::ReadQuery(string _filename) {
  CfgType tempCfg;
  ifstream in(_filename.c_str());
  if(!in) {
    cout << endl << "In ReadQuery: can't open infile: " << _filename << endl;
    return;
  }
  in >> tempCfg;
  while(in) {
    m_query.push_back(tempCfg);
    in >> tempCfg;
  }
  in.close();
}

//initialize variable defaults
template<class MPTraits>
void
Query<MPTraits>::Initialize() {
  this->SetName("Query");
  m_searchAlg = ASTAR;
  m_lpLabel = "";
  m_dmLabel = "";
  m_deleteNodes = false;
}

template<class MPTraits>
void
Query<MPTraits>::SetSearchAlgViaString(string _alg) {
  if(_alg == "dijkstras")
    m_searchAlg = DIJKSTRAS;
  else if(_alg == "astar")
    m_searchAlg = ASTAR;
  else {
    cout << "Error: invalid graphSearchAlg; valid choices are: \"dijkstras\", \"astar\". Exiting." << endl;
    exit(1);
  }
}

#endif<|MERGE_RESOLUTION|>--- conflicted
+++ resolved
@@ -26,20 +26,12 @@
     typedef typename MPProblemType::DistanceMetricPointer DistanceMetricPointer;
     typedef typename MPProblemType::PathModifierPointer PathModifierPointer;
 
-<<<<<<< HEAD
     Query(bool _deleteNodes=false, string _searchAlg="astar",
-        string _lpLabel="", string _dmLabel="", string _pathModifierLabel = "",
-        bool _writePaths = true);
-    Query(string _queryFileName, bool _writePaths = true);
+        string _lpLabel="", string _dmLabel="",
+        string _pathModifierLabel="", bool _writePaths = true);
+
+    Query(string _queryFileName, const vector<string>& _connLabels = vector<string>(), bool _writePaths = true);
     Query(const CfgType& _start, const CfgType& _goal, bool _writePaths = true);
-=======
-    Query(bool _deleteNodes=false, string _searchAlg="astar", string _pathFile="Basic.path",
-    string _intermediateFile="", string _lpLabel="", string _dmLabel="",
-    string _pathModifierLabel="");
-
-    Query(string _queryFileName, const vector<string>& _connLabels = vector<string>());
-    Query(const CfgType& _start, const CfgType& _goal);
->>>>>>> c4587f91
     Query(MPProblemType* _problem, XMLNodeReader& _node, bool _warn = true);
     Query(MPProblemType* _problem, CfgType _start, CfgType _goal, const vector<string>& _connectorLabels=vector<string>(),
 	  bool _deleteNodes=true, string _searchAlg="astar", bool _writePaths = true);
@@ -127,11 +119,8 @@
 
 // Reads in query from a file
 template<class MPTraits>
-<<<<<<< HEAD
-Query<MPTraits>::Query(string _queryFileName, bool _writePaths) : m_writePaths(_writePaths) {
-=======
-Query<MPTraits>::Query(string _queryFileName, const vector<string>& _connLabels) : m_nodeConnectionLabels(_connLabels) {
->>>>>>> c4587f91
+Query<MPTraits>::Query(string _queryFileName, const vector<string>& _connLabels, bool _writePaths) :
+  m_nodeConnectionLabels(_connLabels), m_writePaths(_writePaths) {
   Initialize();
   ReadQuery(_queryFileName);
 }
