--- conflicted
+++ resolved
@@ -37,7 +37,7 @@
 }
 
 template<class MPTraits>
-TraceMAPush<MPTraits>::TraceMAPush(MPProblemType* _problem, 
+TraceMAPush<MPTraits>::TraceMAPush(MPProblemType* _problem,
     XMLNodeReader& _node) :
   TraceObstacle<MPTraits>(_problem, _node),
   m_medialAxisUtility(_problem, _node) {
@@ -53,12 +53,8 @@
   CfgType innerCfg;
 
   // The target configuration is pushed in the obstacle direction
-<<<<<<< HEAD
-  TraceObstacle<MPTraits>::Extend(_near, _dir, innerCfg, _innerNodes);
-=======
   TraceObstacle<MPTraits>::Extend(_near, _dir, innerCfg, _lpOutput);
   _lpOutput.m_intermediates.push_back(innerCfg);
->>>>>>> 892c8beb
 
   // The target cfg is pushed toward the medial axis of the configuration space
   if(this->m_debug)
@@ -66,11 +62,11 @@
   if(m_medialAxisUtility.PushToMedialAxis(innerCfg,
       this->GetEnvironment()->GetBoundary())) {
     LPOutput<MPTraits> newLPOutput;
-    bool result = this->Expand(_near, innerCfg, _new, this->m_delta, 
+    bool result = this->Expand(_near, innerCfg, _new, this->m_delta,
         newLPOutput, env->GetPositionRes(), env->GetOrientationRes());
-    _lpOutput.m_edge.first.SetWeight(_lpOutput.m_edge.first.GetWeight() + 
+    _lpOutput.m_edge.first.SetWeight(_lpOutput.m_edge.first.GetWeight() +
         newLPOutput.m_edge.first.GetWeight());
-    _lpOutput.m_edge.second.SetWeight(_lpOutput.m_edge.second.GetWeight() + 
+    _lpOutput.m_edge.second.SetWeight(_lpOutput.m_edge.second.GetWeight() +
         newLPOutput.m_edge.second.GetWeight());
     return result;
   } else
