--- conflicted
+++ resolved
@@ -66,17 +66,11 @@
   // expand to c2
   if(this->m_debug)
     cout << "\texpand c2" << endl;
-<<<<<<< HEAD
-  rDir.GetRandomRay(vecScale, env, dm);
-  if(!this->Expand(_near, rDir, innerCfg, this->m_delta, weight,
-=======
-  rDir = _dir;
   rDir.GetRandomRay(vecScale, dm);
-  if(this->Expand(_near, rDir, innerCfg, this->m_delta, _lpOutput,
->>>>>>> 892c8beb
+  if(!this->Expand(_near, rDir, innerCfg, this->m_delta, _lpOutput,
       env->GetPositionRes(), env->GetOrientationRes()))
     return false;
-  _innerNodes.push_back(innerCfg);
+  _lpOutput.m_intermediates.push_back(innerCfg);
 
   // subtract newCfg2 and newCfg1 to get cspace vec
   if(this->m_debug)
