--- conflicted
+++ resolved
@@ -53,15 +53,11 @@
     typedef typename MPTraits::CfgType CfgType;
     typedef typename MPTraits::MPProblemType MPProblemType;
     typedef typename MPProblemType::RoadmapType RoadmapType;
-<<<<<<< HEAD
-    typedef typename MPProblemType::VID VID; 
+    typedef typename MPProblemType::VID VID;
     typedef typename MPTraits::WeightType WeightType;
     #ifdef _PARALLEL
     typedef typename stapl::sequential::graph<stapl::DIRECTED, stapl::NONMULTIEDGES, CfgType,WeightType> SequentialGraphType;
     #endif
-=======
-    typedef typename MPProblemType::VID VID;
->>>>>>> 197a0f9c
 
     ConnectorMethod(string _lpLabel = "", string _nfLabel = "");
     ConnectorMethod(MPProblemType* _problem, XMLNodeReader& _node);
@@ -254,46 +250,10 @@
     /// caches.
     ////////////////////////////////////////////////////////////////////////////
     void AddConnectionAttempt(VID _v1, VID _v2, bool _b);
-
-<<<<<<< HEAD
-    void SetPositionResolution(double _posRes) { m_connectionPosRes=_posRes; }
-    double GetPositionResolution() { return m_connectionPosRes; }
-    void SetOrientationResolution(double _oriRes) { m_connectionOriRes=_oriRes; }
-    double GetOrientationResolution() { return m_connectionOriRes; }
     #ifdef _PARALLEL
     void SetLocalGraph(SequentialGraphType* _localGraph) { m_localGraph = _localGraph;}
     void SetRemoteGraph(SequentialGraphType* _remoteGraph) { m_remoteGraph = _remoteGraph;}
     #endif
-    /////////////////////////////////////////////
-    // Utility Methods
-    typename vector<pair<pair<VID, VID>, bool> >::const_iterator ConnectionAttemptsBegin() const { return m_connectionAttempts.begin(); }
-    typename vector<pair<pair<VID, VID>, bool> >::const_iterator ConnectionAttemptsEnd() const { return m_connectionAttempts.end(); }
-    void ClearConnectionAttempts() { m_connectionAttempts.clear(); }
-    
-    virtual void PrintOptions(ostream& _os){
-      _os << "Name: " << this->GetName() << " ";
-      _os << "connPosRes: " << m_connectionPosRes << " ";
-      _os << "connOriRes: " << m_connectionOriRes << " ";
-      _os << "addPartialEdge: " << m_addPartialEdge << " ";
-      _os << "addAllEdges: " << m_addAllEdges << " ";
-      _os << "nf: " << m_nfMethod << " ";
-      _os << "lp: " << m_lpMethod << " ";
-    }
-
-  protected:
-    vector<pair<pair<VID, VID>, bool> > m_connectionAttempts;
-    CDInfo* m_cdInfo;
-    string  m_lpMethod;
-    string  m_nfMethod;
-    bool    m_addPartialEdge;
-    bool    m_addAllEdges; 
-    double  m_connectionPosRes;
-    double  m_connectionOriRes;
-    #ifdef _PARALLEL
-    SequentialGraphType* m_localGraph;
-    SequentialGraphType* m_remoteGraph;
-    #endif
-=======
     ////////////////////////////////////////////////////////////////////////////
     /// @return Begin iterator of this iteration's attempts
     ////////////////////////////////////////////////////////////////////////////
@@ -329,7 +289,10 @@
     string  m_nfLabel; ///< Neighborhood Finder
     string  m_lpLabel; ///< Local Planner
     bool    m_addPartialEdge; ///< If failed attempt add partially validated portion of edge?
->>>>>>> 197a0f9c
+    #ifdef _PARALLEL
+    SequentialGraphType* m_localGraph;
+    SequentialGraphType* m_remoteGraph;
+    #endif
 };
 
 template<class MPTraits>
