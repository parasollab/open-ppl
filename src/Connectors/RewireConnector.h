#ifndef REWIRECONNECTOR_H_
#define REWIRECONNECTOR_H_

#include "ConnectorMethod.h"

template<typename MPTraits>
class RewireConnector : public ConnectorMethod<MPTraits> {
  public:
    typedef typename MPTraits::MPProblemType MPProblemType;
    typedef typename MPProblemType::VID VID;
    typedef typename MPTraits::CfgType CfgType;
    typedef typename MPTraits::CfgRef CfgRef;
    typedef typename MPTraits::WeightType WeightType;
    typedef typename MPProblemType::RoadmapType RoadmapType;
    typedef typename RoadmapType::GraphType GraphType;
    typedef typename MPProblemType::DistanceMetricPointer DistanceMetricPointer;
    typedef typename MPProblemType::NeighborhoodFinderPointer NeighborhoodFinderPointer;

    RewireConnector(string _nfLabel = "", string _lpLabel = "");
    RewireConnector(MPProblemType* _problem, XMLNodeReader& _node);

    template<typename InputIterator1, typename InputIterator2,
      typename OutputIterator>
        void Connect(RoadmapType* _rm,
            InputIterator1 _itr1First, InputIterator1 _itr1Last,
            InputIterator2 _itr2First, InputIterator2 _itr2Last,
            OutputIterator _collision);

  private:
    template<typename OutputIterator>
      void ConnectNeighbors(RoadmapType* _rm, VID _vid,
          vector<pair<VID, double> >& _closest, OutputIterator _collision);

    double GetDistance(VID _vid1, VID _vid2, RoadmapType* _rm);
    double GetShortestPath(VID _root, VID _vid, RoadmapType* _rm);

    bool m_distanceBased;
    ClearanceUtility<MPTraits> m_clearanceUtility;
};

template<class MPTraits>
RewireConnector<MPTraits>::RewireConnector(string _nfLabel, string _lpLabel)
  : ConnectorMethod<MPTraits>(_nfLabel, _lpLabel) {
    this->SetName("RewireConnector");
  }

template<class MPTraits>
RewireConnector<MPTraits>::RewireConnector(MPProblemType* _problem, XMLNodeReader& _node)
  : ConnectorMethod<MPTraits>(_problem, _node) {
    this->SetName("RewireConnector");
    m_distanceBased = _node.boolXMLParameter("distanceBased", false, true,
        "Optimization criteria. True means shortest paths, false means highest clearance.");
    if(!m_distanceBased){
      m_clearanceUtility = ClearanceUtility<MPTraits>(_problem, _node);
    }
    _node.warnUnrequestedAttributes();
  }

template<class MPTraits>
template<typename InputIterator1, typename InputIterator2, typename OutputIterator>
void
RewireConnector<MPTraits>::
Connect(RoadmapType* _rm,
    InputIterator1 _itr1First, InputIterator1 _itr1Last,
    InputIterator2 _itr2First, InputIterator2 _itr2Last,
    OutputIterator _collision) {


  NeighborhoodFinderPointer nfptr = this->GetNeighborhoodFinder(this->m_nfLabel);

  // the vertices in this iteration are the source for the connection operation
  for(InputIterator1 itr1 = _itr1First; itr1 != _itr1Last; ++itr1){

    // find cfg pointed to by itr1
    VID vid = _rm->GetGraph()->GetVID(itr1);
    CfgRef vCfg = _rm->GetGraph()->GetVertex(itr1);

    if(this->m_debug)
      cout << (itr1 - _itr1First)
        << "\tAttempting connections: VID = "
        << vid << "  --> Cfg = " << vCfg << endl;

    //determine nearest neighbors
    vector<pair<VID, double> > closest;
    nfptr->FindNeighbors(_rm, _itr2First, _itr2Last, vCfg, back_inserter(closest));

    if(this->m_debug){
      cout << "Neighbors | ";
      for(typename vector<pair<VID, double> >::iterator nit = closest.begin(); nit!=closest.end(); ++nit)
        cout << nit->first << " ";
    }

    //test connections through LP
    ConnectNeighbors(_rm, vid, closest, _collision);
  }
}

template<class MPTraits>
template<typename OutputIterator>
void
RewireConnector<MPTraits>::
ConnectNeighbors(RoadmapType* _rm, VID _vid,
    vector<pair<VID, double> >& _closest, OutputIterator _collision) {
 #ifndef _PARALLEL // proper fix will be to call parallel dijkstra if there is one
  Environment* env = this->GetEnvironment();
  LPOutput<MPTraits> lpOutput, minlpOutput;

  typename GraphType::vertex_iterator vi = _rm->GetGraph()->find_vertex(_vid);
  typename GraphType::adj_edge_iterator ei = (*vi).begin();

  VID root = 0;
  VID parent = vi->property().GetStat("Parent");
  VID vmin = parent;    // initialize min to current vid

  double currentMin = GetShortestPath(root, _vid, _rm);
  double minWeight = 0;

  typedef typename vector<pair<VID, double> >::reverse_iterator RVIT;
  for(RVIT rvit = _closest.rbegin(); rvit!=_closest.rend(); rvit++) {
    VID neighbor = rvit->first;
    CfgType col;
    double neighborCost = GetShortestPath(root, neighbor, _rm);
    double neighborDistance = GetDistance(neighbor, _vid, _rm);
    if((m_distanceBased && neighborCost + neighborDistance < currentMin) ||
        (!m_distanceBased && min(neighborCost, neighborDistance) > currentMin)) {
      if(this->GetMPProblem()->GetLocalPlanner(this->m_lpLabel)->
          IsConnected(vi->property(), _rm->GetGraph()->GetVertex(neighbor),
            col, &lpOutput, env->GetPositionRes(), env->GetOrientationRes(), true)) {
        vmin = neighbor;
        if(m_distanceBased)
          currentMin = neighborCost + neighborDistance;
        else
          currentMin = min(neighborCost, neighborDistance);
        minWeight = neighborDistance;
        minlpOutput = lpOutput;
      }
    }
  }

  // Found optimal path from neighbors
  if (vmin != parent) {
    if(!m_distanceBased){
      minlpOutput.m_edge.first.SetClearance(minWeight);
      minlpOutput.m_edge.second.SetClearance(minWeight);
    }
    _rm->GetGraph()->AddEdge(_vid, vmin, minlpOutput.m_edge);
    vi->property().SetStat("Parent", vmin);
    CfgRef cfg1 = _rm->GetGraph()->GetVertex(parent);
    CfgRef cfg2 = _rm->GetGraph()->GetVertex(_vid);
    VDRemoveEdge(cfg1, cfg2);     // for vizmo
    VDRemoveEdge(cfg2, cfg1);
    _rm->GetGraph()->delete_edge(parent, _vid);
    _rm->GetGraph()->delete_edge(_vid, parent);
  }
  if (this->m_debug) cout << "Connected to Optimal Neighbor" << endl;

  double vidCost = GetShortestPath(root, _vid, _rm);
  for (RVIT rvit = _closest.rbegin(); rvit!=_closest.rend(); rvit++) {

    //make sure not to not reroute to cause cycles
    VID v = _vid;
    bool cont = false;
    while(_rm->GetGraph()->GetVertex(v).IsStat("Parent")){
      v = _rm->GetGraph()->GetVertex(v).GetStat("Parent");
      if(rvit->first == v) {
        cont = true;
        break;
      }
    }
    //if(rvit->first == root)
    if(cont)
      continue;

    VID neighbor = rvit->first;
    CfgType col;
    double neighborCost = GetShortestPath(root, neighbor, _rm);
<<<<<<< HEAD
    double neighborDist = GetDistance(neighbor, _vid, _rm);
    if((m_distanceBased && vidCost + neighborDist < neighborCost) ||
        (!m_distanceBased && min(vidCost, neighborDist) > neighborCost)){
      if(this->GetMPProblem()->GetLocalPlanner(this->m_lpLabel)->
          IsConnected(_rm->GetGraph()->GetVertex(_vid),
            _rm->GetGraph()->GetVertex(neighbor),
            col, &lpOutput, env->GetPositionRes(), env->GetOrientationRes(), true)) {
=======
    if(vidCost + _closest[i].second < neighborCost) {
      bool connectable = this->GetLocalPlanner(this->m_lpLabel)->
        IsConnected(
            _rm->GetGraph()->GetVertex(_vid), _rm->GetGraph()->GetVertex(neighbor),
            col, &lpOutput, env->GetPositionRes(), env->GetOrientationRes(), true);
      this->AddConnectionAttempt(_vid, neighbor, connectable);
      if(connectable) {
>>>>>>> 892c8beb
        // Getting the parent
        vi = _rm->GetGraph()->find_vertex(neighbor);
        ei = (*vi).begin();
        parent = vi->property().GetStat("Parent");
        // Removing the parent-child edge
        CfgRef cfg1 = _rm->GetGraph()->GetVertex(parent);
        CfgRef cfg2 = _rm->GetGraph()->GetVertex(neighbor);
        _rm->GetGraph()->delete_edge(parent, neighbor);
        VDRemoveEdge(cfg1, cfg2);
        _rm->GetGraph()->delete_edge(neighbor, parent);
        VDRemoveEdge(cfg2, cfg1);
        // Add edge to optimal path to neighbor
        if(!m_distanceBased){
          lpOutput.m_edge.first.SetClearance(neighborDist);
          lpOutput.m_edge.second.SetClearance(neighborDist);
        }
        _rm->GetGraph()->AddEdge(_vid, neighbor, lpOutput.m_edge);
        vi->property().SetStat("Parent", _vid);
        if (this->m_debug) cout << "Added Neighbor Edge" << endl;
      }
    }
  }
  #endif
}

template<class MPTraits>
double
RewireConnector<MPTraits>::GetShortestPath(VID _root, VID _vid, RoadmapType* _rm) {
  vector<VID> shortest;
<<<<<<< HEAD
  VID v = _vid;
  shortest.push_back(v);
  while(_rm->GetGraph()->GetVertex(v).IsStat("Parent")){
    v = _rm->GetGraph()->GetVertex(v).GetStat("Parent");
    shortest.push_back(v);
  }

  double totalWeight = m_distanceBased ? 0 : 1e6;

  if (shortest.size() > 0) {
    for (size_t i = 0; i < shortest.size() - 1; i++) {
      if(m_distanceBased)
        totalWeight += GetDistance(shortest[i], shortest[i+1], _rm);
      else
        totalWeight = min(totalWeight, GetDistance(shortest[i], shortest[i+1], _rm));
=======
#ifndef _PARALLEL
  stapl::sequential::find_path_dijkstra(*(_rm->GetGraph()), _root, _vid, shortest, GraphType::edge_property::MaxWeight());
#endif
  double totalWeight = 0;
  if(shortest.size() > 0) {
    for(size_t i = 0; i < shortest.size() - 1; i++) {
      totalWeight += GetDistance(shortest[i], shortest[i+1], _rm);
>>>>>>> 892c8beb
    }
  }
  return totalWeight;
}

template<class MPTraits>
double
RewireConnector<MPTraits>::GetDistance(VID _vid1, VID _vid2, RoadmapType* _rm) {
  typedef typename RoadmapType::GraphType::EI EI;
  EI ei;
  if(!m_distanceBased && _rm->GetGraph()->IsEdge(_vid1, _vid2, ei) && (*ei).property().HasClearance()){
    //return weight for this edge based on clearance
    return (*ei).property().GetClearance();
  }
  else if(m_distanceBased){
    //grab the individual Cfgs and calculate distance
    CfgRef cfg1 = _rm->GetGraph()->GetVertex(_vid1);
    CfgRef cfg2 = _rm->GetGraph()->GetVertex(_vid2);
    double distance = this->GetMPProblem()->GetNeighborhoodFinder(this->m_nfLabel)->GetDMMethod()->
      Distance(cfg1, cfg2);
    return distance;
  }
  else{
    //calculate the clearance between them.
    CfgRef cfg1 = _rm->GetGraph()->GetVertex(_vid1);
    CfgRef cfg2 = _rm->GetGraph()->GetVertex(_vid2);
    WeightType w(this->m_lpLabel);
    return m_clearanceUtility.MinEdgeClearance(cfg1, cfg2, w);
  }
}

#endif<|MERGE_RESOLUTION|>--- conflicted
+++ resolved
@@ -174,23 +174,15 @@
     VID neighbor = rvit->first;
     CfgType col;
     double neighborCost = GetShortestPath(root, neighbor, _rm);
-<<<<<<< HEAD
     double neighborDist = GetDistance(neighbor, _vid, _rm);
     if((m_distanceBased && vidCost + neighborDist < neighborCost) ||
         (!m_distanceBased && min(vidCost, neighborDist) > neighborCost)){
-      if(this->GetMPProblem()->GetLocalPlanner(this->m_lpLabel)->
+      bool connectable = this->GetLocalPlanner(this->m_lpLabel)->
           IsConnected(_rm->GetGraph()->GetVertex(_vid),
             _rm->GetGraph()->GetVertex(neighbor),
-            col, &lpOutput, env->GetPositionRes(), env->GetOrientationRes(), true)) {
-=======
-    if(vidCost + _closest[i].second < neighborCost) {
-      bool connectable = this->GetLocalPlanner(this->m_lpLabel)->
-        IsConnected(
-            _rm->GetGraph()->GetVertex(_vid), _rm->GetGraph()->GetVertex(neighbor),
             col, &lpOutput, env->GetPositionRes(), env->GetOrientationRes(), true);
       this->AddConnectionAttempt(_vid, neighbor, connectable);
       if(connectable) {
->>>>>>> 892c8beb
         // Getting the parent
         vi = _rm->GetGraph()->find_vertex(neighbor);
         ei = (*vi).begin();
@@ -220,7 +212,6 @@
 double
 RewireConnector<MPTraits>::GetShortestPath(VID _root, VID _vid, RoadmapType* _rm) {
   vector<VID> shortest;
-<<<<<<< HEAD
   VID v = _vid;
   shortest.push_back(v);
   while(_rm->GetGraph()->GetVertex(v).IsStat("Parent")){
@@ -236,15 +227,6 @@
         totalWeight += GetDistance(shortest[i], shortest[i+1], _rm);
       else
         totalWeight = min(totalWeight, GetDistance(shortest[i], shortest[i+1], _rm));
-=======
-#ifndef _PARALLEL
-  stapl::sequential::find_path_dijkstra(*(_rm->GetGraph()), _root, _vid, shortest, GraphType::edge_property::MaxWeight());
-#endif
-  double totalWeight = 0;
-  if(shortest.size() > 0) {
-    for(size_t i = 0; i < shortest.size() - 1; i++) {
-      totalWeight += GetDistance(shortest[i], shortest[i+1], _rm);
->>>>>>> 892c8beb
     }
   }
   return totalWeight;
