#ifndef _PPL_TMP_TOOLS_H_
#define _PPL_TMP_TOOLS_H_

#include <iostream>
#include <unordered_map>

#include "TMPLibrary/TMPLibrary.h"
#include "Utilities/PMPLExceptions.h"
#include "Utilities/XMLNode.h"

class TMPTools {
  public:

    ///@name Local Types
    ///@{

    template <typename Utility>
    using LabelMap = std::unordered_map<std::string, Utility*>;

    ///@}
    ///@name Construction
    ///@{

    TMPTools() = default;

    TMPTools(TMPLibrary* _tmpLibrary);

    virtual ~TMPTools() = default;

    void ParseXML(XMLNode& _node);

    ///@}
<<<<<<< HEAD

  private:
=======
    
	private:
	
		///@name Helpers
		///@{
>>>>>>> 0390a7a1

    ///@name Helpers
    ///@{

    template <typename Utility>
    Utility* GetUtility(const std::string& _label,
        const LabelMap<Utility>& _map);

    template <typename Utility>
    void SetUtility(const std::string& _label, Utility* _utility,
        LabelMap<Utility>& _map);

    ///@}
    ///@name Internal State
    ///@{

<<<<<<< HEAD
    TMPLibrary* const m_tmpLibrary; ///< The owning library.

    ///@}
=======
		///@}
>>>>>>> 0390a7a1
};
/*----------------------------------------------------------------------------*/

#endif<|MERGE_RESOLUTION|>--- conflicted
+++ resolved
@@ -30,16 +30,11 @@
     void ParseXML(XMLNode& _node);
 
     ///@}
-<<<<<<< HEAD
-
-  private:
-=======
     
 	private:
 	
 		///@name Helpers
 		///@{
->>>>>>> 0390a7a1
 
     ///@name Helpers
     ///@{
@@ -56,13 +51,9 @@
     ///@name Internal State
     ///@{
 
-<<<<<<< HEAD
     TMPLibrary* const m_tmpLibrary; ///< The owning library.
 
     ///@}
-=======
-		///@}
->>>>>>> 0390a7a1
 };
 /*----------------------------------------------------------------------------*/
 
