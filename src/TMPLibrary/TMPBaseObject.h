--- conflicted
+++ resolved
@@ -1,7 +1,6 @@
 #ifndef PMPL_TMP_BASE_OBJECT_H_
 #define PMPL_TMP_BASE_OBJECT_H_
 
-<<<<<<< HEAD
 #include "ConfigurationSpace/Cfg.h"
 #include "ConfigurationSpace/GroupCfg.h"
 #include "ConfigurationSpace/GroupLocalPlan.h"
@@ -10,8 +9,6 @@
 #include "MPLibrary/PMPL.h"
 #include "MPProblem/MPProblem.h"
 #include "TMPLibrary/TMPLibrary.h"
-=======
->>>>>>> 6c9c9b08
 #include "Utilities/IOUtils.h"
 #include "Utilities/TMPMethodSet.h"
 #include "Utilities/XMLNode.h"
@@ -51,12 +48,9 @@
     ///@name LocalTypes
     ///@{
 
-<<<<<<< HEAD
     typedef GroupLocalPlan<Cfg>                       GroupLocalPlanType;
     typedef GroupRoadmap<GroupCfg,GroupLocalPlanType> GroupRoadmapType;
-=======
-    typedef typename MPTraits<Cfg>::MPLibrary MPLibrary;
->>>>>>> 6c9c9b08
+    typedef typename MPTraits<Cfg>::MPLibrary         MPLibrary;
 
     ///@}
     ///@name Method Set Types
@@ -71,18 +65,6 @@
 
     ///@}
     ///@name Method Pointer Types
-    ///@{
-
-    typedef typename TMPStrategyMethodSet::TMPMethodPointer     TMPStrategyMethodPointer;
-    typedef typename PoIPlacementMethodSet::TMPMethodPointer    PoIPlacementMethodPointer;
-    typedef typename TaskEvaluatorMethodSet::TMPMethodPointer   TaskEvaluatorMethodPointer;
-    typedef typename TaskDecomposerMethodSet::TMPMethodPointer  TaskDecomposerMethodPointer;
-    typedef typename TaskAllocatorMethodSet::TMPMethodPointer   TaskAllocatorMethodPointer;
-    typedef typename StateGraphSet::TMPMethodPointer            StateGraphPointer;
-   
-    ///@name Method Pointer Types
-    ///@{
-<<<<<<< HEAD
     
 		typedef typename TMPLibrary::TMPStrategyMethodPointer         TMPStrategyMethodPointer;
   	typedef typename TMPLibrary::PoIPlacementMethodPointer        PoIPlacementMethodPointer;
@@ -92,20 +74,8 @@
   	typedef typename TMPLibrary::StateGraphPointer                StateGraphPointer;
   	typedef typename TMPLibrary::InteractionStrategyMethodPointer InteractionStrategyMethodPointer;
 		
-		///@}
-	///@name Construction
-=======
-
-    typedef typename TMPLibrary::TMPStrategyMethodPointer      TMPStrategyMethodPointer;
-    typedef typename TMPLibrary::PoIPlacementMethodPointer     PoIPlacementMethodPointer;
-    typedef typename TMPLibrary::TaskEvaluatorMethodPointer    TaskEvaluatorMethodPointer;
-    typedef typename TMPLibrary::TaskDecomposerMethodPointer   TaskDecomposerMethodPointer;
-    typedef typename TMPLibrary::TaskAllocatorMethodPointer    TaskAllocatorMethodPointer;
-    typedef typename TMPLibrary::StateGraphPointer             StateGraphPointer;
-
     ///@}
     ///@name Construction
->>>>>>> 6c9c9b08
     ///@{
 
     /// Default constructor explicitly gives name, label, and debug.
