#ifndef PMPL_POI_PLACEMENT_METHOD_H_
#define PMPL_POI_PLACEMENT_METHOD_H_

#include "TMPLibrary/TMPBaseObject.h"
#include "Utilities/MetricUtils.h"
#include "Utilities/MPUtils.h"

#include <iostream>

class PoIPlacementMethod : public TMPBaseObject {
  public:

    ///@name Construction
    ///@{

    PoIPlacementMethod() = default;

    PoIPlacementMethod(XMLNode& _node);

    virtual ~PoIPlacementMethod() = default;

    ///@}
<<<<<<< HEAD
=======
    ///@todo Convert to generic "Place" function
    // void virtual PlaceIT(InteractionTemplate* _it, MPSolution* _solution);
>>>>>>> f591ac79
};

/*----------------------------------------------------------------------------*/

#endif<|MERGE_RESOLUTION|>--- conflicted
+++ resolved
@@ -20,11 +20,8 @@
     virtual ~PoIPlacementMethod() = default;
 
     ///@}
-<<<<<<< HEAD
-=======
     ///@todo Convert to generic "Place" function
     // void virtual PlaceIT(InteractionTemplate* _it, MPSolution* _solution);
->>>>>>> f591ac79
 };
 
 /*----------------------------------------------------------------------------*/
