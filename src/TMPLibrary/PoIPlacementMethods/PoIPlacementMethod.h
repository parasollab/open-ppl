#ifndef PMPL_POI_PLACEMENT_METHOD_H_
#define PMPL_POI_PLACEMENT_METHOD_H_

#include "TMPLibrary/TMPBaseObject.h"
<<<<<<< HEAD

=======
>>>>>>> 0390a7a1
#include "Utilities/MetricUtils.h"
#include "Utilities/MPUtils.h"

#include <iostream>

class PoIPlacementMethod : public TMPBaseObject {
  public:

    ///@name Construction
    ///@{

    PoIPlacementMethod() = default;

    PoIPlacementMethod(XMLNode& _node);

    virtual ~PoIPlacementMethod() = default;  	

    ///@}
<<<<<<< HEAD
    //TODO::convert to generic "Place" function
    //void virtual PlaceIT(InteractionTemplate* _it, MPSolution* _solution);
=======
>>>>>>> 0390a7a1
};

/*----------------------------------------------------------------------------*/

#endif<|MERGE_RESOLUTION|>--- conflicted
+++ resolved
@@ -2,10 +2,6 @@
 #define PMPL_POI_PLACEMENT_METHOD_H_
 
 #include "TMPLibrary/TMPBaseObject.h"
-<<<<<<< HEAD
-
-=======
->>>>>>> 0390a7a1
 #include "Utilities/MetricUtils.h"
 #include "Utilities/MPUtils.h"
 
@@ -24,11 +20,6 @@
     virtual ~PoIPlacementMethod() = default;  	
 
     ///@}
-<<<<<<< HEAD
-    //TODO::convert to generic "Place" function
-    //void virtual PlaceIT(InteractionTemplate* _it, MPSolution* _solution);
-=======
->>>>>>> 0390a7a1
 };
 
 /*----------------------------------------------------------------------------*/
