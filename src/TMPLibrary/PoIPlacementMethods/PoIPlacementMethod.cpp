#include "PoIPlacementMethod.h"

/*------------------------------ Construction --------------------------------*/

PoIPlacementMethod::
PoIPlacementMethod(XMLNode& _node) : TMPBaseObject(_node) {
}
<<<<<<< HEAD

/*void
PoIPlacementMethod::
PlaceIT(InteractionTemplate* _it, MPSolution* _solution) {
  //_solution->AddInteractionTemplate(_it);
  std::cout << "Base Type" << std::endl;
}*/
=======
>>>>>>> 0390a7a1
<|MERGE_RESOLUTION|>--- conflicted
+++ resolved
@@ -5,13 +5,3 @@
 PoIPlacementMethod::
 PoIPlacementMethod(XMLNode& _node) : TMPBaseObject(_node) {
 }
-<<<<<<< HEAD
-
-/*void
-PoIPlacementMethod::
-PlaceIT(InteractionTemplate* _it, MPSolution* _solution) {
-  //_solution->AddInteractionTemplate(_it);
-  std::cout << "Base Type" << std::endl;
-}*/
-=======
->>>>>>> 0390a7a1
