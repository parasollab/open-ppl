#include "NextBestSearch.h"

#include "MPLibrary/MapEvaluators/SIPPMethod.h"

#include "MPProblem/TaskHierarchy/Decomposition.h"

#include "TMPLibrary/Solution/Plan.h"
#include "TMPLibrary/Solution/TaskSolution.h"
#include "TMPLibrary/StateGraphs/ModeGraph.h"
#include "TMPLibrary/TaskEvaluators/TaskEvaluatorMethod.h"
#include "TMPLibrary/TaskEvaluators/ScheduledCBS.h"

#include <algorithm>

/*----------------------- Construction -----------------------*/

NextBestSearch::
NextBestSearch() {
  this->SetName("NextBestSearch");
}

NextBestSearch::
NextBestSearch(XMLNode& _node) : TMPStrategyMethod(_node) {
  this->SetName("NextBestSearch");

  m_queryLabel = _node.Read("queryLabel",true,"",
        "Map Evaluator to use to query individual solutions.");

  m_queryStrategy = _node.Read("queryStrategy",true,"",
        "MPStrategy to use to query individual mode solution.");

  m_vcLabel = _node.Read("vcLabel",true,"",
        "Validity checker to use for multirobot collision checking.");

  m_safeIntervalLabel = _node.Read("safeIntervalLabel",true,"",
        "Safe interval tool to use for compute safe intervals of roadmap.");

  m_savePaths =_node.Read("savePaths",false,m_savePaths,
        "Flag to indicate if full paths should be output in files for reuse.");

  m_motionEvaluator = _node.Read("motionEvaluator",true,"",
              "Evaluator label for motion planning.");

  m_singleShot = _node.Read("singleShot",false,m_singleShot,
        "Flag to attempt only a single time to find a solution.");

  m_extraEval = _node.Read("extraEval",false,"",
        "Temporary extra evaluator for experimental purposes.");
}

NextBestSearch::
~NextBestSearch() {}

/*------------------------ Interface -------------------------*/

/*--------------------- Helper Functions ---------------------*/

void
NextBestSearch::
PlanTasks() {

  if(m_debug)
    std::cout << this->GetNameAndLabel() + "::Starting to PlanTasks." << std::endl;

  auto plan = this->GetPlan();
  auto stats = plan->GetStatClass();
<<<<<<< HEAD
  MethodTimer mt1(stats,this->GetNameAndLabel() + "::PlanTasks");
  
=======
  MethodTimer mt(stats,this->GetNameAndLabel() + "::PlanTasks");

>>>>>>> 0fdb8221
  stats->SetStat(this->GetNameAndLabel() + "::CollisionFound",0);

  auto originalDecomp = plan->GetDecomposition();
  auto te = this->GetTaskEvaluator(m_teLabel);
  te->Initialize();

  auto me = dynamic_cast<ScheduledCBS*>(this->GetTaskEvaluator(m_motionEvaluator).get());
  me->Initialize();

  // Initialize bounds
  //Node bestNode;
  m_upperBound = MAX_DBL;
  double lowerBound = 0;

  // Store set of solutions
  std::vector<Decomposition*> taskSolutions;

  if(m_extraEval != "") {
    std::cout << "Computing plans with extra eval: " << m_extraEval << std::endl;
    MethodTimer mt2(stats,this->GetNameAndLabel() + "::ExtraEval");
    auto me2 = dynamic_cast<ScheduledCBS*>(this->GetTaskEvaluator(m_motionEvaluator+"2").get());
    me2->Initialize();
    bool foundSolution = false;
    while(!foundSolution) {
      double lb = FindTaskPlan(originalDecomp,true);
      stats->SetStat(this->GetNameAndLabel() + "::ExtraEval::LowerBound",lb);
      if(me2->operator()(plan)) {

        if(plan->GetCost() < lb) {
          throw RunTimeException(WHERE) << "Best cost ("
            << plan->GetCost() 
            << ") violating lower bound ("
            << lowerBound
            << ").";
        }
        else {
          double ub = plan->GetCost();
          stats->SetStat(this->GetNameAndLabel() + "::ExtraEval::BestCost",ub);
          stats->SetStat("ExtraEval::Success",ub < MAX_DBL ? 1:0);
          foundSolution = true;
        }
      }
    }
    std::cout << "Finished computing plans with extra eval: " << m_extraEval << std::endl;
  }

  MethodTimer mt3(stats,this->GetNameAndLabel() + "::MainLoop");
  while(m_upperBound > lowerBound) {

    if(m_debug) {
      std::cout << "Computing plans. Current upperbound: "
                << m_upperBound
                << ". Current lowerbound: "
                << lowerBound
                << "."
                << std::endl;
    }

    lowerBound = FindTaskPlan(originalDecomp);
    taskSolutions.push_back(plan->GetDecomposition());

    if(m_upperBound > lowerBound) {
      stats->SetStat(this->GetNameAndLabel() + "::LowerBound",lowerBound);
      //ComputeMotions(bestNode);
      if(me->operator()(plan)) {
        if(plan->GetCost() < lowerBound) {
          throw RunTimeException(WHERE) << "Best cost ("
                                        << plan->GetCost()
                                        << ") violating lower bound ("
                                        << lowerBound
                                        << ").";
        }
        else if(plan->GetCost() < m_upperBound) {
          m_upperBound = plan->GetCost();
          me->SetUpperBound(m_upperBound);

          // TODO::Make this more formal - quit if we just want to find a single solution
          if(lowerBound < 1 and m_singleShot) {
            if(m_debug) {
              std::cout << "Found first solution, quit." << std::endl;
            }
            break;
          }
        }
      }
    }


    // TODO::Store solution in solution set
  }

  stats->SetStat(this->GetNameAndLabel() + "::BestCost",m_upperBound);
  stats->SetStat("Success",m_upperBound < MAX_DBL ? 1:0);
  // Save plan in proper format
  //if(m_savePaths)
  //  SaveSolution(bestNode);
}

double
NextBestSearch::
FindTaskPlan(Decomposition* _decomp, bool _useExtraEval) {
  auto plan = this->GetPlan();
  auto stats = plan->GetStatClass();
  MethodTimer mt(stats,this->GetNameAndLabel() + "::FindTaskPlan");

  plan->SetDecomposition(_decomp);

  auto te = this->GetTaskEvaluator(_useExtraEval ? m_extraEval : m_teLabel);

  std::cout << "Computing task plan with " << te->GetNameAndLabel() << std::endl;

  if(_useExtraEval)
    te->Initialize();

  if(te->operator()())
    //return plan->GetCost();
    // Strange off by one error somewhere
    return plan->GetCost() - 1;
  else
    return MAX_DBL;
}

void
NextBestSearch::
ComputeMotions(Node& _bestNode) {

  auto plan = this->GetPlan();
  auto stats = plan->GetStatClass();
  MethodTimer mt(stats,this->GetNameAndLabel() + "::ComputeMotions");

  // Configure CBS Functions
  CBSLowLevelPlanner<SemanticTask*,Constraint,GroupPathType*> lowLevel(
    [this](Node& _node, SemanticTask* _task) {
      return LowLevelPlanner(_node,_task);
    }
  );

  CBSValidationFunction<SemanticTask*,Constraint,GroupPathType*> validation(
    [this](Node& _node) {
      return this->ValidationFunction(_node);
    }
  );

  CBSCostFunction<SemanticTask*,Constraint,GroupPathType*> cost(
    [this](Node& _node) {
      return this->CostFunction(_node);
    }
  );

  CBSSplitNodeFunction<SemanticTask*,Constraint,GroupPathType*> splitNode(
    [this](Node& _node, std::vector<std::pair<SemanticTask*,Constraint>> _constraints,
           CBSLowLevelPlanner<SemanticTask*,Constraint,GroupPathType*>& _lowLevel,
           CBSCostFunction<SemanticTask*,Constraint,GroupPathType*>& _cost) {
      return this->SplitNodeFunction(_node,_constraints,_lowLevel,_cost);
    }
  );

  CBSInitialFunction<SemanticTask*,Constraint,GroupPathType*> initial(
    [this](std::vector<Node>& _root, std::vector<SemanticTask*> _tasks,
           CBSLowLevelPlanner<SemanticTask*,Constraint,GroupPathType*>& _lowLevel,
           CBSCostFunction<SemanticTask*,Constraint,GroupPathType*>& _cost) {
      return this->InitialSolutionFunction(_root,_tasks,_lowLevel,_cost);
    }
  );

  // Collect tasks
  auto decomp = this->GetPlan()->GetDecomposition();
  auto tasks = decomp->GetGroupMotionTasks();

  // Call CBS
  Node solution = CBS(tasks,validation,splitNode,lowLevel,cost,initial);

  // Check if new cost is better than input best cost
  if(solution.cost < _bestNode.cost) {
    _bestNode = solution;
    m_upperBound = _bestNode.cost;
  }
}

void
NextBestSearch::
ComputeIntervals(SemanticTask* _task, const Node& _node) {
  MethodTimer mt(this->GetPlan()->GetStatClass(),
    this->GetNameAndLabel()+"::ComputeIntervals");

  auto mg = dynamic_cast<ModeGraph*>(this->GetStateGraph(m_sgLabel).get());
  auto solution = mg->GetMPSolution();
  auto group = _task->GetGroupMotionTask()->GetRobotGroup();
  auto grm = solution->GetGroupRoadmap(group);

  m_vertexIntervals.clear();
  m_edgeIntervals.clear();

  /*
  auto si = this->GetMPLibrary()->GetMPTools()->GetSafeIntervalTool(m_safeIntervalLabel);

  for(auto vit = grm->begin(); vit != grm->end(); vit++) {

    m_vertexIntervals[vit->descriptor()] = si->ComputeIntervals(
        vit->property());

    for(auto eit = vit->begin(); eit != vit->end(); eit++) {
      m_edgeIntervals[eit->source()][eit->target()] = si->ComputeIntervals(
            eit->property(),eit->source(),eit->target(),grm);
    }
  }*/

  const auto& constraints = _node.constraintMap.at(_task);

  UnsafeVertexIntervals vertexUnsafeIntervals;
  UnsafeEdgeIntervals edgeUnsafeIntervals;

  for(auto c : constraints) {
    size_t index = c.second;
    const auto& vertexIntervals = m_unsafeVertexIntervalMap[index][_task];
    for(const auto& kv : vertexIntervals) {
      const auto& vid = kv.first;
      const auto& unsafes = kv.second;
      for(const auto& unsafe : unsafes) {
        vertexUnsafeIntervals[vid].push_back(unsafe);
      }
    }

    const auto& edgeIntervals = m_unsafeEdgeIntervalMap[index][_task];
    for(const auto& kv : edgeIntervals) {
      const auto& edge = kv.first;
      const auto& unsafes = kv.second;
      for(const auto& unsafe : unsafes) {
        edgeUnsafeIntervals[edge].push_back(unsafe);
      }
    }
  }

  for(auto vit = grm->begin(); vit != grm->end(); vit++) {

    m_vertexIntervals[vit->descriptor()] = ConstructSafeIntervals(vertexUnsafeIntervals[vit->descriptor()]);

    for(auto eit = vit->begin(); eit != vit->end(); eit++) {
      m_edgeIntervals[eit->source()][eit->target()] = ConstructSafeIntervals(
        edgeUnsafeIntervals[std::make_pair(eit->source(),eit->target())]);
    }
  }

}

std::vector<Range<double>>
NextBestSearch::
ConstructSafeIntervals(std::vector<Range<double>> _unsafeIntervals) {
  const double timeRes = this->GetMPProblem()->GetEnvironment()->GetTimeRes();
  const double buffer = 2*timeRes;

  // Return infinite interval if there are no unsafe intervals
  if(_unsafeIntervals.empty())
    return {Range<double>(0,std::numeric_limits<double>::infinity())};

  // Merge unsafe intervals
  std::vector<Range<double>> unsafeIntervals = _unsafeIntervals;

  bool change = true;
  bool firstTime = true;
  while(change) {

    change = false;
    std::set<size_t> merged;

    std::vector<Range<double>> copyIntervals = unsafeIntervals;
    const size_t size = copyIntervals.size();

    unsafeIntervals.clear();

    for(size_t i = 0; i < size; i++) {
      if(merged.count(i))
        continue;

      const auto& interval1 = copyIntervals[i];

      double min = std::max(0.,interval1.min - (firstTime ? buffer : 0));
      double max = interval1.max + (firstTime ? buffer : 0);

      for(size_t j = i+1; j < copyIntervals.size(); j++) {
        if(merged.count(j))
          continue;

        const auto& interval2 = copyIntervals[j];

        // Check if there is no overlap
        if(interval2.min - max > buffer or min - interval2.max > buffer)
          continue;

        // If there is, merge the intervals
        min = std::min(min,interval2.min-buffer);
        max = std::max(max,interval2.max+buffer);

        merged.insert(j);
      }

      Range<double> interval(min,max);
      unsafeIntervals.push_back(interval);
    }

    change = copyIntervals.size() != unsafeIntervals.size();
    firstTime = false;
  }
  struct less_than {
    inline bool operator()(const Range<double>& _r1, const Range<double>& _r2) {
      return _r1.min < _r2.min;
    }
  };

  std::sort(unsafeIntervals.begin(), unsafeIntervals.end(),less_than());

  for(size_t i = 0; i < unsafeIntervals.size() - 1; i++) {
    if(unsafeIntervals[i].max > unsafeIntervals[i+1].max
      or unsafeIntervals[i].max > unsafeIntervals[i+1].min)
      throw RunTimeException(WHERE) << "THIS IS VERY VERY BAD AND WILL RESULT IN AN INFINITE LOOP WITH NO ANSWERS.";

  }

  // Construct set of intervals
  std::vector<Range<double>> intervals;

  //const double timeRes = this->GetMPProblem()->GetEnvironment()->GetTimeRes();
  double min = 0;
  double max = std::numeric_limits<double>::infinity();

  auto iter = unsafeIntervals.begin();
  while(iter != unsafeIntervals.end()) {
    max = iter->min - timeRes;
    if(min < max)
      intervals.emplace_back(min,max);
    min = iter->max + timeRes;
    iter++;
  }

  max = std::numeric_limits<double>::infinity();
  intervals.emplace_back(min,max);

  return intervals;
}

/*----------------------- CBS Functors -----------------------*/

bool
NextBestSearch::
LowLevelPlanner(Node& _node, SemanticTask* _task) {
  const double timeRes = this->GetMPProblem()->GetEnvironment()->GetTimeRes();
  auto plan = this->GetPlan();
  auto stats = plan->GetStatClass();
  MethodTimer mt(stats,this->GetNameAndLabel() + "::CBSLowLevelPlanner");

  std::unordered_map<SemanticTask*,double> startTimes;
  std::unordered_map<SemanticTask*,double> endTimes;
  std::set<SemanticTask*> solved;

  // Initialize maps
  for(auto kv : _node.solutionMap) {
    auto task = kv.first;
    startTimes[task] = 0;

    if(task->GetDependencies().empty() and task != _task) {
      if(kv.second) {
        auto timesteps = kv.second->TimeSteps();
        if(timesteps > 0)
          endTimes[task] = timesteps-1;
        //if(timesteps > 0) {
        //  endTimes[task] = startTime + timesteps; //- 1;
        //  if(startTime == 0) {
        //    endTimes[task] = endTimes[task] - 1;
        //  }
        //}
        else {
          //endTimes[task] = 0;
          endTimes[task] = -1;
        }
        solved.insert(task);
      }
    }
  }

  // Add all unaffected task solutions to solved set
  auto size = solved.size();
  do {
    size = solved.size();
    // Iterate through task set
    for(auto kv : _node.solutionMap) {
      auto task = kv.first;
      if(solved.count(task))
        continue;

      double startTime = 0;

      // Check if all dependencies have been solved
      bool missingDep = false;
      for(auto dep : task->GetDependencies()) {
        for(auto t : dep.second) {
          if(!solved.count(t)) {
            missingDep = true;
            break;
          }
          startTime = std::max(startTime,endTimes[t]);
        }
        if(missingDep)
          break;
      }

      if(missingDep or !kv.second)
        continue;

      if(task != _task)
        solved.insert(task);

      startTimes[task] = startTime;
      //endTimes[task] = startTime + kv.second->TimeSteps();
      auto timesteps = kv.second->TimeSteps();
      //if(timesteps > 0)
      //  endTimes[task] = startTime + timesteps;// - 1;
      //else
      //  endTimes[task] = startTime;
      if(timesteps > 0) {
        endTimes[task] = startTime + timesteps; //- 1;
        if(startTime == 0) {
          endTimes[task] = endTimes[task] - 1;
        }
      }
      else {
        endTimes[task] = 0;
      }
    }
  } while(solved.size() != size);

  // Init queue of tasks to solve
  std::priority_queue<std::pair<double,SemanticTask*>,
                      std::vector<std::pair<double,SemanticTask*>>,
                      std::greater<std::pair<double,SemanticTask*>>> pq;

  pq.push(std::make_pair(startTimes[_task],_task));

  std::set<SemanticTask*> unsolved;
  for(auto kv : _node.solutionMap) {
    if(solved.count(kv.first) or kv.first == _task)
      continue;
    unsolved.insert(kv.first);
  }

  // Plan unsolved tasks
  while(!pq.empty()) {
    auto current = pq.top();
    pq.pop();
    auto task = current.second;
    auto startTime = current.first;

    if(m_debug) {
      std::cout << "Start time for " << task->GetLabel() << " : TIME: " << startTime << std::endl;
    }
    // Compute new path
    auto path = QueryPath(task,startTime*timeRes,_node);

    // Check if path was found
    if(!path) {
      if(m_debug) {
        std::cout << "Failed to find path for " << task->GetLabel() << std::endl;
      }
      return false;
    }

    // Save path to solution
    _node.solutionMap[task] = path;
    solved.insert(task);

    auto timesteps = path->TimeSteps();
    //if(timesteps > 0)
    //  endTimes[task] = startTime + timesteps;// - 1;
    //else
    //  endTimes[task] = startTime;
    if(timesteps > 0) {
      endTimes[task] = startTime + timesteps; //- 1;
      if(startTime == 0) {
        endTimes[task] = endTimes[task] - 1;
      }
    }
    else {
      endTimes[task] = 0;
    }

    if(m_debug) {
      std::cout << "Found path for " << task->GetLabel()
                << " from " << startTime << " to "
                << startTime + timesteps << std::endl;
    }

    // Check if new tasks are available to plan
    std::vector<SemanticTask*> toRemove;
    for(auto t : unsolved) {

      // Check if all dependencies have been solved
      bool missingDep = false;
      double st = 0;
      for(auto dep : t->GetDependencies()) {
        for(auto dt : dep.second) {
          if(!solved.count(dt)) {
            missingDep = true;
            break;
          }
          st = std::max(st,endTimes[dt]);
        }
        if(missingDep)
          break;
      }

      if(missingDep)
        continue;

      startTimes[t] = st;
      toRemove.push_back(t);
      pq.push(std::make_pair(st,t));
    }
    for(auto t : toRemove) {
      unsolved.erase(t);
    }
  }

  if(solved.size() != _node.solutionMap.size())
    throw RunTimeException(WHERE) << "Did not solve all the tasks.";

  return true;
}

NextBestSearch::GroupPathType*
NextBestSearch::
QueryPath(SemanticTask* _task, const double _startTime, const Node& _node) {
  auto plan = this->GetPlan();
  auto stats = plan->GetStatClass();
  MethodTimer mt(stats,this->GetNameAndLabel() + "::QueryPath");

  auto mg = dynamic_cast<ModeGraph*>(this->GetStateGraph(m_sgLabel).get());
  auto solution = mg->GetMPSolution();
  auto lib = this->GetMPLibrary();
  lib->SetTask(nullptr);
  lib->SetGroupTask(_task->GetGroupMotionTask().get());
  auto problem = this->GetMPProblem();
  auto group = _task->GetGroupMotionTask()->GetRobotGroup();

  // Set formations
  auto grm = solution->GetGroupRoadmap(group);
  grm->SetAllFormationsInactive();
  for(auto f : _task->GetFormations()) {
    grm->SetFormationActive(f);
  }

  // Configure GroupQuery
  /*auto query = dynamic_cast<GroupQuery<MPTraits<Cfg>>*>(
    lib->GetMapEvaluator(m_queryLabel)
  );

  query->SetPathWeightFunction(
    [this](typename GroupRoadmapType::adj_edge_iterator& _ei,
           const double _sourceDistance,
           const double _targetDistance) {
      return this->RobotGroupPathWeight(_ei,_sourceDistance,_targetDistance);
    }
  );*/

  // Set current constraint set to this nodes constraint for this task
  m_currentConstraints = &(_node.constraintMap.at(_task));

  // Turn conflicts into dyanmic obstacles
  double lastTimestep = 0;
  for(auto c : *m_currentConstraints) {

    lastTimestep = std::max(double(c.first.second),lastTimestep);

    if(false) {
      std::cout << "Check for caching here" << std::endl;
    }
    else {
      auto constraintCfg = m_conflicts[c.second];
      RobotGroup* constraintGroup = constraintCfg.GetGroupRoadmap()->GetGroup();
      for(auto robot : constraintGroup->GetRobots()) {
        auto cfg = constraintCfg.GetRobotCfg(robot);
        std::vector<Cfg> path = {cfg,cfg,cfg};

        //auto duration = c.first.second - c.first.first;
        //for(size_t i = 0; i < duration; i++) {
        //  path.push_back(cfg);
        //}

        DynamicObstacle dob(cfg.GetRobot(),path);
        dob.SetStartTime(c.first.first-1);
        dob.SetEndTime(c.first.second);
        this->GetMPProblem()->AddDynamicObstacle(std::move(dob));
      }
    }
  }

  ComputeIntervals(_task,_node);

  const double timeRes = this->GetMPProblem()->GetEnvironment()->GetTimeRes();
  auto q = dynamic_cast<SIPPMethod<MPTraits<Cfg>>*>(
    this->GetMPLibrary()->GetMapEvaluator(m_queryLabel)
  );
  q->SetMinEndTime(double(lastTimestep) * timeRes);
  q->SetStartTime(_startTime);

  //q->SetEdgeIntervals(m_edgeIntervals);
  //q->SetVertexIntervals(m_vertexIntervals);

  // Solve task
  lib->Solve(problem,_task->GetGroupMotionTask().get(),solution,m_queryStrategy,
             LRand(),this->GetNameAndLabel()+"::"+_task->GetLabel());

  //query->SetPathWeightFunction(nullptr);
  this->GetMPProblem()->ClearDynamicObstacles();

  auto path = solution->GetGroupPath(group);
  if(path->Size() == 0)
    return nullptr;

  // Make path copy
  auto newPath = new GroupPathType(solution->GetGroupRoadmap(group));
  *newPath = *path;

  return newPath;
}

std::vector<std::pair<SemanticTask*,NextBestSearch::Constraint>>
NextBestSearch::
ValidationFunction(Node& _node) {

  if(m_debug) {
    std::cout << "VALIDATING NODE" << std::endl;
  }

  auto plan = this->GetPlan();
  auto stats = plan->GetStatClass();
  const double timeRes = this->GetMPProblem()->GetEnvironment()->GetTimeRes();
  MethodTimer mt(stats,this->GetNameAndLabel() + "::ValidationFunction");

  std::vector<SemanticTask*> ordering;

  auto lib = this->GetMPLibrary();
  auto vc = static_cast<CollisionDetectionValidityMethod<MPTraits<Cfg>>*>(
              lib->GetValidityChecker(m_vcLabel));

  std::unordered_map<SemanticTask*,std::vector<GroupCfgType>> cfgPaths;

  std::unordered_map<SemanticTask*,size_t> startTimes;
  std::unordered_map<SemanticTask*,size_t> endTimes;
  size_t finalTime = 0;

  // Set of tasks which have no tasks dependent on them
  std::set<SemanticTask*> finalTasks;

  // Build in order sequence of tasks
  while(ordering.size() < _node.solutionMap.size()) {

    // Find the set of tasks that are ready to be validated
    for(auto kv :_node.solutionMap) {
      auto task = kv.first;
      lib->SetGroupTask(task->GetGroupMotionTask().get());

      // Skip if already validated
      if(std::find(ordering.begin(),ordering.end(),task) != ordering.end())
        continue;

      // Check if dependencies have been validated
      size_t startTime = 0;
      bool ready = true;
      for(auto dep : task->GetDependencies()) {
        for(auto t : dep.second) {
          if(std::find(ordering.begin(),ordering.end(),t) == ordering.end()) {
            ready = false;
            break;
          }

          startTime = std::max(endTimes[t],startTime);
        }
      }

      if(!ready)
        continue;

      // Recreate the paths at resolution level
      const auto& path = kv.second;

      const auto cfgs = path->FullCfgsWithWait(lib);
      for(size_t i = 0; i < cfgs.size(); i++) {
        cfgPaths[task].push_back(cfgs[i]);
      }

      startTimes[task] = startTime;

      //auto timesteps = cfgPaths[task].size();
      auto timesteps = path->TimeSteps();
      if(timesteps > 0) {
        endTimes[task] = startTime + timesteps; //- 1;
        if(startTime == 0) {
          endTimes[task] = endTimes[task] - 1;
        }
      }
      else {
        endTimes[task] = startTime;
      }

      finalTime = std::max(endTimes[task],finalTime);
      ordering.push_back(task);

      finalTasks.insert(task);

      // Update the end times of the preceeding tasks
      auto group1 = task->GetGroupMotionTask()->GetRobotGroup();
      for(auto dep : task->GetDependencies()) {
        for(auto t : dep.second) {

          // Remove from final tasks
          finalTasks.erase(t);

          // Check if robots overlap
          bool overlap = false;
          auto group2 = t->GetGroupMotionTask()->GetRobotGroup();
          for(auto r1 : group1->GetRobots()) {
            for(auto r2 : group2->GetRobots()) {
              if(r1 != r2)
                continue;

              overlap = true;
              endTimes[t] = startTime;
              break;
            }
            if(overlap)
              break;
          }
        }
      }
    }
  }

  // Validate the paths in the plans
  for(size_t t = 0; t < finalTime; t++) {
    for(auto iter1 = cfgPaths.begin(); iter1 != cfgPaths.end(); iter1++) {
      auto t1 = iter1->first;

      // TODO::Check backfill of time gaps between robots doing anything
      // Check that timesteps lies within task range
      if(startTimes[t1] > t or (endTimes[t1] < t and !finalTasks.count(t1)))
        continue;

      // Configure first group at timestep
      const auto& path1  = iter1->second;
      const size_t step1 = std::min(t - startTimes[t1],path1.size()-1);
      const auto& cfg1   = path1[step1];
      const auto group1  = cfg1.GetGroupRoadmap()->GetGroup();
      for(auto robot : group1->GetRobots()) {
        cfg1.GetRobotCfg(robot).ConfigureRobot();
      }

      auto iter2 = iter1;
      iter2++;
      for(; iter2 != cfgPaths.end(); iter2++) {
        auto t2 = iter2->first;

        // TODO::Check backfill of time gaps between robots doing anything
        // Check that timesteps lies within task range
        if(startTimes[t2] > t or (endTimes[t2] < t and !finalTasks.count(t2)))
          continue;

        // Configure second group at timestep
        const auto& path2  = iter2->second;
        const size_t step2 = std::min(t - startTimes[t2], path2.size()-1);
        const auto& cfg2   = path2[step2];
        const auto group2  = cfg2.GetGroupRoadmap()->GetGroup();
        for(auto robot : group2->GetRobots()) {
          cfg2.GetRobotCfg(robot).ConfigureRobot();
        }

        // Check for collision. If none, move on
        bool collision = false;
        for(auto robot1 : group1->GetRobots()) {
          for(auto robot2 : group2->GetRobots()) {

            if(robot1 == robot2)
              continue;

            auto multibody1 = robot1->GetMultiBody();
            auto multibody2 = robot2->GetMultiBody();
            CDInfo cdInfo;
            collision = collision or vc->IsMultiBodyCollision(cdInfo,
                multibody1,multibody2, this->GetNameAndLabel());

            if(collision) {
              if(m_debug) {
                std::cout << "Collision found between :"
                  << robot1->GetLabel()
                  << " and "
                  << robot2->GetLabel()
                  << ", at timestep: "
                  << t
                  << " and positions\n\t1: "
                  << cfg1.GetRobotCfg(robot1).PrettyPrint()
                  << "\n\t2: "
                  << cfg2.GetRobotCfg(robot2).PrettyPrint()
                  << " during tasks "
                  << t1->GetLabel()
                  << " and "
                  << t2->GetLabel()
                  << std::endl;

                std::cout << "Task starts: " << startTimes[t1] << " " << startTimes[t2] << std::endl;

                std::cout << "Task 1:" << std::endl;
                auto p1 = _node.solutionMap[t1];
                std::cout << p1->VIDs() << std::endl;
                std::cout << p1->GetWaitTimes() << std::endl << std::endl;
                std::cout << "Task 2:" << std::endl;
                auto p2 = _node.solutionMap[t2];
                std::cout << p2->VIDs() << std::endl;
                std::cout << p2->GetWaitTimes() << std::endl << std::endl;
              }

              auto endT = t;
              bool group1Passive = true;
              bool group2Passive = true;
              for(auto r : group1->GetRobots()) {
                if(!r->GetMultiBody()->IsPassive()) {
                  group1Passive = false;
                  break;
                }
              }
              for(auto r : group2->GetRobots()) {
                if(!r->GetMultiBody()->IsPassive()) {
                  group2Passive = false;
                  break;
                }
              }
              if(group1Passive) {
                endT = endTimes[t1];
              }
              else if(group2Passive) {
                endT = endTimes[t2];
              }

              stats->IncStat(this->GetNameAndLabel() + "::CollisionFound");

              // Temp hack for demo
              //endT = std::max(endT,t+100);

              // Check if conflict has been found before
              size_t c1Index = MAX_UINT;
              size_t c2Index = MAX_UINT;
              //for(size_t i = 0; i < m_conflicts.size(); i++) {
              for(auto constraint : _node.constraintMap[t1]) {
                size_t i = constraint.second;
                if(m_conflicts[i] == cfg2) {
                  c1Index = i;
                  break;
                }
              }
              for(auto constraint : _node.constraintMap[t2]) {
                size_t i = constraint.second;
                if(m_conflicts[i] == cfg1) {
                  c2Index = i;
                  break;
                }
              }

              // Create constraints
              if(c1Index == MAX_UINT and c2Index == MAX_UINT) {

                // Configure constraint 1
                c1Index = m_conflicts.size();
                m_conflicts.push_back(cfg2);

                std::map<SemanticTask*,UnsafeVertexIntervals> taskVertexIntervals;
                std::map<SemanticTask*,UnsafeEdgeIntervals> taskEdgeIntervals;

                taskVertexIntervals[t1] = {};
                taskEdgeIntervals[t1] = {};

                m_unsafeVertexIntervalMap.push_back(taskVertexIntervals);
                m_unsafeEdgeIntervalMap.push_back(taskEdgeIntervals);

                // Configure constraint 2
                c2Index = m_conflicts.size();
                m_conflicts.push_back(cfg1);

                taskVertexIntervals = std::map<SemanticTask*,UnsafeVertexIntervals>();
                taskEdgeIntervals = std::map<SemanticTask*,UnsafeEdgeIntervals>();

                taskVertexIntervals[t2] = {};
                taskEdgeIntervals[t2] = {};

                m_unsafeVertexIntervalMap.push_back(taskVertexIntervals);
                m_unsafeEdgeIntervalMap.push_back(taskEdgeIntervals);
              }

              std::vector<std::pair<SemanticTask*,Constraint>> constraints;
              Constraint constraint1 = std::make_pair(std::make_pair(t,endT),c1Index);
              Constraint constraint2 = std::make_pair(std::make_pair(t,endT),c2Index);

              if(c1Index != MAX_UINT)
                constraints.emplace_back(t1,constraint1);
              if(c2Index != MAX_UINT)
                constraints.emplace_back(t2,constraint2);


              auto edge1 = _node.solutionMap[t1]->GetEdgeAtTimestep(t-startTimes[t1]);
              auto edge2 = _node.solutionMap[t2]->GetEdgeAtTimestep(t-startTimes[t2]);

              if(m_debug) {
                std::cout << "Edge 1: " << edge1 << std::endl;
                std::cout << "Edge 2: " << edge2 << std::endl;
              }

              double duration1 = 0;
              double duration2 = 0;

              if(edge1.first != edge1.second) {
                duration1 = double(_node.solutionMap[t1]->GetRoadmap()->GetEdge(
                                   edge1.first,edge1.second).GetTimeSteps()) * timeRes;
              }

              if(edge2.first != edge2.second) {
                duration2 = double(_node.solutionMap[t2]->GetRoadmap()->GetEdge(
                                   edge2.first,edge2.second).GetTimeSteps()) * timeRes;
              }

              const double constraintStart = double(t) * timeRes;
              const double constraintEnd = double(endT) * timeRes;

              Range<double> interval1(std::max(0.,constraintStart-duration1),constraintEnd);
              Range<double> interval2(std::max(0.,constraintStart-duration2),constraintEnd);

              if(c1Index != MAX_UINT) {
                if(edge1.first == edge1.second) {
                  /*
                  UnsafeVertexIntervals intervals;
                  intervals[edge1.first] = {interval1};

                  std::map<SemanticTask*,UnsafeVertexIntervals> taskVertexIntervals;
                  std::map<SemanticTask*,UnsafeEdgeIntervals> taskEdgeIntervals;

                  taskVertexIntervals[t1] = intervals;
                  taskEdgeIntervals[t1] = {};

                  m_unsafeVertexIntervalMap.push_back(taskVertexIntervals);
                  m_unsafeEdgeIntervalMap.push_back(taskEdgeIntervals);
                  */

                  auto& intervals = m_unsafeVertexIntervalMap[c1Index][t1][edge1.first];

                  // Debug - remove when working
                  for(auto elem : intervals) {
                    //if(elem == interval1) {
                    if(std::abs(elem.min - interval1.min) < .00001 or std::abs(elem.max - interval1.max) < .00001) {
                      std::cout << "OH CRAP" << std::endl;
                      //throw RunTimeException(WHERE) << "OH CRAP" << std::endl;
                    }
                  }

                  intervals.push_back(interval1);

                }
                else {
                  /*
                  UnsafeEdgeIntervals intervals;
                  intervals[edge1] = {interval1};

                  std::map<SemanticTask*,UnsafeVertexIntervals> taskVertexIntervals;
                  std::map<SemanticTask*,UnsafeEdgeIntervals> taskEdgeIntervals;

                  taskVertexIntervals[t1] = {};
                  taskEdgeIntervals[t1] = intervals;

                  m_unsafeVertexIntervalMap.push_back(taskVertexIntervals);
                  m_unsafeEdgeIntervalMap.push_back(taskEdgeIntervals);
                  */

                  auto& intervals = m_unsafeEdgeIntervalMap[c1Index][t1][edge1];

                  // Debug - remove when working
                  for(auto elem : intervals) {
                    //if(elem == interval1) {
                    if(std::abs(elem.min - interval1.min) < .00001 or std::abs(elem.max - interval1.max) < .00001) {
                      std::cout << "OH CRAP" << std::endl;
                      //throw RunTimeException(WHERE) << "OH CRAP" << std::endl;
                    }
                  }

                  intervals.push_back(interval1);
                }
              }

              if(c2Index != MAX_UINT) {
                if(edge2.first == edge2.second) {
                  /*
                  UnsafeVertexIntervals intervals;
                  intervals[edge2.first] = {interval2};

                  std::map<SemanticTask*,UnsafeVertexIntervals> taskVertexIntervals;
                  std::map<SemanticTask*,UnsafeEdgeIntervals> taskEdgeIntervals;

                  taskVertexIntervals[t2] = intervals;
                  taskEdgeIntervals[t2] = {};

                  m_unsafeVertexIntervalMap.push_back(taskVertexIntervals);
                  m_unsafeEdgeIntervalMap.push_back(taskEdgeIntervals);
                  */

                  auto& intervals = m_unsafeVertexIntervalMap[c2Index][t2][edge2.first];

                  // Debug - remove when working
                  for(auto elem : intervals) {
                    //if(elem == interval2) {
                    if(std::abs(elem.min - interval2.min) < .00001 or std::abs(elem.max - interval2.max) < .00001) {
                      std::cout << "OH CRAP" << std::endl;
                      //throw RunTimeException(WHERE) << "OH CRAP" << std::endl;
                    }
                  }

                  intervals.push_back(interval2);
                }
                else {
                  /*
                  UnsafeEdgeIntervals intervals;
                  intervals[edge2] = {interval2};

                  std::map<SemanticTask*,UnsafeVertexIntervals> taskVertexIntervals;
                  std::map<SemanticTask*,UnsafeEdgeIntervals> taskEdgeIntervals;

                  taskVertexIntervals[t2] = {};
                  taskEdgeIntervals[t2] = intervals;

                  m_unsafeVertexIntervalMap.push_back(taskVertexIntervals);
                  m_unsafeEdgeIntervalMap.push_back(taskEdgeIntervals);
                  */

                  auto& intervals = m_unsafeEdgeIntervalMap[c2Index][t2][edge2];

                  // Debug - remove when working
                  for(auto elem : intervals) {
                    //if(elem == interval2) {
                    if(std::abs(elem.min - interval2.min) < .00001 or std::abs(elem.max - interval2.max) < .00001) {
                      std::cout << "OH CRAP" << std::endl;
                      //throw RunTimeException(WHERE) << "OH CRAP" << std::endl;
                    }
                  }

                  intervals.push_back(interval2);
                }
              }

              return constraints;
            }
          }
        }
      }
    }
  }

  return {};
}

double
NextBestSearch::
CostFunction(Node& _node) {
  auto plan = this->GetPlan();
  auto stats = plan->GetStatClass();
  MethodTimer mt(stats,this->GetNameAndLabel() + "::CostFunction");

  std::unordered_map<SemanticTask*,double> startTimes;
  std::unordered_map<SemanticTask*,double> endTimes;
  std::set<SemanticTask*> solved;

  double cost = 0;

  // Initialize maps
  for(auto kv : _node.solutionMap) {
    auto task = kv.first;
    startTimes[task] = 0;

    if(task->GetDependencies().empty()) {
      auto timesteps = kv.second->TimeSteps();
      solved.insert(task);
      if(timesteps > 0)
        //endTimes[task] = timesteps; // - 1;
        endTimes[task] = timesteps - 1;
      else
        endTimes[task] = startTimes[task];
    }
  }

  // Add all unaffected task solutions to solved set
  auto size = solved.size();
  do {
    size = solved.size();
    // Iterate through task set
    for(auto kv : _node.solutionMap) {
      auto task = kv.first;
      if(solved.count(task))
        continue;

      double startTime = 0;

      // Check if all dependencies have been solved
      bool missingDep = false;
      for(auto dep : task->GetDependencies()) {
        for(auto t : dep.second) {
          if(!solved.count(t)) {
            missingDep = true;
            break;
          }
          startTime = std::max(startTime,endTimes[t]);
        }
        if(missingDep)
          break;
      }

      if(missingDep)
        continue;

      solved.insert(task);

      startTimes[task] = startTime;
      //double endTime = startTime + kv.second->TimeSteps();
      auto timesteps = double(kv.second->TimeSteps());
      //if(timesteps > 0)
      //  endTimes[task] = startTime + timesteps;// - 1;
      //else
      //  endTimes[task] = startTime;
      if(timesteps > 0) {
        endTimes[task] = startTime + timesteps; //- 1;
        if(startTime == 0) {
          endTimes[task] = endTimes[task] - 1;
        }
      }
      else {
        endTimes[task] = startTimes[task];
      }
      cost = std::max(endTimes[task],cost);
    }
  } while(solved.size() != size);

  if(solved.size() != _node.solutionMap.size())
    throw RunTimeException(WHERE) << "Solved and solution map should be the same size.";

  return cost;
}

std::vector<NextBestSearch::Node>
NextBestSearch::
SplitNodeFunction(Node& _node,
                    std::vector<std::pair<SemanticTask*,Constraint>> _constraints,
                    CBSLowLevelPlanner<SemanticTask*,Constraint,GroupPathType*>& _lowLevel,
                    CBSCostFunction<SemanticTask*,Constraint,GroupPathType*>& _cost) {

  std::vector<Node> newNodes;

  for(auto pair : _constraints) {
    // Unpack constraint info
    auto task = pair.first;
    auto constraint = pair.second;

    // Copy parent node
    Node child = _node;

    // Add new constraint
    child.constraintMap[task].insert(constraint);

    // Replan tasks affected by constraint. Skip if no valid replanned path is found
    if(!_lowLevel(child,task))
      continue;

    // Update the cost and add to set of new nodes
    double cost = _cost(child);
    child.cost = cost;

    if(child.cost > m_upperBound)
      continue;

    newNodes.push_back(child);
  }

  return newNodes;
}

void
NextBestSearch::
InitialSolutionFunction(std::vector<Node>& _root, std::vector<SemanticTask*> _tasks,
                        CBSLowLevelPlanner<SemanticTask*,Constraint,GroupPathType*>& _lowLevel,
                        CBSCostFunction<SemanticTask*,Constraint,GroupPathType*>& _cost) {

  Node node;

  // Find one of the initial tasks
  SemanticTask* initTask = nullptr;
  for(auto task : _tasks) {
    if(!initTask and task->GetDependencies().empty()) {
      initTask = task;
    }

    node.solutionMap[task] = nullptr;
    node.constraintMap[task] = {};
  }

  // Plan tasks
  if(!_lowLevel(node,initTask))
    throw RunTimeException(WHERE) << "No initial plan.";

  // Set node cost
  node.cost = _cost(node);

  _root.push_back(node);
}

double
NextBestSearch::
RobotGroupPathWeight(typename GroupRoadmapType::adj_edge_iterator& _ei,
              const double _sourceTimestep, const double _bestTimestep) const {

  // Compute time when we will end this edge.
  const double timeRes = this->GetMPProblem()->GetEnvironment()->GetTimeRes();
  const size_t startTime = static_cast<size_t>(std::llround(_sourceTimestep) * timeRes);
  const size_t endTime = startTime + (_ei->property().GetTimeSteps() * timeRes);

  // If this end time isn't better than current best, we won't use it.
  // Return without checking conflicts to save computation.
  if(endTime >= static_cast<size_t>(std::llround(_bestTimestep)))
    return endTime;

  // If there are no current conflicts, there is nothing to check
  if(!m_currentConstraints)
    return endTime;

  // There is at least one conflict. Find the set which occurs between this
  // edge's start and end time.
  auto lower = LowerBound(startTime);
  auto upper = UpperBound(endTime);

  // If all of the conflicts happen before or after now, there is nothing to check.
  const bool beforeNow = lower == m_currentConstraints->end();
  if(beforeNow)
    return endTime;

  const bool afterNow = upper == m_currentConstraints->begin();
  if(afterNow)
    return endTime;

  // Check the conflict set to see if this edge hits any of them.
  for(auto iter = lower; iter != upper; ++iter) {
    // TODO::ADD BACK IN SIPP BEHAVIORS

    // Check if the conflict gcfg hits this edge
    const bool hitsEdge = !IsEdgeSafe(_ei->source(), _ei->target(), *iter, startTime);
    if(!hitsEdge)
      continue;

    if(this->m_debug) {
      const GroupCfgType& gcfg = m_conflicts[iter->second];
      std::cout << "Edge (" << _ei->source() << ","
                << _ei->target() << ") collides against group "
                << gcfg.GetGroupRoadmap()->GetGroup()->GetLabel()
                << " at " << gcfg.PrettyPrint()
                << "." << std::endl;
    }

    // The conflict blocks this edge
    return std::numeric_limits<double>::infinity();
  }

  // There is no conflict and the end time is better!
  return endTime;
}

bool
NextBestSearch::
IsEdgeSafe(const VID _source, const VID _target, const Constraint _constraint,
           const size_t _startTime) const {

  auto lib = this->GetMPLibrary();
  auto group = lib->GetGroupTask()->GetRobotGroup();
  auto grm = lib->GetMPSolution()->GetGroupRoadmap(group);

  // Reconstruct edge path at resolution level
  std::vector<GroupCfgType> path;
  path.push_back(grm->GetVertex(_source));
  auto e = grm->GetEdge(_source,_target);
  std::vector<GroupCfgType> edge = !e.GetIntermediates().empty() ? e.GetIntermediates()
                             : lib->ReconstructEdge(grm,_source,_target);
  path.insert(path.end(),edge.begin(),edge.end());
  path.push_back(grm->GetVertex(_target));

  // Get validity checker and make sure it is a collision detection method
  auto vc = dynamic_cast<CollisionDetectionValidity<MPTraits<Cfg>>*>(
                    lib->GetValidityChecker(m_vcLabel));

  // Configure the other group at the constraint
  auto constraintCfg = m_conflicts[_constraint.second];
  constraintCfg.ConfigureRobot();
  auto constraintGroup = constraintCfg.GetGroupRoadmap()->GetGroup();

  // Check each configuration in the resolution-level path for
  // collision with the constraint cfg
  CDInfo cdInfo;
  for(const auto& gcfg : path) {
    gcfg.ConfigureRobot();

    for(auto r1 : group->GetRobots()) {
      auto mb1 = r1->GetMultiBody();
      for(auto r2 : constraintGroup->GetRobots()) {
        auto mb2 = r2->GetMultiBody();
        if(vc->IsMultiBodyCollision(cdInfo,mb1,mb2,this->GetNameAndLabel())) {
          return false;
        }
      }
    }
  }

  return true;
}

NextBestSearch::ConstraintSet::iterator
NextBestSearch::
LowerBound(size_t _bound) const {
  auto boundIt = m_currentConstraints->end();
  for(auto it = m_currentConstraints->begin(); it != m_currentConstraints->end(); it++) {
    if(it->first.first >= _bound) {
      boundIt = it;
      break;
    }
  }

  return boundIt;
}

NextBestSearch::ConstraintSet::iterator
NextBestSearch::
UpperBound(size_t _bound) const {
  auto boundIt = m_currentConstraints->end();
  for(auto it = m_currentConstraints->begin(); it != m_currentConstraints->end(); it++) {
    if(it->first.second > _bound) {
      boundIt = it;
      break;
    }
  }

  return boundIt;
}

void
NextBestSearch::
SaveSolution(const Node& _node) {
  // TODO::Decide on final format. For now convert to paths for individual robots
  auto plan = this->GetPlan();
  auto stats = plan->GetStatClass();
  MethodTimer mt(stats,this->GetNameAndLabel() + "::SaveSolution");

  // Collect all of the robots
  std::unordered_map<Robot*,std::vector<Cfg>> robotPaths;
  for(auto kv : _node.solutionMap) {
    auto group = kv.first->GetGroupMotionTask()->GetRobotGroup();
    for(auto robot : group->GetRobots()) {
      robotPaths[robot] = {};
    }
  }


  std::vector<SemanticTask*> ordering;

  auto lib = this->GetMPLibrary();

  std::unordered_map<SemanticTask*,std::vector<GroupCfgType>> cfgPaths;

  std::unordered_map<SemanticTask*,size_t> startTimes;
  std::unordered_map<SemanticTask*,size_t> endTimes;
  size_t finalTime = 0;

  // Build in order sequence of tasks
  while(ordering.size() < _node.solutionMap.size()) {

    // Find the set of tasks that are ready to be validated
    for(auto kv :_node.solutionMap) {
      auto task = kv.first;
      lib->SetGroupTask(task->GetGroupMotionTask().get());

      // Skip if already validated
      if(std::find(ordering.begin(),ordering.end(),task) != ordering.end())
        continue;

      // Check if dependencies have been validated
      size_t startTime = 0;
      bool ready = true;
      for(auto dep : task->GetDependencies()) {
        for(auto t : dep.second) {
          if(std::find(ordering.begin(),ordering.end(),t) == ordering.end()) {
            ready = false;
            break;
          }

          startTime = std::max(endTimes[t],startTime);
        }
      }

      if(!ready)
        continue;

      // Recreate the paths at resolution level
      const auto& path = kv.second;

      const auto cfgs = path->FullCfgsWithWait(lib);
      for(size_t i = 0; i < cfgs.size(); i++) {
        cfgPaths[task].push_back(cfgs[i]);
      }

      startTimes[task] = startTime;
      auto timesteps = path->TimeSteps();
      //auto timesteps = cfgPaths[task].size();
      //if(timesteps > 0)
      //  endTimes[task] = startTime + timesteps;// - 1;
      //else
      //  endTimes[task] = startTime;
      if(timesteps > 0) {
        endTimes[task] = startTime + timesteps; //- 1;
        if(startTime == 0) {
          endTimes[task] = endTimes[task] - 1;
        }
      }
      else {
        endTimes[task] = startTimes[task];
      }

      if(m_debug) {
        std::cout << task->GetLabel()
                  << " start: "
                  << startTime
                  << ". end: "
                  << endTimes[task]
                  << std::endl;
      }

      finalTime = std::max(endTimes[task],finalTime);
      ordering.push_back(task);

      // Update the end times of the preceeding tasks
      for(auto dep : task->GetDependencies()) {
        for(auto t : dep.second) {
          endTimes[t] = startTime;

          if(m_debug) {
            std::cout << "Updating end time of " << t->GetLabel()
                      << " to " << startTime
                      << " because of " << task->GetLabel()
                      << std::endl;
          }
        }
      }
    }
  }

  // Add the cfgs to the paths
  for(size_t t = 0; t <= finalTime; t++) {
    std::unordered_set<Robot*> used;

    for(auto iter1 = cfgPaths.begin(); iter1 != cfgPaths.end(); iter1++) {
      auto t1 = iter1->first;

      // TODO::Check backfill of time gaps between robots doing anything
      // Check that timesteps lies within task range
      if(startTimes[t1] > t or endTimes[t1] < t)
        continue;

      // Configure first group at timestep
      const auto& path1  = iter1->second;
      const size_t step1 = std::min(t - startTimes[t1],path1.size()-1);
      const auto& cfg1   = path1[step1];
      const auto group1  = cfg1.GetGroupRoadmap()->GetGroup();
      for(auto robot : group1->GetRobots()) {
        // Account for overlap at start/end points in tasks
        if(used.count(robot))
          continue;
        used.insert(robot);
        // Hack bc of direspect to path constraints
        auto cfg = cfg1.GetRobotCfg(robot);
        if(!robot->GetMultiBody()->IsPassive() and group1->Size() > 1)
          cfg[1] = .0001;
        robotPaths[robot].push_back(cfg);
      }
    }
  }

  // Find changes in gripper dof and add buffers
  std::vector<size_t> switches;
  for(size_t t = 1; t < finalTime; t++) {
    for(auto& kv : robotPaths) {
      if(kv.first->GetMultiBody()->IsPassive())
        continue;

      const auto& path = kv.second;

      if(t >= path.size())
        continue;

      auto cfg1 = path[t-1];
      auto cfg2 = path[t];

      if(abs(cfg1[1] - cfg2[1]) >= .00001) {
        if(switches.empty() or switches.back() != t-1)
          switches.push_back(t-1);
        switches.push_back(t);
        std::cout << "Found switch at " << t-1 << std::endl;
        break;
      }
    }
  }

  const size_t numCopies = 10;

  for(size_t i = 0; i < switches.size(); i++) {
    size_t t = switches[i] + numCopies*i;
    for(auto& kv : robotPaths) {
      auto& path = kv.second;

      if(t >= path.size())
        continue;

      auto cfg = path[t];

      path.insert(path.begin()+t,numCopies,cfg);
    }
  }

  for(auto kv : robotPaths) {
    if(m_debug) {
      std::cout << "PATH FOR: " << kv.first->GetLabel() << std::endl;
      std::cout << "PATH LENGTH: " << kv.second.size() << std::endl;
    }

    const std::string filename = this->GetMPProblem()->GetBaseFilename()
                               + "::FinalPath::" + kv.first->GetLabel();

    std::ofstream ofs(filename);

    for(size_t i = 0; i < kv.second.size(); i++) {
      auto cfg = kv.second[i];
      if(m_debug) {
        std::cout << "\t" << i << ": " << cfg.PrettyPrint() << std::endl;
      }
      if(m_savePaths) {
        ofs << cfg << "\n";
      }
    }
    ofs.close();
    //::WritePath("hypergraph-"+kv.first->GetLabel()+".rdmp.path",kv.second);
  }

  // Naive way to create paths - will lose synchronization
  // Initialize a decomposition
  auto top = std::shared_ptr<SemanticTask>(new SemanticTask());
  Decomposition* decomp = new Decomposition(top);
  plan->SetDecomposition(decomp);

  for(auto kv : robotPaths) {
    auto robot = kv.first;
    auto cfgs = kv.second;

    // Create a motion task
    auto mpTask = std::shared_ptr<MPTask>(new MPTask(robot));

    // Create a semantic task
    const std::string label = robot->GetLabel() + ":PATH";
    auto task = new SemanticTask(label,top.get(),decomp,
                 SemanticTask::SubtaskRelation::AND,false,true,mpTask);

    // Create a task solution
    auto sol = std::shared_ptr<TaskSolution>(new TaskSolution(task));
    sol->SetRobot(robot);

    // Initialize mp solution and path
    auto mpsol = new MPSolution(robot);
    auto rm = mpsol->GetRoadmap(robot);

    std::vector<size_t> vids;
    for(auto cfg : cfgs) {
      auto vid = rm->AddVertex(cfg);
      vids.push_back(vid);
    }

    auto path = mpsol->GetPath(robot);
    *path += vids;

    // Save mp solution in task solution
    sol->SetMotionSolution(mpsol);

    // Save task solution in plan
    plan->SetTaskSolution(task,sol);
  }
  plan->Print();
}
/*------------------------------------------------------------*/<|MERGE_RESOLUTION|>--- conflicted
+++ resolved
@@ -64,13 +64,8 @@
 
   auto plan = this->GetPlan();
   auto stats = plan->GetStatClass();
-<<<<<<< HEAD
   MethodTimer mt1(stats,this->GetNameAndLabel() + "::PlanTasks");
   
-=======
-  MethodTimer mt(stats,this->GetNameAndLabel() + "::PlanTasks");
-
->>>>>>> 0fdb8221
   stats->SetStat(this->GetNameAndLabel() + "::CollisionFound",0);
 
   auto originalDecomp = plan->GetDecomposition();
