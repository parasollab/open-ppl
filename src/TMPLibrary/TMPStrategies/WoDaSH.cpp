--- conflicted
+++ resolved
@@ -37,13 +37,8 @@
 WoDaSH(XMLNode& _node) : TMPStrategyMethod(_node) {
   this->SetName("WoDaSH");
 
-<<<<<<< HEAD
   m_drStrategy = _node.Read("drStrat", true, "", 
           "The dynamic regions stategy to ground hyperskeleton arcs");
-=======
-  m_drStrategy = _node.Read("drStrat", true, "",
-           "The dynamic regions stategy to ground hyperskeleton arcs");
->>>>>>> 0fdb8221
 
   m_trajStrategy = _node.Read("trajStrat", true, "",
           "The fallback strategy to use to plan trajectories between hyperskeleton arcs");
@@ -51,13 +46,9 @@
   m_sampler = _node.Read("sampler", true, "",
           "The sampler to use to generate spawn vertices on edges");
 
-<<<<<<< HEAD
   m_mapf = _node.Read("mapf", false, "cbs", "MAPF method (cbs or pbs)");
 
   m_replanMethod = _node.Read("replanMethod", false, "global", 
-=======
-  m_replanMethod = _node.Read("replanMethod", false, "global",
->>>>>>> 0fdb8221
           "How to get the next best MAPF solution (global, resume, or lazy");
 
   m_skeletonType = _node.Read("skeletonType", true, "",
@@ -557,26 +548,15 @@
   return constraints;
 }
 
-<<<<<<< HEAD
 
 std::vector<typename WoDaSH::CBSNodeType> 
-WoDaSH::
-SplitNodeFunction(CBSNodeType& _node,
-        std::vector<std::pair<Robot*,CBSConstraint>> _constraints,
-        CBSLowLevelPlanner<Robot,CBSConstraint,CBSSolution>& _lowLevel,
-        CBSCostFunction<Robot,CBSConstraint,CBSSolution>& _cost) {
-  auto stats = this->GetPlan()->GetStatClass();
-  MethodTimer mt(stats,this->GetNameAndLabel() + "::SplitNodeFunction");
-=======
-std::vector<typename WoDaSH::CBSNodeType>
 WoDaSH::
 SplitNodeFunction(CBSNodeType& _node,
         std::vector<std::pair<Robot*,CBSConstraint>> _constraints,
         CBSLowLevelPlanner<Robot*,CBSConstraint,CBSSolution*>& _lowLevel,
         CBSCostFunction<Robot*,CBSConstraint,CBSSolution*>& _cost) {
-  // auto stats = this->GetStatClass();
-  // MethodTimer mt(stats,this->GetNameAndLabel() + "::SplitNodeFunction");
->>>>>>> 0fdb8221
+  auto stats = this->GetPlan()->GetStatClass();
+  MethodTimer mt(stats,this->GetNameAndLabel() + "::SplitNodeFunction");
 
   std::vector<CBSNodeType> newNodes;
 
@@ -680,16 +660,8 @@
         if(constraint.first.second != SIZE_MAX)
           continue;
 
-<<<<<<< HEAD
         // Check for a conflict at the source
         if(source == constraint.first.first and timestep == constraint.second) {
-=======
-        // Check for vertex constraint
-        if(source != constraint.first.first)
-          continue;
-
-        if(timestep == constraint.second)
->>>>>>> 0fdb8221
           return std::numeric_limits<double>::infinity();
         }
 
@@ -789,8 +761,8 @@
 WoDaSH::
 SplitNodeFunction(PBSNodeType& _node,
         std::vector<std::pair<Robot*,OrderingConstraint>> _constraints,
-        CBSLowLevelPlanner<Robot,OrderingConstraint,CBSSolution>& _lowLevel,
-        CBSCostFunction<Robot,OrderingConstraint,CBSSolution>& _cost) {
+        CBSLowLevelPlanner<Robot*, OrderingConstraint, CBSSolution*>& _lowLevel,
+        CBSCostFunction<Robot*, OrderingConstraint, CBSSolution*>& _cost) {
   auto stats = this->GetPlan()->GetStatClass();
   MethodTimer mt(stats,this->GetNameAndLabel() + "::SplitNodeFunction");
 
@@ -807,7 +779,6 @@
     
     child.constraintMap[robot].insert(constraint);
 
-<<<<<<< HEAD
     if(!_lowLevel(child, robot))
       continue;
 
@@ -824,34 +795,6 @@
                 const std::map<Robot*,std::set<OrderingConstraint>>& _constraints) {
   auto stats = this->GetPlan()->GetStatClass();
   MethodTimer mt(stats,this->GetNameAndLabel() + "::CheckCircularDependency");
-=======
-  // Configure CBS Functions
-  CBSLowLevelPlanner<Robot*,CBSConstraint,CBSSolution*> lowLevel(
-    [this](CBSNodeType& _node, Robot* _task) {
-      return this->LowLevelPlanner(_node,_task);
-    }
-  );
-
-  CBSValidationFunction<Robot*,CBSConstraint,CBSSolution*> validation(
-    [this](CBSNodeType& _node) {
-      return this->ValidationFunction(_node);
-    }
-  );
-
-  CBSCostFunction<Robot*,CBSConstraint,CBSSolution*> cost(
-    [this](CBSNodeType& _node) {
-      return this->CostFunction(_node);
-    }
-  );
-
-  CBSSplitNodeFunction<Robot*,CBSConstraint,CBSSolution*> splitNode(
-    [this](CBSNodeType& _node, std::vector<std::pair<Robot*,CBSConstraint>> _constraints,
-           CBSLowLevelPlanner<Robot*,CBSConstraint,CBSSolution*>& _lowLevel,
-           CBSCostFunction<Robot*,CBSConstraint,CBSSolution*>& _cost) {
-      return this->SplitNodeFunction(_node,_constraints,_lowLevel,_cost);
-    }
-  );
->>>>>>> 0fdb8221
 
   // Check for duplicate constraints
   if(_constraints.at(_robot).count(_newConstraint))
@@ -980,19 +923,8 @@
           addConst.pop();
         }
 
-<<<<<<< HEAD
         for(auto r : constraints) {
           auto path = *_node.solutionMap.at(r);
-=======
-    std::cout << "TIME " << t << std::endl;
-
-    // Split hyperarcs that contain robots going opposite directions ("nop"
-    // hyperarcs - do nothing, just for connectivity)
-    for(auto iter : edgeGroup) {
-      auto robots = iter.second;
-      auto shid = m_hidPaths[t][robots[0]];
-      auto svertex = *(m_skeleton->GetHyperarc(shid).head.begin());
->>>>>>> 0fdb8221
 
           auto time = timestep >= path.size() ? path.size() - 1 : timestep;
           auto nextTime = timestep + 1 >= path.size() ? path.size() - 1 : timestep + 1;
@@ -1014,7 +946,6 @@
             edgeUsage += r->GetMultiBody()->GetBoundingSphereRadius();
         }
 
-<<<<<<< HEAD
         if(sourceUsage > annot->GetVertexProperty(source))
           return std::numeric_limits<double>::infinity();
         
@@ -1032,30 +963,6 @@
           if(edgeUsage > minDist)
             return std::numeric_limits<double>::infinity();
         }
-=======
-        for(auto robot : group->GetRobots())
-          tvertex.SetRobotCfg(robot, edge.second);
-
-        auto tvid = m_skeleton->AddVertex(tvertex);
-        incidentHVIDs[edge.second].insert(tvid);
-        tvids.insert(tvid);
-
-        std::cout << "nop splitting now" << std::endl;
-      }
-      auto cgroup = m_skeleton->GetVertexType(svertex).GetGroup();
-      auto cedge = CompositeSkeletonEdge(cgroup, &m_indSkeleton);
-      m_skeleton->AddHyperarc(tvids, {svertex}, cedge);
-    }
-
-    // Merge groups going into the same vertex ("coupling" hyperarcs - sample
-    // trajectories for passing into/though the same vertex)
-    std::cout << "incident: " << incidentHVIDs << std::endl;
-    std::unordered_map<VID, VID> mergedVIDs;
-    for(auto iter : incidentHVIDs) {
-      auto skelVID = iter.first;
-      auto predVIDs = iter.second;
-      std::vector<Robot*> robots;
->>>>>>> 0fdb8221
 
         // Check that not all of the robots are trying to traverse a failed edge
         for(auto ed : f) {
@@ -1075,7 +982,6 @@
             if(r == robot or kv.second == nullptr or !ed.count(r))
               continue;
 
-<<<<<<< HEAD
             auto path = *kv.second;
             auto s = std::min(timestep, path.size()-1);
             auto rsource = path[s];
@@ -1086,24 +992,6 @@
               continue;
             if(ed[r].second != rtarget)
               continue;
-=======
-      for(auto robot : group->GetRobots())
-        tvertex.SetRobotCfg(robot, skelVID);
-
-      auto tvid = m_skeleton->AddVertex(tvertex);
-      auto hid = m_skeleton->AddHyperarc({tvid}, predVIDs, cedge);
-      m_mergeTraj.insert(hid);
-      mergedVIDs[skelVID] = tvid;
-      std::cout << "merged " << predVIDs.size() << "incoming groups" << std::endl;
-    }
-
-    // Split groups going down separate edges ("decoupling" hyperarcs - sample
-    // trajectories moving away from same vertex onto different edges)
-    std::unordered_map<std::pair<VID, VID>, std::set<VID>> incidentEdges;
-    for(auto iter : mergedVIDs) {
-      auto scvertex = m_skeleton->GetVertexType(iter.second);
-      auto robots = scvertex.GetGroup()->GetRobots();
->>>>>>> 0fdb8221
 
             matchedConstraint++;
           }
@@ -1206,17 +1094,9 @@
 
 std::vector<std::pair<Robot*, typename WoDaSH::OrderingConstraint>>
 WoDaSH::
-<<<<<<< HEAD
 ValidationFunction(PBSNodeType& _node) {
   auto stats = this->GetPlan()->GetStatClass();
   MethodTimer mt(stats,this->GetNameAndLabel() + "::ValidationFunction");
-=======
-GroundHyperskeleton() {
-  // TODO cast this to avoid having to change MPStratgy interface?
-  auto s = this->GetMPLibrary()->GetMPStrategy(m_drStrategy);
-
-  auto originalTask = this->GetMPLibrary()->GetGroupTask();
->>>>>>> 0fdb8221
 
   size_t maxTimestep = 0;
   for(auto kv : _node.solutionMap) {
@@ -1244,7 +1124,6 @@
       auto t = std::min(i+1,path.size()-1);
       auto target = path[t];
 
-<<<<<<< HEAD
       // Get the edge in the individual skeleton
       if(source != target) {
         // order such that source < target
@@ -1405,28 +1284,28 @@
 
   // Configure CBS/PBS Functions
   if(m_mapf == "cbs") {
-    CBSLowLevelPlanner<Robot,CBSConstraint,CBSSolution> lowLevel(
+    CBSLowLevelPlanner<Robot*,CBSConstraint,CBSSolution*> lowLevel(
       [this](CBSNodeType& _node, Robot* _task) {
         return this->LowLevelPlanner(_node,_task);
       }
     );
 
-    CBSValidationFunction<Robot,CBSConstraint,CBSSolution> validation(
+    CBSValidationFunction<Robot*,CBSConstraint,CBSSolution*> validation(
       [this](CBSNodeType& _node) {
         return this->ValidationFunction(_node);
       }
     );
 
-    CBSCostFunction<Robot,CBSConstraint,CBSSolution> cost(
+    CBSCostFunction<Robot*,CBSConstraint,CBSSolution*> cost(
       [this](CBSNodeType& _node) {
         return this->CostFunction<CBSNodeType>(_node);
       }
     );
 
-    CBSSplitNodeFunction<Robot,CBSConstraint,CBSSolution> splitNode(
+    CBSSplitNodeFunction<Robot*,CBSConstraint,CBSSolution*> splitNode(
       [this](CBSNodeType& _node, std::vector<std::pair<Robot*,CBSConstraint>> _constraints,
-            CBSLowLevelPlanner<Robot,CBSConstraint,CBSSolution>& _lowLevel,
-            CBSCostFunction<Robot,CBSConstraint,CBSSolution>& _cost) {
+            CBSLowLevelPlanner<Robot*,CBSConstraint,CBSSolution*>& _lowLevel,
+            CBSCostFunction<Robot*,CBSConstraint,CBSSolution*>& _cost) {
         return this->SplitNodeFunction(_node,_constraints,_lowLevel,_cost);
       }
     );
@@ -1436,27 +1315,27 @@
     solution = sol.solutionMap;
 
   } else if(m_mapf == "pbs") {
-    CBSLowLevelPlanner<Robot,OrderingConstraint,CBSSolution> lowLevel(
+    CBSLowLevelPlanner<Robot*, OrderingConstraint, CBSSolution*> lowLevel(
       [this](PBSNodeType& _node, Robot* _task) {
         return this->LowLevelPlanner(_node,_task);
       }
     );
 
-    CBSValidationFunction<Robot,OrderingConstraint,CBSSolution> validation(
+    CBSValidationFunction<Robot*, OrderingConstraint, CBSSolution*> validation(
       [this](PBSNodeType& _node) {
         return this->ValidationFunction(_node);
       }
     );
 
-    CBSSplitNodeFunction<Robot,OrderingConstraint,CBSSolution> splitNode(
+    CBSSplitNodeFunction<Robot*, OrderingConstraint, CBSSolution*> splitNode(
       [this](PBSNodeType& _node, std::vector<std::pair<Robot*,OrderingConstraint>> _constraints,
-            CBSLowLevelPlanner<Robot,OrderingConstraint,CBSSolution>& _lowLevel,
-            CBSCostFunction<Robot,OrderingConstraint,CBSSolution>& _cost) {
+            CBSLowLevelPlanner<Robot*, OrderingConstraint, CBSSolution*>& _lowLevel,
+            CBSCostFunction<Robot*, OrderingConstraint, CBSSolution*>& _cost) {
         return this->SplitNodeFunction(_node,_constraints,_lowLevel,_cost);
       }
     );
 
-    CBSCostFunction<Robot,OrderingConstraint,CBSSolution> cost(
+    CBSCostFunction<Robot*, OrderingConstraint, CBSSolution*> cost(
       [this](PBSNodeType& _node) {
         return this->CostFunction<PBSNodeType>(_node);
       }
@@ -2338,27 +2217,6 @@
     if(this->m_debug)
       std::cout << "Successfully grounded HID " << hid << std::endl;
     hyperarc.property.endRep = std::make_pair(grm, lastVID);
-=======
-    auto grm = this->GetMPLibrary()->GetGroupRoadmap();
-    auto startVID = SpawnVertex(grm, cedge);
-    m_startReps[hid] = std::make_pair(grm, startVID);
-
-    s->GroundEdge(cedge);
-
-    // Check if this was successful
-    auto lastVID = grm->GetLastVID();
-    auto lastVertex = grm->GetVertex(lastVID);
-    if(!FinishedEdge(cedge, lastVertex)) {
-      std::cout << "Failed to ground HID " << hid << ", replanning..." << std::endl;
-      // Couldn't finish edge, need to replan hyperpath.
-      auto ed = cedge.GetEdgeDescriptors()[0];
-      m_failedEdges.emplace(std::make_pair(ed.source(), ed.target()), cedge.GetGroup());
-      return false;
-    }
-
-    std::cout << "Successfully grounded HID " << hid << std::endl;
-    m_endReps[hid] = std::make_pair(grm, lastVID);
->>>>>>> 0fdb8221
 
     // Convert vids into a task and path to save in grounded hypergraph
 
@@ -2388,15 +2246,10 @@
 
     // Save grounded edge
     auto path = this->GetMPLibrary()->GetGroupPath(grm->GetGroup());
-<<<<<<< HEAD
     
     auto ghid = AddTransitionToGroundedHypergraph(hyperarc.tail,hyperarc.head,path,task);
     m_skeletonToGrounded[hid] = ghid;
     m_path.groundedSolution.insert(ghid);
-=======
-
-    AddTransitionToGroundedHypergraph(hyperarc.tail,hyperarc.head,path,task);
->>>>>>> 0fdb8221
   }
 
   this->GetMPLibrary()->SetGroupTask(m_wholeTask);
@@ -2411,7 +2264,6 @@
 
 void
 WoDaSH::
-<<<<<<< HEAD
 ComputeIntermediates(std::unordered_map<Robot*, CBSSolution*> _mapfSolution, 
                      size_t _timestep,
                      CompositeSkeletonVertex& _compSource, 
@@ -2460,21 +2312,6 @@
     double total = 0.0;
     for(size_t i = 0; i < edge.size()-1; i++)
       total += (edge.at(i+1) - edge.at(i)).norm();
-=======
-ComputeIntermediates(const CompositeSkeletonVertex _source,
-                     const CompositeSkeletonVertex _target,
-                     CompositeSkeletonEdge _edge,
-                     const bool pushStart, const bool pushTarget) {
-  // Assume straight lines. Per existing merging rules, robots should only
-  // be merged if they are on the same edge (going either direction), so we
-  // don't need to consider different individual edge lengths
-
-  auto robots = _edge.GetGroup()->GetRobots();
-  auto& edgeDescriptors = _edge.GetEdgeDescriptors();
-
-  auto robotRadius = robots[0]->GetMultiBody()->GetBoundingSphereRadius();
-  auto intLength = robotRadius * m_intermediateFactor;
->>>>>>> 0fdb8221
 
     // The true source and target positions may be pushed for merging/splitting
     auto start = _compSource.GetRobotCfg(robot);
@@ -2542,7 +2379,6 @@
     auto u = CompositeSkeletonVertex(_compSource.GetGroup());
 
     for(size_t r = 0; r < robots.size(); r++) {
-<<<<<<< HEAD
       // Get the intermediate distance for this robot
       auto intDist = dists.at(r) / numInter;
       double elapsed = 0.;
@@ -2567,12 +2403,6 @@
       disp = disp / disp.norm();
       auto point = edge.at(inter) + (disp * used);
       u.SetRobotCfg(r, std::move(point));
-=======
-      Point3d d = {i * displacements[r][0]/numInter,
-                  i * displacements[r][1]/numInter,
-                  i * displacements[r][2]/numInter};
-      v.SetRobotCfg(r, starts[r] + d);
->>>>>>> 0fdb8221
     }
 
     compInters.push_back(u);
@@ -3011,7 +2841,6 @@
 
     auto start = inArc.endRep.first->GetVertex(inArc.endRep.second);
 
-<<<<<<< HEAD
     // Plan a path between the start and target - should be empty path
     auto task = std::shared_ptr<GroupTask>(new GroupTask(group));
     for(auto r : group->GetRobots()) {
@@ -3022,14 +2851,6 @@
       auto startCfg = start.GetRobotCfg(r);
       auto startConstraint = std::unique_ptr<CSpaceConstraint>(new CSpaceConstraint(r,startCfg));
       t.SetStartConstraint(std::move(startConstraint));
-=======
-    stask->AddTask(t);
-  }
-
-  this->GetMPLibrary()->Solve(this->GetMPProblem(), stask,
-      this->GetMPSolution(), m_trajStrategy, LRand(), "ConnectToSkeleton");
-  delete stask;
->>>>>>> 0fdb8221
 
       // TODO make this less ugly
       // Get the head vertex that has this robot
@@ -3077,7 +2898,6 @@
       throw RunTimeException(WHERE) << "Failed decouple :(";
     }
 
-<<<<<<< HEAD
     // Extract path from solution
     auto ghid = AddTransitionToGroundedHypergraph(hyp.tail,hyp.head,path,task);
     m_cachedTrajs.insert(hid);
@@ -3090,15 +2910,6 @@
     if(m_cachedTrajs.count(hid)) {
       if(this->m_debug)
         std::cout << "Already have trajectory for hid " << hid << std::endl;
-=======
-    gtask->AddTask(t);
-  }
-
-  this->GetMPLibrary()->Solve(this->GetMPProblem(), gtask,
-      this->GetMPSolution(), m_trajStrategy, LRand(), "ConnectToSkeleton");
-  delete gtask;
-}
->>>>>>> 0fdb8221
 
       m_path.groundedSolution.insert(m_skeletonToGrounded.at(hid));
       continue;
@@ -3125,22 +2936,9 @@
         auto vertex = rep.first->GetVertex(rep.second);
         start.SetRobotCfg(robot, vertex.GetVID(robot));
       } else {
-<<<<<<< HEAD
         auto& inArc = m_skeleton->GetHyperarcType(inHID.second);
         auto vertex = inArc.endRep.first->GetVertex(inArc.endRep.second);
         start.SetRobotCfg(robot, vertex.GetVID(robot));
-=======
-        // Came from a nop edge, need to go one step further back
-        auto nopTail = *(m_skeleton->GetHyperarc(ih).tail.begin());
-        auto iih = m_skeleton->GetIncomingHyperarcs(nopTail);
-        if(iih.size() > 1)
-          throw RunTimeException(WHERE) << "More than one incoming hyperarc to nop. I'll deal with this soon.";
-
-        auto rep = m_endReps.at(*iih.begin());
-        auto vertex = rep.first->GetVertex(rep.second);
-        for(auto robot : group->GetRobots())
-          start.SetRobotCfg(robot, vertex.GetVID(robot));
->>>>>>> 0fdb8221
       }
     }
 
@@ -3204,7 +3002,6 @@
       task->AddTask(t);
     }
 
-<<<<<<< HEAD
     bool failed = false;
 
     SetVirtualExcept(group);
@@ -3217,12 +3014,6 @@
     } catch(std::exception& _e) {
       failed = true;
     }
-=======
-    this->GetMPLibrary()->Solve(this->GetMPProblem(), task.get(),
-        this->GetMPSolution(), m_trajStrategy, LRand(),
-        this->GetNameAndLabel()+"::SampleTrajectories");
-    //delete task;
->>>>>>> 0fdb8221
 
     // Check if the plan was successful
     auto path = this->GetMPSolution()->GetGroupPath(group);
@@ -3397,7 +3188,6 @@
       task->AddTask(t);
     }
 
-<<<<<<< HEAD
     bool failed = false;
 
     SetVirtualExcept(group);
@@ -3529,9 +3319,6 @@
     auto s = this->GetMPLibrary()->GetMPStrategy(m_trajStrategy);
     s->ResetGrowthOptions();
     this->GetMPLibrary()->Solve(this->GetMPProblem(), task.get(), 
-=======
-    this->GetMPLibrary()->Solve(this->GetMPProblem(), task.get(),
->>>>>>> 0fdb8221
         this->GetMPSolution(), m_trajStrategy, LRand(), "SampleTrajectories");
 
     // Check if the plan was successful
