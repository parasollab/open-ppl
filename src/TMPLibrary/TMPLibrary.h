#ifndef PMPL_TMP_LIBRARY_H_
#define PMPL_TMP_LIBRARY_H_

#include "MPLibrary/PMPL.h"

#include "MPProblem/MPProblem.h"
#include "MPProblem/MPTask.h"
#include "MPProblem/GroupTask.h"
#include "MPProblem/Robot/Robot.h"
#include "MPProblem/RobotGroup/RobotGroup.h"

#ifndef PPL_TEST_TRAITS_H_
  #include "Traits/CfgTraits.h"
#else 
  #include "Traits/TestTraits.h"
#endif

#include "Utilities/MetricUtils.h"
#include "Utilities/MPUtils.h"
#include "Utilities/TMPMethodSet.h"
#include "Utilities/XMLNode.h"

#include <algorithm>
#include <atomic>
#include <unordered_map>

//TMPLibrary TODOs::
//Save the ITs in a single location so they only need to be constructed once

class ActionSpace;
class Agent;
class Coordinator;
class Decomposition;
class InteractionStrategyMethod;
class Plan;
class PoIPlacementMethod;
class StateGraph;
class TaskAllocatorMethod;
class TaskDecomposerMethod;
class TaskEvaluatorMethod;
class TMPStrategyMethod;
class TMPTools;
//template<typename TMPMethod>TMPMethodSet;

////////////////////////////////////////////////////////////////////////////////
/// A collection of TMP planning algorithms that can operate on a specific
/// MPProblem comprised of MPTasks.
////////////////////////////////////////////////////////////////////////////////

class TMPLibrary {
  public:
    ///@name Local Types
    ///@{

    ///@}
    /// Solver represents an input set to MPLibraryType. It includes an
    /// MPStrategy label, seed, base file name, and vizmo debug option.
    struct Solver {
      std::string label;         ///< The XML label for the strategy to use.
      std::string baseFilename;  ///< The base name for output files.
      bool vizmoDebug;           ///< Save vizmo debug info?
    };

    ///@}
    ///@name Method Set Types
    ///@{
<<<<<<< HEAD
  	
		typedef TMPMethodSet<TMPStrategyMethod>          TMPStrategyMethodSet;
  	typedef TMPMethodSet<PoIPlacementMethod>         PoIPlacementMethodSet;
  	typedef TMPMethodSet<TaskEvaluatorMethod>        TaskEvaluatorMethodSet;
  	typedef TMPMethodSet<TaskDecomposerMethod>       TaskDecomposerMethodSet;
  	typedef TMPMethodSet<TaskAllocatorMethod>        TaskAllocatorMethodSet;
  	typedef TMPMethodSet<StateGraph>			   			   StateGraphSet;
		typedef TMPMethodSet<InteractionStrategyMethod>  InteractionStrategyMethodSet;
=======

    typedef TMPMethodSet<TMPStrategyMethod>        TMPStrategyMethodSet;
    typedef TMPMethodSet<PoIPlacementMethod>       PoIPlacementMethodSet;
    typedef TMPMethodSet<TaskEvaluatorMethod>      TaskEvaluatorMethodSet;
    typedef TMPMethodSet<TaskDecomposerMethod>     TaskDecomposerMethodSet;
    typedef TMPMethodSet<TaskAllocatorMethod>      TaskAllocatorMethodSet;
    typedef TMPMethodSet<StateGraph>               StateGraphSet;
>>>>>>> 6c9c9b08

    ///@}
    ///@name Method Pointer Types
    ///@{
<<<<<<< HEAD
    
		typedef typename TMPStrategyMethodSet::TMPMethodPointer     TMPStrategyMethodPointer;
  	typedef typename PoIPlacementMethodSet::TMPMethodPointer    PoIPlacementMethodPointer;
  	typedef typename TaskEvaluatorMethodSet::TMPMethodPointer   TaskEvaluatorMethodPointer;
  	typedef typename TaskDecomposerMethodSet::TMPMethodPointer  TaskDecomposerMethodPointer;
  	typedef typename TaskAllocatorMethodSet::TMPMethodPointer 	TaskAllocatorMethodPointer;
  	typedef typename StateGraphSet::TMPMethodPointer  			    StateGraphPointer;
		typedef typename InteractionStrategyMethodSet::TMPMethodPointer     
                                                                InteractionStrategyMethodPointer;
		
		///@}
=======

    typedef typename TMPStrategyMethodSet::TMPMethodPointer     TMPStrategyMethodPointer;
    typedef typename PoIPlacementMethodSet::TMPMethodPointer    PoIPlacementMethodPointer;
    typedef typename TaskEvaluatorMethodSet::TMPMethodPointer   TaskEvaluatorMethodPointer;
    typedef typename TaskDecomposerMethodSet::TMPMethodPointer  TaskDecomposerMethodPointer;
    typedef typename TaskAllocatorMethodSet::TMPMethodPointer   TaskAllocatorMethodPointer;
    typedef typename StateGraphSet::TMPMethodPointer            StateGraphPointer;

    ///@}
>>>>>>> 6c9c9b08
    ///@name Construction
    ///@{

    TMPLibrary();

    TMPLibrary(const std::string& _filename);

    ~TMPLibrary();

    ///@}
    ///@name Configuration
    ///@{

    /// Read an XML file to set the algorithms and parameters in this instance.
    /// @param _filename The XML file name.
    void ReadXMLFile(const std::string& _filename);

    ///@}
    ///@name TMPStrategyMethod Accessors
    ///@{

    /// Get a TMPStrategyMethod method
    TMPStrategyMethodPointer GetTMPStrategy(const std::string& _l);

    void AddTMPStrategy(TMPStrategyMethodPointer _sm, const std::string& _l);

    ///@}
    ///@name PoIPlacementMethod Accessors
    ///@{

    /// Get a Point-of-Interest placement method
    PoIPlacementMethodPointer GetPoIPlacementMethod(const std::string& _l);

    void AddPoIPlacementMethod(PoIPlacementMethodPointer _pm, const std::string& _l);

    ///@}
    ///@name TaskEvaluator Accessors
    ///@{

    TaskEvaluatorMethodPointer GetTaskEvaluator(const std::string& _l);

    void AddTaskEvaluator(TaskEvaluatorMethodPointer _te, const std::string& _l);

    ///@}
    ///@name Task Decomposition Accessors
    ///@{

    /// Get a TaskDecomposition
    TaskDecomposerMethodPointer GetTaskDecomposer(const std::string& _l);

    void AddTaskDecomposer(TaskDecomposerMethodPointer _td, const std::string& _l);

    ///@}
    ///@name Task Allocator Accessors
    ///@{

    /// Get a TaskAllocator
    TaskAllocatorMethodPointer GetTaskAllocator(const std::string& _l);

    void AddTaskAllocator(TaskAllocatorMethodPointer _ta, const std::string& _l);

    ///@}
    ///@name TMPTool Accessors
    ///@{

    /// Get the TMP tool container
    TMPTools* GetTMPTools() {
      return m_tmpTools;
    }

    ///@}
    ///@name Interaction Strategy Accessors
    ///@{

    /// Get a TaskAllocator 
    InteractionStrategyMethodPointer GetInteractionStrategy(const std::string& _l);

    void AddInteractionStrategy(InteractionStrategyMethodPointer _is, const std::string& _l);

    ///@}
    ///@name Action Space Accessors 
    ///@{

    ActionSpace* GetActionSpace() {
      return m_actionSpace;
    }

    ///@}
    ///@name Input Accessors
    ///@{

    MPLibrary* GetMPLibrary() const noexcept;
    void SetMPLibrary(MPLibrary* _l) noexcept;
    MPProblem* GetMPProblem() const noexcept;
    void SetMPProblem(MPProblem* const _problem) noexcept;

    std::vector<std::shared_ptr<MPTask>>& GetTasks() noexcept;
    void AddTask(MPTask* const _task) noexcept;
    void AddTask(std::shared_ptr<MPTask> const _task) noexcept;
    void ClearTasks();

    std::vector<std::shared_ptr<GroupTask>> GetGroupTasks() const noexcept;
    void AddGroupTask(GroupTask* const _task) noexcept;
    void AddGroupTask(std::shared_ptr<GroupTask> const _task) noexcept;
    void ClearGroupTasks();

    const std::string& GetBaseFilename() const noexcept;
    void SetBaseFilename(const std::string& _s) noexcept;

    ///@}
    ///@name Solution Accessors
    ///@{

    Plan* GetPlan();

    void SetPlan(Plan* _plan);

    StateGraphPointer GetStateGraph(const std::string& _l);

    void AddStateGraph(StateGraphPointer _sg, const std::string& _l);

    ///@}
    ///@name Execution
    ///@{

    void Solve(MPProblem* _problem, Decomposition* _decomp, Plan* _plan,
                Coordinator* _coordinator, std::vector<Robot*> _team);

    void InitializeMPProblem(MPProblem* _problem);

    ///@
    ///@name Debug
    ///@{

    void Print(std::ostream&) const;

    ///@}

  private:
    ///@name Execution Helpers
    ///@{

    /// Execute a solver with the current problem, task, and solution.
    /// @param _s The solver to execute.
    void RunSolver(const Solver& _s);

    ///@}
    ///@name Construction Helpers
    ///@{

    /// Initialize all algorithms in each method set.
    void Initialize();

    /// Clear temporary states and variables.
    void Uninitialize();

    /// Helper for parsing XML nodes.
    /// @param _node The child node to be parsed.
    bool ParseChild(XMLNode& _node);

    ///@}
    ///@name Inputs
    ///@{

<<<<<<< HEAD
    MPLibrary* 															m_library;	   ///< The underlying MPLibrary
  	MPProblem* 															m_problem;	   ///< The current MPProblem
  	std::vector<std::shared_ptr<MPTask>> 		m_tasks; 	  	 ///< Current set of tasks
  	std::vector<std::shared_ptr<GroupTask>> m_groupTasks;  ///< Current set of group tasks
  	std::vector<Solver> 										m_solvers;     ///< Set of inputs to execute
		TMPTools*															  m_tmpTools;    ///< TMPTools container
		ActionSpace*													  m_actionSpace; ///< ActionSpace container
=======
    MPLibrary*                              m_library;    ///< The underlying MPLibrary
    MPProblem*                              m_problem;    ///< The current MPProblem
    std::vector<std::shared_ptr<MPTask>>    m_tasks;      ///< Current set of tasks
    std::vector<std::shared_ptr<GroupTask>> m_groupTasks; ///< Current set of group tasks
    std::vector<Solver>                     m_solvers;    ///< Set of inputs to execute
    TMPTools*                               m_tmpTools;   ///< TMPTools container
>>>>>>> 6c9c9b08

    ///@}
    ///@name TMPMethod Sets
    ///@{
    /// Method sets hold and offer access to the tmp planning objects of the
    /// corresponding type.
<<<<<<< HEAD
  	TMPStrategyMethodSet*             m_tmpStrategies;
  	PoIPlacementMethodSet*            m_poiPlacementMethods;
  	TaskEvaluatorMethodSet*           m_taskEvaluators;
  	TaskDecomposerMethodSet*          m_taskDecomposers;
  	TaskAllocatorMethodSet*           m_taskAllocators;
  	StateGraphSet*  		  		        m_stateGraphs;
  	InteractionStrategyMethodSet*     m_interactionStrategies;

    ///@}
  	///@name Solution
  	///@{
=======
    TMPStrategyMethodSet*     m_tmpStrategies;
    PoIPlacementMethodSet*    m_poiPlacementMethods;
    TaskEvaluatorMethodSet*   m_taskEvaluators;
    TaskDecomposerMethodSet*  m_taskDecomposers;
    TaskAllocatorMethodSet*   m_taskAllocators;
    StateGraphSet*            m_stateGraphs;

    ///@}
    ///@name Solution
    ///@{
>>>>>>> 6c9c9b08

    Plan* m_plan;

    ///@}
};

/*----------------------------------------------------------------------------*/

#endif<|MERGE_RESOLUTION|>--- conflicted
+++ resolved
@@ -64,7 +64,6 @@
     ///@}
     ///@name Method Set Types
     ///@{
-<<<<<<< HEAD
   	
 		typedef TMPMethodSet<TMPStrategyMethod>          TMPStrategyMethodSet;
   	typedef TMPMethodSet<PoIPlacementMethod>         PoIPlacementMethodSet;
@@ -73,20 +72,10 @@
   	typedef TMPMethodSet<TaskAllocatorMethod>        TaskAllocatorMethodSet;
   	typedef TMPMethodSet<StateGraph>			   			   StateGraphSet;
 		typedef TMPMethodSet<InteractionStrategyMethod>  InteractionStrategyMethodSet;
-=======
-
-    typedef TMPMethodSet<TMPStrategyMethod>        TMPStrategyMethodSet;
-    typedef TMPMethodSet<PoIPlacementMethod>       PoIPlacementMethodSet;
-    typedef TMPMethodSet<TaskEvaluatorMethod>      TaskEvaluatorMethodSet;
-    typedef TMPMethodSet<TaskDecomposerMethod>     TaskDecomposerMethodSet;
-    typedef TMPMethodSet<TaskAllocatorMethod>      TaskAllocatorMethodSet;
-    typedef TMPMethodSet<StateGraph>               StateGraphSet;
->>>>>>> 6c9c9b08
 
     ///@}
     ///@name Method Pointer Types
     ///@{
-<<<<<<< HEAD
     
 		typedef typename TMPStrategyMethodSet::TMPMethodPointer     TMPStrategyMethodPointer;
   	typedef typename PoIPlacementMethodSet::TMPMethodPointer    PoIPlacementMethodPointer;
@@ -97,18 +86,7 @@
 		typedef typename InteractionStrategyMethodSet::TMPMethodPointer     
                                                                 InteractionStrategyMethodPointer;
 		
-		///@}
-=======
-
-    typedef typename TMPStrategyMethodSet::TMPMethodPointer     TMPStrategyMethodPointer;
-    typedef typename PoIPlacementMethodSet::TMPMethodPointer    PoIPlacementMethodPointer;
-    typedef typename TaskEvaluatorMethodSet::TMPMethodPointer   TaskEvaluatorMethodPointer;
-    typedef typename TaskDecomposerMethodSet::TMPMethodPointer  TaskDecomposerMethodPointer;
-    typedef typename TaskAllocatorMethodSet::TMPMethodPointer   TaskAllocatorMethodPointer;
-    typedef typename StateGraphSet::TMPMethodPointer            StateGraphPointer;
-
-    ///@}
->>>>>>> 6c9c9b08
+    ///@}
     ///@name Construction
     ///@{
 
@@ -273,7 +251,6 @@
     ///@name Inputs
     ///@{
 
-<<<<<<< HEAD
     MPLibrary* 															m_library;	   ///< The underlying MPLibrary
   	MPProblem* 															m_problem;	   ///< The current MPProblem
   	std::vector<std::shared_ptr<MPTask>> 		m_tasks; 	  	 ///< Current set of tasks
@@ -281,21 +258,12 @@
   	std::vector<Solver> 										m_solvers;     ///< Set of inputs to execute
 		TMPTools*															  m_tmpTools;    ///< TMPTools container
 		ActionSpace*													  m_actionSpace; ///< ActionSpace container
-=======
-    MPLibrary*                              m_library;    ///< The underlying MPLibrary
-    MPProblem*                              m_problem;    ///< The current MPProblem
-    std::vector<std::shared_ptr<MPTask>>    m_tasks;      ///< Current set of tasks
-    std::vector<std::shared_ptr<GroupTask>> m_groupTasks; ///< Current set of group tasks
-    std::vector<Solver>                     m_solvers;    ///< Set of inputs to execute
-    TMPTools*                               m_tmpTools;   ///< TMPTools container
->>>>>>> 6c9c9b08
 
     ///@}
     ///@name TMPMethod Sets
     ///@{
     /// Method sets hold and offer access to the tmp planning objects of the
     /// corresponding type.
-<<<<<<< HEAD
   	TMPStrategyMethodSet*             m_tmpStrategies;
   	PoIPlacementMethodSet*            m_poiPlacementMethods;
   	TaskEvaluatorMethodSet*           m_taskEvaluators;
@@ -307,18 +275,6 @@
     ///@}
   	///@name Solution
   	///@{
-=======
-    TMPStrategyMethodSet*     m_tmpStrategies;
-    PoIPlacementMethodSet*    m_poiPlacementMethods;
-    TaskEvaluatorMethodSet*   m_taskEvaluators;
-    TaskDecomposerMethodSet*  m_taskDecomposers;
-    TaskAllocatorMethodSet*   m_taskAllocators;
-    StateGraphSet*            m_stateGraphs;
-
-    ///@}
-    ///@name Solution
-    ///@{
->>>>>>> 6c9c9b08
 
     Plan* m_plan;
 
