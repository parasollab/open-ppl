--- conflicted
+++ resolved
@@ -29,11 +29,7 @@
     ///@name Accessors
     ///@{
 
-<<<<<<< HEAD
 		virtual GenericStateGraph<Cfg,DefaultWeight<Cfg>>* GetGraph();
-=======
-    virtual RoadmapGraph<Cfg,DefaultWeight<Cfg>>* GetGraph();
->>>>>>> b131027b
 
     /// Copies the state graph into the coordinator solution object.
     virtual void LoadStateGraph();
@@ -47,15 +43,11 @@
 
     virtual void ConstructGraph();
 
-<<<<<<< HEAD
-		GenericStateGraph<Cfg,DefaultWeight<Cfg>>* m_graph{nullptr};
-=======
     ///@}
     ///@name member variables
     ///@{
->>>>>>> b131027b
 
-    RoadmapGraph<Cfg,DefaultWeight<Cfg>>* m_graph{nullptr};
+		GenericStateGraph<Cfg,DefaultWeight<Cfg>>* m_graph{nullptr};
 
     std::string m_pmLabel{""};
 
