--- conflicted
+++ resolved
@@ -579,10 +579,6 @@
 ITConnector::
 SkeletonPathWeight(typename WorkspaceSkeleton::adj_edge_iterator& _ei) const {
   auto intermediates = _ei->property();
-<<<<<<< HEAD
-  //auto dm = m_library->GetDistanceMetric("euclidean");
-=======
->>>>>>> 897e9fbe
   double distance = 0.0;
   for(size_t i = 1; i < intermediates.size(); i++){
     double step = (intermediates[i-1]-intermediates[i]).norm();
