#include "ScheduledCBS.h"

#include "Behaviors/Agents/Coordinator.h"

#include "MPProblem/TaskHierarchy/Decomposition.h"
#include "MPProblem/TaskHierarchy/SemanticTask.h"

#include "TMPLibrary/StateGraphs/ModeGraph.h"
#include "TMPLibrary/Solution/Plan.h"
#include "TMPLibrary/Solution/TaskSolution.h"
#include "TMPLibrary/TaskEvaluators/SubmodeQuery.h"

#include <map>
#include <set>


/*----------------------- Construction -----------------------*/

ScheduledCBS::
ScheduledCBS() {
  this->SetName("ScheduledCBS");
}

ScheduledCBS::
ScheduledCBS(XMLNode& _node) : TaskEvaluatorMethod(_node) {
  this->SetName("ScheduledCBS");

  m_vcLabel = _node.Read("vcLabel",true,"",
         "Validity checker to use for multi-robot collision checking.");

  m_queryLabel = _node.Read("queryLabel",true,"",
         "Map Evaluator to use to query individual solutions.");

  m_queryStrategy = _node.Read("queryStrategy",true,"",
         "MPStrategy to sue to query individial paths.");

  m_bypass = _node.Read("bypass",false,m_bypass,
          "Flag to use bypass strategy.");

  m_sqLabel = _node.Read("sqLabel",true,"","SubmodeQuery label.");

  m_upperBound = std::numeric_limits<double>::infinity();

  m_buffer = _node.Read("buffer",false,m_buffer,size_t(0),SIZE_MAX,
        "Number of timesteps to buffer after a conflict.");

  m_alpha = _node.Read("alpha", false, double(0), double(0), std::numeric_limits<double>::max(), 
    "User-defined hyperparameter for the probability of quitting");

  m_X = _node.Read("X", false, double(1), double(0), std::numeric_limits<double>::max(),
    "User-defined hyperparameter for the probability of quitting");  

  m_writeSolution = _node.Read("writeSolution",false,m_writeSolution,
          "Flag to use bypass strategy.");

}

ScheduledCBS::
~ScheduledCBS() {

}

/*------------------------ Overrides -------------------------*/
void
ScheduledCBS::
Initialize() {
<<<<<<< HEAD
 
  m_startTimes.clear();
  m_endTimes.clear();
 
  m_unsafeVertexIntervalMap.clear();
  m_unsafeEdgeIntervalMap.clear();

  m_vertexIntervals.clear();
  m_edgeIntervals.clear();

  m_scheduleAtomicDistances.clear();
=======

>>>>>>> 0fdb8221
}

void
ScheduledCBS::
SetUpperBound(double _upperBound) {
  m_upperBound = _upperBound;
}

bool
ScheduledCBS::
Run(Plan* _plan) {
  if(!_plan)
    _plan = this->GetPlan();

  m_quit = false;

  BuildScheduleGraph(_plan);

  // Configure CBS Functions
  CBSLowLevelPlanner<SemanticTask*,Constraint,GroupPathType*> lowLevel(
    [this](Node& _node, SemanticTask* _task) {
      return LowLevelPlanner(_node,_task);
    }
  );

  CBSValidationFunction<SemanticTask*,Constraint,GroupPathType*> validation(
    [this](Node& _node) {
      return this->ValidationFunction(_node);
    }
  );

  CBSCostFunction<SemanticTask*,Constraint,GroupPathType*> cost(
    [this](Node& _node) {
      return this->CostFunction(_node);
    }
  );

  CBSSplitNodeFunction<SemanticTask*,Constraint,GroupPathType*> splitNode(
    [this](Node& _node, std::vector<std::pair<SemanticTask*,Constraint>> _constraints,
           CBSLowLevelPlanner<SemanticTask*,Constraint,GroupPathType*>& _lowLevel,
           CBSCostFunction<SemanticTask*,Constraint,GroupPathType*>& _cost) {
      return this->SplitNodeFunction(_node,_constraints,_lowLevel,_cost);
    }
  );

  CBSInitialFunction<SemanticTask*,Constraint,GroupPathType*> initial(
    [this](std::vector<Node>& _root, std::vector<SemanticTask*> _task,
           CBSLowLevelPlanner<SemanticTask*,Constraint,GroupPathType*>& _lowLevel,
           CBSCostFunction<SemanticTask*,Constraint,GroupPathType*>& _cost) {
      return this->InitialSolutionFunction(_root,_task,_lowLevel,_cost);
    }
  );

  CBSEarlyTerminationFunction termination(
    [this](const size_t& _numNodes) {
      return this->m_quit or this->EarlyTermination(_numNodes);
    }
  );

  // Collect tasks
  auto decomp = _plan->GetDecomposition();
  auto tasks = decomp->GetGroupMotionTasks();

  // Call CBS
  Node solution = CBS(tasks,validation,splitNode,lowLevel,cost,initial,termination);

  // Check if solution was found
  if(solution.cost == std::numeric_limits<double>::infinity()) {
    _plan->SetCost(std::numeric_limits<double>::infinity());
    return false;
  }

  ConvertToPlan(solution,_plan);
  return true;
}
/*----------------------- CBS Functors -----------------------*/

bool
ScheduledCBS::
LowLevelPlanner(Node& _node, SemanticTask* _task) {
  auto plan = this->GetPlan();
  auto stats = plan->GetStatClass();
  MethodTimer mt(stats,this->GetNameAndLabel() + "::LowLevelPlanner");

  // Initialize maps
  std::map<SemanticTask*,size_t> startTimes;
  std::map<SemanticTask*,size_t> endTimes;
  std::set<SemanticTask*> solved;

  // Collect start and end times for tasks starting at 0
  for(auto kv : _node.solutionMap) {
    auto task = kv.first;
    auto path = kv.second;
    startTimes[task] = 0;

    if(task->GetDependencies().empty() and task != _task) {
      if(path) {
        auto timesteps = path->TimeSteps();
        if(timesteps > 0) {
          endTimes[task] = timesteps-1;
        }
        else {
          endTimes[task] = 0;
        }
        solved.insert(task);
      }
    }
  }

  // Add all tasks with solutions to solved set
  auto size = solved.size();
  do {
    size = solved.size();

    // Iterate through set of tasks
    for(auto kv : _node.solutionMap) {
      auto task = kv.first;
      auto path = kv.second;

      if(solved.count(task))
        continue;

      size_t startTime = FindStartTime(task, solved, endTimes);
      if(startTime == MAX_UINT)
        continue;

      startTimes[task] = startTime;

      if(task == _task or !path)
        continue;

      solved.insert(task);

      size_t timesteps = path->TimeSteps();
      size_t offset = timesteps;// > 0 ? timesteps - 1 : 0;
      endTimes[task] = startTime + offset;
    }
  } while (solved.size() != size);

  // Initialize queue of tasks to replan
  std::priority_queue<std::pair<size_t,SemanticTask*>,
                      std::vector<std::pair<size_t,SemanticTask*>>,
                      std::greater<std::pair<double,SemanticTask*>>> pq;

  pq.push(std::make_pair(startTimes[_task],_task));

  std::set<SemanticTask*> unsolved;
  for(auto kv : _node.solutionMap) {
    auto task = kv.first;
    if(solved.count(task) or task == _task)
      continue;
    unsolved.insert(kv.first);
  }

  // Plan unsolved tasks
  while(!pq.empty()) {
    auto current = pq.top();
    pq.pop();
    SemanticTask* task = current.second;
    size_t startTime = current.first;

    if(m_debug) {
      std::cout << "Start time for "
                << task->GetLabel()
                << ": "
                << startTime
                << std::endl;
    }

    // Compute new path
    auto path = QueryPath(task,startTime,_node);

    // Check if path was found
    if(!path) {
      if(m_debug) {
        std::cout << "Failed to find a path for "
                  << task->GetLabel()
                  << std::endl;
      }
      return false;
    }

    // Save path to solution
    _node.solutionMap[task] = path;
    solved.insert(task);

    size_t timesteps = path->TimeSteps();
    size_t offset = timesteps;// > 0 ? timesteps - 1 : 0;
    endTimes[task] = startTime + offset;

    if(m_debug) {
      std::cout << "Found path for "
                << task->GetLabel()
                << " from "
                << startTime
                << " to "
                << startTime + offset
                << std::endl;
    }

    if(startTime > endTimes[task]) {
      std::cout << path->VIDs() << std::endl;
      std::cout << path->GetWaitTimes() << std::endl;
      std::cout << startTime << ", " <<  timesteps << ", " << (startTime + timesteps) << std::endl;
      throw RunTimeException(WHERE) << " BAD STUFF";
    }

    // Check if new tasks are available to plan
    std::vector<SemanticTask*> toRemove;
    for(auto t : unsolved) {

      size_t st = FindStartTime(t, solved, endTimes);
      if(st == MAX_UINT)
        continue;

      // If the task is ready, move it to the pq

      startTimes[t] = st;
      toRemove.push_back(t);
      pq.push(std::make_pair(st,t));
    }

    // Remove newly available tasks from unsolved queue
    for(auto t : toRemove) {
      unsolved.erase(t);
    }
  }

  if(solved.size() != _node.solutionMap.size())
    throw RunTimeException(WHERE) << "Did not solve all the tasks.";

  return true;
}

std::vector<std::pair<SemanticTask*,ScheduledCBS::Constraint>>
ScheduledCBS::
ValidationFunction(Node& _node) {
  auto plan = this->GetPlan();
  auto stats = plan->GetStatClass();
  MethodTimer mt(stats,this->GetNameAndLabel() + "::ValidationFunction");

  if(!_node.cachedNextConstraintSet.empty())
    return _node.cachedNextConstraintSet;

  auto constraintSets = FindConflicts(_node,m_bypass);

  _node.conflicts = constraintSets.size();

  if(constraintSets.empty())
    return {};

  return constraintSets[0];
}

std::vector<ScheduledCBS::Node>
ScheduledCBS::
SplitNodeFunction(Node& _node,
          std::vector<std::pair<SemanticTask*,Constraint>> _constraints,
          CBSLowLevelPlanner<SemanticTask*,Constraint,GroupPathType*>& _lowLevel,
          CBSCostFunction<SemanticTask*,Constraint,GroupPathType*>& _cost) {

  std::vector<Node> newNodes;

  for(auto pair : _constraints) {
    // Unpack constraint info
    auto task = pair.first;
    auto constraint = pair.second;

    // Copy parent node
    Node child = _node;

    // Add new constraint
    child.constraintMap[task].insert(constraint);

    // Replan tasks affected by constraint. Skip if no valid replanned path is found
    if(!_lowLevel(child,task))
      continue;

    // Update the cost and add to set of new nodes
    double cost = _cost(child);
    child.cost = cost;

    if(child.cost < _node.cost) {

      for(auto kv : _node.solutionMap) {
        auto st = kv.first;
        auto pp = kv.second;
        auto pc = pp->TimeSteps();
        auto cp = child.solutionMap[st];
        auto cc = cp->TimeSteps();
        std::cout << st->GetLabel() << " parent: " << pc << ", child: " << cc << std::endl;
        if(pc > cc) {
          std::cout << "CHILD COSTS LESS THAN PARENT" << std::endl;
          std::cout << "Parent" << std::endl;
          std::cout << pp->VIDs() << std::endl;
          std::cout << pp->GetWaitTimes() << std::endl;
          std::cout << "Child" << std::endl;
          std::cout << cp->VIDs() << std::endl;
          std::cout << cp->GetWaitTimes() << std::endl;
        }
      }

      throw RunTimeException(WHERE) << "Child cost less than parent.";
    }

    if(child.cost > m_upperBound)
      continue;

    if(m_bypass and child.cost == _node.cost) {

      auto newConstraints = FindConflicts(child,true);
      child.conflicts = newConstraints.size();
      if(!newConstraints.empty())
        child.cachedNextConstraintSet = newConstraints[0];

      if(child.conflicts < _node.conflicts) {
        child.constraintMap = _node.constraintMap;
        return {child};
      }

    }

    newNodes.push_back(child);
  }

  if(newNodes.empty()) {
    std::vector<SemanticTask*> tasks;
    for(auto pair : _constraints) {
      tasks.push_back(pair.first);
    }

    m_quit = HandleFailure(tasks);
  }

  return newNodes;
}

double
ScheduledCBS::
CostFunction(Node& _node) {

  double cost = 0;
  for(auto kv : _node.solutionMap) {
    auto path = kv.second;
    cost = std::max(cost,double(m_endTimes[path]));
  }

  return cost;
}

void
ScheduledCBS::
InitialSolutionFunction(std::vector<Node>& _root, std::vector<SemanticTask*> _tasks,
                        CBSLowLevelPlanner<SemanticTask*,Constraint,GroupPathType*>& _lowLevel,
                        CBSCostFunction<SemanticTask*,Constraint,GroupPathType*>& _cost) {

  Node node;

  SemanticTask* initTask = nullptr;
  for(auto task : _tasks) {
    node.solutionMap[task] = nullptr;
    node.constraintMap[task] = {};

    if(!initTask and task->GetDependencies().empty()) {
      initTask = task;
    }
  }

  // Plan tasks
  if(!_lowLevel(node,initTask))
    throw RunTimeException(WHERE) << "No initial plan.";

  // Set node cost
  node.cost = _cost(node);

  _root.push_back(node);
}

bool
ScheduledCBS::
EarlyTermination(const size_t& _numNodes) {
  
  double prob = 1 - pow(m_X, m_alpha * _numNodes / (m_quitTimes+1));
  double rand = DRand();
  if(rand < prob) {
    m_quitTimes++;

    if(this->m_debug) {
      std::cout << "Quitting CBS search with "
                << _numNodes
                << " nodes with "
                << prob << " probability."
                << std::endl;
    }

    return true;
  }
  else {
    return false;
  }
}

/*--------------------- Helper Functions ---------------------*/

ScheduledCBS::GroupPathType*
ScheduledCBS::
QueryPath(SemanticTask* _task, const size_t _startTime,
                         const Node& _node) {
  auto plan = this->GetPlan();
  auto stats = plan->GetStatClass();
  MethodTimer mt(stats,this->GetNameAndLabel() + "::QueryPath");

  // auto mg = dynamic_cast<ModeGraph*>(this->GetStateGraph(m_sgLabel).get());
  // auto solution = mg->GetMPSolution();
  auto lib = this->GetMPLibrary();
  auto solution = lib->GetMPSolution();
  lib->SetTask(nullptr);
  lib->SetGroupTask(_task->GetGroupMotionTask().get());
  auto problem = this->GetMPProblem();
  auto group = _task->GetGroupMotionTask()->GetRobotGroup();

  // Set formations
  auto grm = solution->GetGroupRoadmap(group);
  grm->SetAllFormationsInactive();
  for(auto f : _task->GetFormations()) {
    grm->SetFormationActive(f);
  }

  // Get last timestep of constraints
  const auto& constraints = _node.constraintMap.at(_task);
  size_t lastTimestep = 0;

  if(m_debug) {
    std::cout << "Constraints" << std::endl;
  }

  for(auto c : constraints) {
    //lastTimestep = std::max(c.second.max,lastTimestep);
    lastTimestep = std::max(c.second.min,lastTimestep);
    if(m_debug) {
      std::cout << c << std::endl;
    }
  }

  if(m_debug) {
    std::cout << "Min End Time: " << lastTimestep << std::endl;
  }

  // Compute Intervals
  ComputeIntervals(_task,_node);

  //const double timeRes = this->GetMPProblem()->GetEnvironment()->GetTimeRes();
  auto q = dynamic_cast<SIPPMethod<MPTraits<Cfg>>*>(
    this->GetMPLibrary()->GetMapEvaluator(m_queryLabel)
  );
  q->SetMinEndTime(lastTimestep);
  q->SetStartTime(_startTime);
  q->SetVertexIntervals(m_vertexIntervals);
  q->SetEdgeIntervals(m_edgeIntervals);

  // Solve the task
  lib->Solve(problem,_task->GetGroupMotionTask().get(),solution,m_queryStrategy,
             LRand(),this->GetNameAndLabel()+"::"+_task->GetLabel());

  q->SetMinEndTime(0);
  q->SetStartTime(0);
  q->SetVertexIntervals({});
  q->SetEdgeIntervals({});

  auto path = solution->GetGroupPath(group);
  if(path->VIDs().size() == 0)
    return nullptr;

  // Make path copy
  auto newPath = new GroupPathType(solution->GetGroupRoadmap(group));
  *newPath = *path;

  size_t timesteps = newPath->TimeSteps();
  size_t offset = timesteps;// > 0 ? timesteps - 1 : 0;
  m_startTimes[newPath] = _startTime;
  m_endTimes[newPath] = _startTime + offset;

  return newPath;
}

std::vector<std::vector<std::pair<SemanticTask*,ScheduledCBS::Constraint>>>
ScheduledCBS::
FindConflicts(Node& _node, bool _getAll) {
  auto plan = this->GetPlan();
  auto stats = plan->GetStatClass();

  std::vector<std::vector<std::pair<SemanticTask*,ScheduledCBS::Constraint>>> constraintSets;

  auto vc = static_cast<CollisionDetectionValidityMethod<MPTraits<Cfg>>*>(
              this->GetMPLibrary()->GetValidityChecker(m_vcLabel));

  // Sort tasks based on slack
  auto slack = ComputeScheduleSlack(_node);
  std::vector<std::pair<size_t,SemanticTask*>> slackOrderedTasks;

  for(auto kv : slack) {
    auto task = m_scheduleGraph->GetVertex(kv.first);
    if(!task)
      continue;

    auto pair = std::make_pair(size_t(kv.second),task);
    slackOrderedTasks.push_back(pair);
  }

  std::sort(slackOrderedTasks.begin(),slackOrderedTasks.end(),
            [this,_node](const std::pair<size_t,SemanticTask*> _elem1,
                   const std::pair<size_t,SemanticTask*> _elem2) {

    if(_elem1.first != _elem2.first)
      return _elem1.first < _elem2.first;

    auto path1 = _node.solutionMap.at(_elem1.second);
    auto path2 = _node.solutionMap.at(_elem2.second);

    return this->m_startTimes[path1] < this->m_startTimes[path2];
  });

  // Find max timestep
  size_t maxTimestep = 0;
  for(auto kv : _node.solutionMap) {
    auto path = kv.second;
    maxTimestep = std::max(maxTimestep,m_endTimes[path]);
  }

  // Collect cfgs
  auto lib = this->GetMPLibrary();
  std::map<SemanticTask*,std::vector<GroupCfgType>> cfgPaths;
  for(auto kv : _node.solutionMap) {
    auto task = kv.first;
    auto path = kv.second;
    cfgPaths[task] = path->FullCfgsWithWait(lib);
  }

  //TODO::Make sure collision checking happens until start of next task,
  //      not just end of current path.

  //for(size_t t = 0; t <= maxTimestep; t++) {
    //for(auto iter1 = cfgPaths.begin(); iter1 != cfgPaths.end(); iter1++) {

  for(size_t i = 0; i < slackOrderedTasks.size(); i++) {
    auto task1 = slackOrderedTasks[i].second;
    auto slack1 = slackOrderedTasks[i].first;
    auto path1 = _node.solutionMap.at(task1);

    const size_t start1 = m_startTimes[path1];

    // Compute final timestep for path after waiting
    size_t end1 = m_endTimes[path1];
    auto vid1 = m_scheduleGraph->GetVID(task1);
    for(auto dep : m_scheduleGraph->GetPredecessors(vid1)) {
      auto depTask = m_scheduleGraph->GetVertex(dep);
      if(depTask) {
        end1 = std::min(end1,m_startTimes[_node.solutionMap.at(depTask)]);
      }
      else {
        end1 = maxTimestep;
      }
    }

    const auto& cfgs1 = cfgPaths[task1];

    std::set<SemanticTask*> collidingTasks;

    for(size_t t = start1; t < end1; t++) {
      const size_t index1 = std::min(t - start1,cfgs1.size()-1);
      const auto gcfg1 = cfgs1[index1];
      gcfg1.ConfigureRobot();
      auto group1 = gcfg1.GetGroupRoadmap()->GetGroup();

      bool collision = false;

      //auto iter2 = iter1;
      //iter2++;
      //for(; iter2 != cfgPaths.end(); iter2++) {
      for(size_t j = i+1; j < slackOrderedTasks.size(); j++) {
        auto task2 = slackOrderedTasks[j].second;

        if(collidingTasks.count(task2))
          continue;

        auto slack2 = slackOrderedTasks[j].first;
        auto path2 = _node.solutionMap.at(task2);

        const size_t start2 = m_startTimes[path2];
        if(t < start2)
          continue;

        // Compute final timestep for path after waiting
        size_t end2 = m_endTimes[path2];
        auto vid2 = m_scheduleGraph->GetVID(task2);

        // Check if this task has dependencies or is terminal
        auto depTasks = m_scheduleGraph->GetPredecessors(vid2);
        bool terminal = true;
        if(!depTasks.empty()) {
          // If it has dependencies, account for waiting time
          for(auto dep : depTasks) {
            auto depTask = m_scheduleGraph->GetVertex(dep);
            if(!depTask) 
              continue;
              
            end2 = std::min(end2,m_startTimes[_node.solutionMap.at(depTask)]);
            auto gt1 = depTask->GetGroupMotionTask();
            auto grp1 = gt1->GetRobotGroup();
            auto gt2 = task2->GetGroupMotionTask();
            auto grp2 = gt2->GetRobotGroup();
            bool overlap = false;
            for(auto r1 : grp1->GetRobots()) {
              for(auto r2 : grp2->GetRobots()) {
                if(r1 == r2) {
                  overlap = true;
                  break;
                }
              }
              if(overlap)
                break;
            }

            // If there is overlap in the robots, then task1 is not terminal
            if(overlap) {
              terminal = false;
            }
          }
        }
        
        if(terminal) {
          // Otherwise, it is terminal, and needs to be collision checked through
          // the end of path1.
          end2 = end1;
        }

        if(t > end2)
          continue;

        const auto& cfgs2 = cfgPaths[task2];
        const size_t index2 = std::min(t - start2,cfgs2.size()-1);
        const auto gcfg2 = cfgs2[index2];
        gcfg2.ConfigureRobot();
        auto group2 = gcfg2.GetGroupRoadmap()->GetGroup();

        // Check for collision
        for(auto robot1 : group1->GetRobots()) {
          for(auto robot2 : group2->GetRobots()) {

            if(robot1 == robot2)
              continue;

            auto mb1 = robot1->GetMultiBody();
            auto mb2 = robot2->GetMultiBody();

            CDInfo cdInfo;
            collision = collision or vc->IsMultiBodyCollision(cdInfo,
              mb1,mb2,this->GetNameAndLabel());

            if(collision) {
              if(m_debug) {
                std::cout << "Collision found between "
                          << robot1->GetLabel()
                          << " and "
                          << robot2->GetLabel()
                          << ", at timestep "
                          << t
                          << " and positions\n\t1: "
                          << gcfg1.GetRobotCfg(robot1).PrettyPrint()
                          << "\n\t2: "
                          << gcfg2.GetRobotCfg(robot2).PrettyPrint()
                          << " during tasks "
                          << task1->GetLabel()
                          << " and "
                          << task2->GetLabel()
                          << std::endl;

                std::cout << "Task starts: " << start1
                          << ", " << start2 << std::endl;

                std::cout << "Task1:" << std::endl
                          << path1->VIDs() << std::endl
                          << path1->GetWaitTimes() << std::endl << std::endl;

                std::cout << "Task2:" << std::endl
                          << path2->VIDs() << std::endl
                          << path2->GetWaitTimes() << std::endl << std::endl;

              }

              std::cout << "COLLISION BETWEEN SLACKS OF "
                        << slack1 << " AND " << slack2 << std::endl;

              collidingTasks.insert(task2);

              auto endT = t;
              bool group1Passive = true;
              bool group2Passive = true;

              for(auto r : group1->GetRobots()) {
                if(!r->GetMultiBody()->IsPassive()) {
                  group1Passive = false;
                  break;
                }
              }

              for(auto r : group2->GetRobots()) {
                if(!r->GetMultiBody()->IsPassive()) {
                  group2Passive = false;
                  break;
                }
              }

              if(group1Passive) {
                if(terminal) {
                  endT = SIZE_MAX;
                }
                else {
                  endT = end1;
                }
              }
              else if(group2Passive) {
                if(terminal) {
                  endT = SIZE_MAX;
                }
                else {
                  endT = end2;
                }
              }

              stats->IncStat(this->GetNameAndLabel()+"::CollisionFound");

              auto edge1 = path1->GetEdgeAtTimestep(index1);
              auto edge2 = path2->GetEdgeAtTimestep(index2);

              if(m_debug) {
                std::cout << "Edge 1: " << edge1 << std::endl;
                std::cout << "Edge 2: " << edge2 << std::endl;
              }

              size_t duration1 = 0;
              size_t duration2 = 0;

              if(edge1.first != edge1.second) {
                duration1 = path1->GetRoadmap()->GetEdge(
                  edge1.first,edge1.second).GetTimeSteps();
              }

              if(edge2.first != edge2.second) {
                duration2 = path2->GetRoadmap()->GetEdge(
                  edge2.first,edge2.second).GetTimeSteps();
              }

              size_t zero = 0;
              Range<size_t> interval1(t < duration1 ? zero : t-duration1,endT);
              Range<size_t> interval2(t < duration2 ? zero : t-duration2,endT);

              std::vector<std::pair<SemanticTask*,Constraint>> constraints;
              constraints.push_back(std::make_pair(task1,
                                    std::make_pair(edge1,interval1)));
              constraints.push_back(std::make_pair(task2,
                                    std::make_pair(edge2,interval2)));

              for(auto constraint : constraints) {
                for(auto c : _node.constraintMap[constraint.first]) {
                  if(c == constraint.second)
                    throw RunTimeException(WHERE) << "Adding constraint that already exists.";
                }
              }

              constraintSets.push_back(constraints);

              if(!_getAll)
                return constraintSets;
            }

            if(collision)
              break;
          }
          if(collision)
            break;
        }
        if(collision)
          break;
      }
    }
  }

  std::sort(constraintSets.begin(), constraintSets.end(), [slack,this](
              const std::vector<std::pair<SemanticTask*,ScheduledCBS::Constraint>> _elem1,
              const std::vector<std::pair<SemanticTask*,ScheduledCBS::Constraint>> _elem2) {
    for(size_t i = 0; i < _elem1.size() and i < _elem2.size(); i++) {
      if(i >= _elem2.size())
        return true;

      auto task1 = _elem1[i].first;
      auto task2 = _elem2[i].first;

      auto vid1 = this->m_scheduleGraph->GetVID(task1);
      auto vid2 = this->m_scheduleGraph->GetVID(task2);

      auto slack1 = slack.at(vid1);
      auto slack2 = slack.at(vid2);

      if(slack1 == slack2)
        continue;

      return slack1 < slack2;
    }

    return true;
  });

  return constraintSets;
}

bool
ScheduledCBS::
HandleFailure(std::vector<SemanticTask*> _tasks) {
  auto sq = dynamic_cast<SubmodeQuery*>(this->GetTaskEvaluator(m_sqLabel).get());

  // TODO::Remove assumption of two tasks
  auto task1 = _tasks[0];
  auto task2 = _tasks[1];

  sq->AddSchedulingConstraint(task1,task2);
  sq->AddSchedulingConstraint(task2,task1);

  return true;
}

void
ScheduledCBS::
ConvertToPlan(const Node& _node, Plan* _plan) {
  _plan->SetCost(_node.cost);

  if(!m_writeSolution)
    return;
  auto plan = this->GetPlan();
  auto stats = plan->GetStatClass();
  MethodTimer mt(stats,this->GetNameAndLabel() + "::SaveSolution");

  // Collect all of the robots
  std::unordered_map<Robot*,std::vector<Cfg>> robotPaths;
  for(auto kv : _node.solutionMap) {
    auto group = kv.first->GetGroupMotionTask()->GetRobotGroup();
    for(auto robot : group->GetRobots()) {
      robotPaths[robot] = {};
    }
  }
  
  std::vector<SemanticTask*> ordering;

  auto lib = this->GetMPLibrary();

  std::unordered_map<SemanticTask*,std::vector<GroupCfgType>> cfgPaths;

  std::unordered_map<SemanticTask*,size_t> startTimes;
  std::unordered_map<SemanticTask*,size_t> endTimes;
  size_t finalTime = 0;

  // Build in order sequence of tasks
  while(ordering.size() < _node.solutionMap.size()) {

    // Find the set of tasks that are ready to be validated
    for(auto kv :_node.solutionMap) {
      auto task = kv.first;
      lib->SetGroupTask(task->GetGroupMotionTask().get()); 

      // Skip if already validated
      if(std::find(ordering.begin(),ordering.end(),task) != ordering.end())
        continue;

      // Check if dependencies have been validated
      size_t startTime = 0;
      bool ready = true;
      for(auto dep : task->GetDependencies()) {
        for(auto t : dep.second) {
          if(std::find(ordering.begin(),ordering.end(),t) == ordering.end()) {
            ready = false;
            break;
          }

          startTime = std::max(endTimes[t],startTime);
        }
      }

      if(!ready)
        continue;

      // Recreate the paths at resolution level
      const auto& path = kv.second;

      const auto cfgs = path->FullCfgsWithWait(lib);
      for(size_t i = 0; i < cfgs.size(); i++) {
        cfgPaths[task].push_back(cfgs[i]);
      }

      startTimes[task] = startTime;
      auto timesteps = path->TimeSteps();
      //auto timesteps = cfgPaths[task].size();
      //if(timesteps > 0)
      //  endTimes[task] = startTime + timesteps;// - 1;
      //else 
      //  endTimes[task] = startTime;
      if(timesteps > 0) {
        endTimes[task] = startTime + timesteps; //- 1;
        if(startTime == 0) {
          endTimes[task] = endTimes[task] - 1;
        }
      }
      else {
        endTimes[task] = startTimes[task];
      }

      if(m_debug) {
        std::cout << task->GetLabel() 
                  << " start: "
                  << startTime
                  << ". end: "
                  << endTimes[task]
                  << std::endl;
      }

      finalTime = std::max(endTimes[task],finalTime);
      ordering.push_back(task);

      // Update the end times of the preceeding tasks
      for(auto dep : task->GetDependencies()) {
        for(auto t : dep.second) {
          endTimes[t] = startTime;

          if(m_debug) {
            std::cout << "Updating end time of " << t->GetLabel()
                      << " to " << startTime
                      << " because of " << task->GetLabel()
                      << std::endl;
          } 
        }
      }
    }
  }

  // Add the cfgs to the paths
  for(size_t t = 0; t <= finalTime; t++) {
    std::unordered_set<Robot*> used;

    for(auto iter1 = cfgPaths.begin(); iter1 != cfgPaths.end(); iter1++) {
      auto t1 = iter1->first;

      // TODO::Check backfill of time gaps between robots doing anything
      // Check that timesteps lies within task range
      if(startTimes[t1] > t or endTimes[t1] < t)
        continue;

      // Configure first group at timestep
      const auto& path1  = iter1->second;
      const size_t step1 = std::min(t - startTimes[t1],path1.size()-1);
      const auto& cfg1   = path1[step1];
      const auto group1  = cfg1.GetGroupRoadmap()->GetGroup();
      for(auto robot : group1->GetRobots()) {
        // Account for overlap at start/end points in tasks
        if(used.count(robot))
          continue;
        used.insert(robot);
        // Hack bc of direspect to path constraints
        auto cfg = cfg1.GetRobotCfg(robot);
        if(!robot->GetMultiBody()->IsPassive() and group1->Size() > 1)
          cfg[1] = .0001;
        robotPaths[robot].push_back(cfg);
      }
    }
  }

  // Commenting this out to make WoDaSH work - CM
  // Find changes in gripper dof and add buffers
  // std::vector<size_t> switches;
  // for(size_t t = 1; t < finalTime; t++) {
  //   for(auto& kv : robotPaths) {
  //     if(kv.first->GetMultiBody()->IsPassive())
  //       continue;

  //     const auto& path = kv.second;

  //     if(t >= path.size())
  //       continue;

  //     auto cfg1 = path[t-1];
  //     auto cfg2 = path[t];
      
  //     if(abs(cfg1[1] - cfg2[1]) >= .00001) {
  //       if(switches.empty() or switches.back() != t-1)
  //         switches.push_back(t-1);
  //       switches.push_back(t);
  //       std::cout << "Found switch at " << t-1 << std::endl;
  //       break;
  //     }
  //   }
  // }

  // const size_t numCopies = 10;

  // for(size_t i = 0; i < switches.size(); i++) {
  //   size_t t = switches[i] + numCopies*i;
  //   for(auto& kv : robotPaths) {
  //     auto& path = kv.second;

  //     if(t >= path.size())
  //       continue;

  //     auto cfg = path[t];

  //     path.insert(path.begin()+t,numCopies,cfg);
  //   }
  // }

  for(auto kv : robotPaths) {
    if(m_debug) {
      std::cout << "PATH FOR: " << kv.first->GetLabel() << std::endl;
      std::cout << "PATH LENGTH: " << kv.second.size() << std::endl;
    }

    const std::string filename = this->GetMPProblem()->GetBaseFilename() 
                               + "::FinalPath::" + kv.first->GetLabel();

    std::ofstream ofs(filename);

    for(size_t i = 0; i < kv.second.size(); i++) {
      auto cfg = kv.second[i];
      // if(m_debug) {
      //   std::cout << "\t" << i << ": " << cfg.PrettyPrint() << std::endl;
      // }
      // if(m_savePaths) {
        ofs << cfg << "\n";
      // }
    }
    ofs.close();
    // ::WritePath("hypergraph-"+kv.first->GetLabel()+".rdmp.path",kv.second);
  }

  // Commenting this out because wodash doesnt need it - CM
  // Naive way to create paths - will lose synchronization
  // Initialize a decomposition
  // auto top = std::shared_ptr<SemanticTask>(new SemanticTask());
  // Decomposition* decomp = new Decomposition(top);
  // plan->SetDecomposition(decomp);
  
  // for(auto kv : robotPaths) {
  //   std::cout << "Setting plan for " << kv.first->GetLabel() << std::endl;
  //   auto robot = kv.first;
  //   auto cfgs = kv.second;

  //   // Create a motion task
  //   auto mpTask = std::shared_ptr<MPTask>(new MPTask(robot));

  //   // Create a semantic task
  //   const std::string label = robot->GetLabel() + ":PATH";
  //   auto task = new SemanticTask(label,top.get(),decomp,
  //                SemanticTask::SubtaskRelation::AND,false,true,mpTask);

  //   // Create a task solution
  //   auto sol = std::shared_ptr<TaskSolution>(new TaskSolution(task));
  //   sol->SetRobot(robot);

  //   // Initialize mp solution and path
  //   auto mpsol = new MPSolution(robot);
  //   auto rm = mpsol->GetRoadmap(robot);

  //   std::vector<size_t> vids;
  //   for(auto cfg : cfgs) {
  //     auto vid = rm->AddVertex(cfg);
  //     vids.push_back(vid);
  //   }
    
  //   auto path = mpsol->GetPath(robot);
  //   *path += vids;

  //   // Save mp solution in task solution
  //   sol->SetMotionSolution(mpsol);

  //   // Save task solution in plan
  //   plan->SetTaskSolution(task,sol);
  //   std::cout << "set plan" << std::endl;
  // }
  // plan->Print();
}

size_t
ScheduledCBS::
FindStartTime(SemanticTask* _task, std::set<SemanticTask*> _solved,
              std::map<SemanticTask*,size_t> _endTimes) {

  size_t startTime = 0;

  // Check if all dependencies have been solved
  bool missingDep = false;
  for(auto dep : _task->GetDependencies()) {
    for(auto t : dep.second) {
      // Check if dependency has been solved
      if(!_solved.count(t)) {
        // If not, break
        missingDep = true;
        break;
      }
      // Otherwise, update start time
      startTime = std::max(startTime,_endTimes[t]);
    }

    if(missingDep)
      break;
  }

  // Check that task and all dependencies have been solved
  if(missingDep)
    return MAX_UINT;

  return startTime;
}

void
ScheduledCBS::
ComputeIntervals(SemanticTask* _task, const Node& _node) {
  auto plan = this->GetPlan();
  auto stats = plan->GetStatClass();
  MethodTimer mt(stats,this->GetNameAndLabel() + "::ComputeIntervals");

  // auto mg = dynamic_cast<ModeGraph*>(this->GetStateGraph(m_sgLabel).get());
  // auto solution = mg->GetMPSolution();
  auto solution = this->GetMPLibrary()->GetMPSolution();
  auto group = _task->GetGroupMotionTask()->GetRobotGroup();
  auto grm = solution->GetGroupRoadmap(group);

  m_vertexIntervals.clear();
  m_edgeIntervals.clear();

  const auto& constraints = _node.constraintMap.at(_task);

  UnsafeVertexIntervals vertexUnsafeIntervals;
  UnsafeEdgeIntervals edgeUnsafeIntervals;

  for(auto c : constraints) {
    auto edge = c.first;
    if(edge.first == edge.second) {
      vertexUnsafeIntervals[edge.first].push_back(c.second);
    }
    else {
      edgeUnsafeIntervals[edge].push_back(c.second);
    }
  }

  for(auto vit = grm->begin(); vit != grm->end(); vit++) {
    m_vertexIntervals[vit->descriptor()] = ConstructSafeIntervals(vertexUnsafeIntervals[vit->descriptor()]);

    for(auto eit = vit->begin(); eit != vit->end(); eit++) {
      m_edgeIntervals[std::make_pair(eit->source(),eit->target())] = ConstructSafeIntervals(
        edgeUnsafeIntervals[std::make_pair(eit->source(),eit->target())]);
    }
  }
}

std::vector<Range<size_t>>
ScheduledCBS::
ConstructSafeIntervals(std::vector<Range<size_t>>& _unsafeIntervals) {
<<<<<<< HEAD
  
  //const size_t m_buffer = 2;
=======

  const size_t buffer = 2;
>>>>>>> 0fdb8221

  // Return infinite interval if there are no unsafe intervals
  if(_unsafeIntervals.empty())
    return {Range<size_t>(0,MAX_UINT)};

  // Merge unsafe intervals
  std::vector<Range<size_t>> unsafeIntervals = _unsafeIntervals;

  bool firstTime = true;
  do {

    std::set<size_t> merged;

    std::vector<Range<size_t>> copyIntervals = unsafeIntervals;
    const size_t size = copyIntervals.size();

    unsafeIntervals.clear();

    for(size_t i = 0; i < size; i++) {
      if(merged.count(i))
        continue;

      const auto& interval1 = copyIntervals[i];

      size_t zero = 0;
      size_t min = std::max(zero,std::min(interval1.min,interval1.min - (firstTime ? m_buffer : 0)));
      size_t max = std::max(interval1.max,interval1.max + (firstTime ? m_buffer : 0));


      for(size_t j = i+1; j < copyIntervals.size(); j++) {

        const auto& interval2 = copyIntervals[j];

        // Check if there is no overlap
        if(interval2.min > max + m_buffer or min > interval2.max + m_buffer)
          continue;

        
        size_t intervalMin = std::min(interval2.min,interval2.min-m_buffer);
        size_t intervalMax = std::max(interval2.max,interval2.max+m_buffer);

        // If there is, merge the intervals
        min = std::min(min,intervalMin);
        max = std::max(max,intervalMax);

        if(min > max)
          throw RunTimeException(WHERE) << "Upside down interval.";

        merged.insert(j);
      }

      Range<size_t> interval(min,max);
      unsafeIntervals.push_back(interval);
    }

    firstTime = false;

    if(copyIntervals.size() == unsafeIntervals.size())
      break;

  } while(true);

  struct less_than {
    inline bool operator()(const Range<size_t>& _r1, const Range<size_t>& _r2) {
      return _r1.min < _r2.min;
    }
  };

  std::sort(unsafeIntervals.begin(), unsafeIntervals.end(), less_than());

  for(size_t i = 1; i < unsafeIntervals.size(); i++) {
    if(unsafeIntervals[i-1].max > unsafeIntervals[i].max
      or unsafeIntervals[i-1].max > unsafeIntervals[i].min)
      throw RunTimeException(WHERE) << "THIS IS VERY BAD AND WILL RESULT IN AN INFINITE LOOP WITH NO ANSWERS.";
  }

  // Construct set of intervals
  std::vector<Range<size_t>> intervals;

  size_t min = 0;
  size_t max = std::numeric_limits<size_t>::infinity();

  auto iter = unsafeIntervals.begin();
  while(iter != unsafeIntervals.end()) {
    max = std::min(iter->min - 1,iter->min);
    if(min < max)
      intervals.emplace_back(min,max);

    min = std::max(iter->max + 1,iter->max);
    iter++;
  }

  if(min == SIZE_MAX) {
    if(m_debug) {
      for(auto inter : intervals) {
        std::cout << inter << std::endl;
      }
    }
    return intervals;
  }

  max = MAX_UINT;
  intervals.push_back(Range<size_t>(min,max));

  if(m_debug) {
    for(auto inter : intervals) {
      std::cout << inter << std::endl;
    }
  }

  return intervals;
}

/*------------------ Critical Path Functions -----------------*/

void
ScheduledCBS::
BuildScheduleGraph(Plan* _plan) {

  // Clear old schedule
  m_scheduleGraph.reset(new ScheduleGraph(_plan->GetCoordinator()->GetRobot()));

  // Add root node
  auto root = m_scheduleGraph->AddVertex(nullptr);

  // Collect tasks with dependents
  std::set<size_t> parentTasks;

  // Add all tasks to graph
  for(auto task : _plan->GetDecomposition()->GetGroupMotionTasks()) {
    auto vid = m_scheduleGraph->AddVertex(task);

    for(auto dep : task->GetDependencies()) {
      for(auto t : dep.second) {
        auto depVID = m_scheduleGraph->AddVertex(t);
        parentTasks.insert(depVID);

        m_scheduleGraph->AddEdge(vid,depVID,size_t(1));
      }
    }
  }

  // Add edges from root to tasks with no dependencies
  for(auto vit = m_scheduleGraph->begin(); vit != m_scheduleGraph->end(); vit++) {
    auto vid = vit->descriptor();
    if(parentTasks.count(vid) or vid == root)
      continue;

    m_scheduleGraph->AddEdge(root,vid,size_t(1));
  }

  // Compute atomic distances
  ComputeScheduleAtomicDistances();

  if(m_debug) {
    std::cout << "Built Schedule Graph" << std::endl;

    for(auto vit = m_scheduleGraph->begin(); vit != m_scheduleGraph->end(); vit++) {

      std::cout << vit->descriptor()
                << ":"
                << m_scheduleAtomicDistances[vit->descriptor()]
                << "\tname: "
                << (vit->property() != nullptr ? vit->property()->GetLabel() : "root")
                << std::endl
                << "\t";

      for(auto eit = vit->begin(); eit != vit->end(); eit++) {
        std::cout << eit->target() << ", ";
      }

      std::cout << std::endl;
    }
  }
}

void
ScheduledCBS::
ComputeScheduleAtomicDistances() {

  m_scheduleAtomicDistances.clear();

  SSSPPathWeightFunction<ScheduleGraph> weight = [this](
      typename ScheduleGraph::adj_edge_iterator& _ei,
      const double _sourceDistance,
      const double _targetDistance) {
    return _sourceDistance + 1.;
  };

  auto sssp = DijkstraSSSP(m_scheduleGraph.get(),{0},weight);

  for(auto kv : sssp.distance) {
    m_scheduleAtomicDistances[kv.first] = kv.second;
  }
}

std::vector<std::vector<size_t>>
ScheduledCBS::
ComputeCriticalPaths(const Node& _node) {

  auto slack = ComputeScheduleSlack(_node);

  if(m_debug) {
    std::cout << "Slack values" << std::endl;
    for(auto kv : slack) {
      auto task = m_scheduleGraph->GetVertex(kv.first);
      auto slack = kv.second;
      std::cout << (task ? task->GetLabel() : "root")
                << " : "
                << slack
                << std::endl;
    }
  }

  return {};
}

std::unordered_map<size_t,double>
ScheduledCBS::
ComputeScheduleSlack(const Node& _node) {

  SSSPPathWeightFunction<ScheduleGraph> weight = [this,_node](
      typename ScheduleGraph::adj_edge_iterator& _ei,
      const double _sourceDistance,
      const double _targetDistance) {

    auto source = this->m_scheduleGraph->GetVertex(_ei->source());
    auto target = this->m_scheduleGraph->GetVertex(_ei->target());

    // Check if source is root vertex
    if(!source)
      return 0.;

    // Otherwise compute slack between parent task (target) and child task (source)
    auto child = _node.solutionMap.at(source);
    auto parent = _node.solutionMap.at(target);

    auto start = m_startTimes[child];
    auto end = m_startTimes[parent] + parent->TimeSteps();

    auto additionalSlack = start - end;

    return double(additionalSlack) + _sourceDistance;
  };

  auto sssp = DijkstraSSSP(m_scheduleGraph.get(),{0},weight);
  return sssp.distance;
}

/*------------------------------------------------------------*/<|MERGE_RESOLUTION|>--- conflicted
+++ resolved
@@ -64,7 +64,6 @@
 void
 ScheduledCBS::
 Initialize() {
-<<<<<<< HEAD
  
   m_startTimes.clear();
   m_endTimes.clear();
@@ -76,9 +75,6 @@
   m_edgeIntervals.clear();
 
   m_scheduleAtomicDistances.clear();
-=======
-
->>>>>>> 0fdb8221
 }
 
 void
@@ -1242,13 +1238,8 @@
 std::vector<Range<size_t>>
 ScheduledCBS::
 ConstructSafeIntervals(std::vector<Range<size_t>>& _unsafeIntervals) {
-<<<<<<< HEAD
   
   //const size_t m_buffer = 2;
-=======
-
-  const size_t buffer = 2;
->>>>>>> 0fdb8221
 
   // Return infinite interval if there are no unsafe intervals
   if(_unsafeIntervals.empty())
