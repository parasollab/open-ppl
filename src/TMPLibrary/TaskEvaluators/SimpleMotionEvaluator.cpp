#include "SimpleMotionEvaluator.h"

#include "ConfigurationSpace/Formation.h"

#include "Traits/CfgTraits.h"

#include "MPProblem/TaskHierarchy/Decomposition.h"
#include "MPProblem/TaskHierarchy/SemanticTask.h"
#include "TMPLibrary/Solution/Plan.h"
#include "TMPLibrary/Solution/TaskSolution.h"

SimpleMotionEvaluator::
SimpleMotionEvaluator() {
  this->SetName("SimpleMotionEvaluator");
}

SimpleMotionEvaluator::
SimpleMotionEvaluator(XMLNode& _node) : TaskEvaluatorMethod(_node) {
  this->SetName("SimpleMotionEvaluator");
}

SimpleMotionEvaluator::
~SimpleMotionEvaluator() {}

bool
SimpleMotionEvaluator::
Run(Plan* _plan) {

  Plan* plan;

  if(_plan)
    plan = _plan;
  else
    plan = this->GetPlan();

  auto decomp = plan->GetDecomposition();
  auto tasks = decomp->GetMotionTasks();
  auto groupTasks = decomp->GetGroupMotionTasks();
  auto problem = this->GetMPProblem();
  auto pmpl = this->GetMPLibrary();

  // Call motion planner for motion tasks
  for(auto task : tasks) {
    // Set up storage and call motion planner
    auto mt = task->GetMotionTask();
    MPSolution* mpSolution = new MPSolution(mt->GetRobot());
    if(mt->GetStatus().is_complete())
      continue;
    pmpl->Solve(problem, mt.get(), mpSolution);

    // Save solution in plan
    auto solution = std::shared_ptr<TaskSolution>(new TaskSolution(task));
    solution->SetRobot(mt->GetRobot());
    solution->SetMotionSolution(mpSolution);
    plan->AddAllocation(mt->GetRobot(), task);
    plan->SetTaskSolution(task, solution);
  }

<<<<<<< HEAD
  //Temp mpsolution
  MPSolution* tempSol;

	// Call motion planner for group motion tasks
	for(auto task : groupTasks) {
		// Set up storage and call motion planner
		auto gt = task->GetGroupMotionTask();
		MPSolution* mpSolution = new MPSolution(gt->GetRobotGroup());
		pmpl->Solve(problem, gt.get(), mpSolution);

    //Temp formation stuff
    tempSol = mpSolution;

		// Save solution in plan
		auto solution = std::shared_ptr<TaskSolution>(new TaskSolution(task));
		solution->SetRobotGroup(gt->GetRobotGroup());
		solution->SetMotionSolution(mpSolution);
		plan->AddAllocation(gt->GetRobotGroup(), task);
		plan->SetTaskSolution(task, solution);
	}

  //Temp test of Formation Code 
  std::vector<Robot*> robots; 

  for(auto& robot : this->GetMPProblem()->GetRobots()) {
    if(robot->GetLabel() == "coordinator")
      continue;
    robots.push_back(robot.get());
  }

  auto body1 = robots[0]->GetMultiBody()->GetBody(0);
  auto body2 = robots[1]->GetMultiBody()->GetBody(0);

  Formation::FormationConstraint constraint;
  constraint.dependentRobot = robots[1];
  constraint.referenceRobot = robots[0];
  constraint.dependentBody = body2;
  constraint.referenceBody = body1;
  

  Transformation transformation;
  constraint.transformation = transformation;

  std::unordered_map<MultiBody*,Formation::FormationConstraint> constraintMap;
  constraintMap[robots[1]->GetMultiBody()] = constraint;

  Formation formation(robots,robots[0],constraintMap);

  auto groupCfg = tempSol->GetGroupRoadmap()->GetVertex(0);
  std::cout << groupCfg << std::endl;
 
  groupCfg.AddFormation(&formation);

  auto env = this->GetMPProblem()->GetEnvironment();
  
  groupCfg.GetRandomGroupCfg(env);
  std::cout << groupCfg << std::endl;

  auto groupCfg2 = tempSol->GetGroupRoadmap()->GetVertex(0);
  groupCfg2.AddFormation(&formation);
  groupCfg2.GetRandomGroupCfg(env);
  std::cout << groupCfg2 << std::endl;

  auto collisionCfg = groupCfg;

  auto lpOutput = new GroupLPOutput<MPTraits<Cfg>>(tempSol->GetGroupRoadmap());

  auto lp = this->GetMPLibrary()->GetLocalPlanner("sl");

  auto posRes = env->GetPositionRes();
  auto oriRes = env->GetOrientationRes();

  lp->IsConnected(groupCfg,groupCfg2,collisionCfg,lpOutput, posRes, oriRes);

	return true;	
=======
  // Call motion planner for group motion tasks
  for(auto task : groupTasks) {
    // Set up storage and call motion planner
    auto gt = task->GetGroupMotionTask();
    MPSolution* mpSolution = new MPSolution(gt->GetRobotGroup());
    pmpl->Solve(problem, gt.get(), mpSolution);

    // Save solution in plan
    auto solution = std::shared_ptr<TaskSolution>(new TaskSolution(task));
    solution->SetRobotGroup(gt->GetRobotGroup());
    solution->SetMotionSolution(mpSolution);
    plan->AddAllocation(gt->GetRobotGroup(), task);
    plan->SetTaskSolution(task, solution);
  }
  return true;
>>>>>>> 6c9c9b08
}<|MERGE_RESOLUTION|>--- conflicted
+++ resolved
@@ -56,83 +56,6 @@
     plan->SetTaskSolution(task, solution);
   }
 
-<<<<<<< HEAD
-  //Temp mpsolution
-  MPSolution* tempSol;
-
-	// Call motion planner for group motion tasks
-	for(auto task : groupTasks) {
-		// Set up storage and call motion planner
-		auto gt = task->GetGroupMotionTask();
-		MPSolution* mpSolution = new MPSolution(gt->GetRobotGroup());
-		pmpl->Solve(problem, gt.get(), mpSolution);
-
-    //Temp formation stuff
-    tempSol = mpSolution;
-
-		// Save solution in plan
-		auto solution = std::shared_ptr<TaskSolution>(new TaskSolution(task));
-		solution->SetRobotGroup(gt->GetRobotGroup());
-		solution->SetMotionSolution(mpSolution);
-		plan->AddAllocation(gt->GetRobotGroup(), task);
-		plan->SetTaskSolution(task, solution);
-	}
-
-  //Temp test of Formation Code 
-  std::vector<Robot*> robots; 
-
-  for(auto& robot : this->GetMPProblem()->GetRobots()) {
-    if(robot->GetLabel() == "coordinator")
-      continue;
-    robots.push_back(robot.get());
-  }
-
-  auto body1 = robots[0]->GetMultiBody()->GetBody(0);
-  auto body2 = robots[1]->GetMultiBody()->GetBody(0);
-
-  Formation::FormationConstraint constraint;
-  constraint.dependentRobot = robots[1];
-  constraint.referenceRobot = robots[0];
-  constraint.dependentBody = body2;
-  constraint.referenceBody = body1;
-  
-
-  Transformation transformation;
-  constraint.transformation = transformation;
-
-  std::unordered_map<MultiBody*,Formation::FormationConstraint> constraintMap;
-  constraintMap[robots[1]->GetMultiBody()] = constraint;
-
-  Formation formation(robots,robots[0],constraintMap);
-
-  auto groupCfg = tempSol->GetGroupRoadmap()->GetVertex(0);
-  std::cout << groupCfg << std::endl;
- 
-  groupCfg.AddFormation(&formation);
-
-  auto env = this->GetMPProblem()->GetEnvironment();
-  
-  groupCfg.GetRandomGroupCfg(env);
-  std::cout << groupCfg << std::endl;
-
-  auto groupCfg2 = tempSol->GetGroupRoadmap()->GetVertex(0);
-  groupCfg2.AddFormation(&formation);
-  groupCfg2.GetRandomGroupCfg(env);
-  std::cout << groupCfg2 << std::endl;
-
-  auto collisionCfg = groupCfg;
-
-  auto lpOutput = new GroupLPOutput<MPTraits<Cfg>>(tempSol->GetGroupRoadmap());
-
-  auto lp = this->GetMPLibrary()->GetLocalPlanner("sl");
-
-  auto posRes = env->GetPositionRes();
-  auto oriRes = env->GetOrientationRes();
-
-  lp->IsConnected(groupCfg,groupCfg2,collisionCfg,lpOutput, posRes, oriRes);
-
-	return true;	
-=======
   // Call motion planner for group motion tasks
   for(auto task : groupTasks) {
     // Set up storage and call motion planner
@@ -148,5 +71,4 @@
     plan->SetTaskSolution(task, solution);
   }
   return true;
->>>>>>> 6c9c9b08
 }