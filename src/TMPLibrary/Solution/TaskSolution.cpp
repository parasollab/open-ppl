#include "TaskSolution.h"

#include "MPProblem/Robot/Robot.h"
#include "MPProblem/RobotGroup/RobotGroup.h"
#include "MPProblem/TaskHierarchy/SemanticTask.h"
/*----------------------------------- Construction -----------------------------*/

TaskSolution::
TaskSolution(SemanticTask* _task) : m_task(_task) {}

TaskSolution::
~TaskSolution() {}

SemanticTask*
TaskSolution::
GetTask() {
  return m_task;
}

/*------------------------------------ Accessors ------------------------------*/

void
TaskSolution::
SetRobot(Robot* _robot) {
  m_robot = _robot;
}

Robot*
TaskSolution::
GetRobot() {
  return m_robot;
}

void
TaskSolution::
SetRobotGroup(RobotGroup* _group) {
  m_robotGroup = _group;
}

RobotGroup*
TaskSolution::
GetRobotGroup() {
  return m_robotGroup;
}

void
TaskSolution::
SetMotionSolution(MPSolution* _solution) {
  m_motionSolution = _solution;
}

TaskSolution::MPSolution*
TaskSolution::
GetMotionSolution() {
  return m_motionSolution;
}

void
TaskSolution::
SetStartTime(double _startTime) {
  m_startTime = _startTime;
}

double
TaskSolution::
GetStartTime() {
  return m_startTime;
}

/*--------------------------------------- Print ----------------------------*/
void
TaskSolution::
Print() {
<<<<<<< HEAD
	std::cout << "Solution for " << m_task->GetLabel() << std::endl;
	std::cout << "Allocated to ";
	if(m_robot) {
		std::cout << m_robot->GetLabel();
	}
	else if(m_robotGroup) {
		std::cout << m_robotGroup->GetLabel() << " (";
		for(auto r : m_robotGroup->GetRobots())
			std::cout << r->GetLabel() << ", ";
	}

	std::cout << std::endl << "Start time: " << m_startTime << std::endl;

	std::cout << "Path: ";
	if(m_robot) {
		for(auto vid : m_motionSolution->GetPath(m_robot)->VIDs()) {
			std::cout << vid << ", ";
		}
	}
	else if(m_robotGroup) {
    std::cout << "Composite path" << std::endl;
    std::unordered_map<std::string,std::vector<Cfg>> individualPaths;
		for(auto r : m_robotGroup->GetRobots()) {
      std::vector<Cfg> path;
      individualPaths[r->GetLabel()] = path;
    }
    for(auto g : m_motionSolution->GetGroupPath(m_robotGroup)->Cfgs()) {
      for(auto r : m_robotGroup->GetRobots()) {
        individualPaths[r->GetLabel()].push_back(g.GetRobotCfg(r));
      }
    }
    for(auto kv : individualPaths) {
      std::cout << std::endl << kv.first << std::endl;
      for(auto c : kv.second) {
        std::cout << "[" << c.PrettyPrint() << "],    ";
      }
    }
    std::cout << "Decoupled path" << std::endl;
    for(auto r : m_robotGroup->GetRobots()) {
      std::cout << std::endl << r->GetLabel() << std::endl;
      for(auto vid : m_motionSolution->GetPath(r)->VIDs()) {
        std::cout << vid << ", ";
      }
      std::cout << std::endl;
      for(auto cfg : m_motionSolution->GetPath(r)->Cfgs()) {
        std::cout << cfg.PrettyPrint() << std::endl;
      }
    }
	}
	std::cout << std::endl << std::endl;	
=======
  std::cout << "Solution for " << m_task->GetLabel() << std::endl;
  std::cout << "Allocated to ";
  if(m_robot) {
    std::cout << m_robot->GetLabel();
  }
  else if(m_robotGroup) {
    std::cout << m_robotGroup->GetLabel() << " (";
    for(auto r : m_robotGroup->GetRobots())
      std::cout << r->GetLabel() << ", ";
  }

  std::cout << std::endl << "Start time: " << m_startTime << std::endl;

  std::cout << "Path: ";
  if(m_robot) {
    for(auto vid : m_motionSolution->GetPath(m_robot)->VIDs()) {
      std::cout << vid << ", ";
    }
  }
  else if(m_robotGroup) {
    std::cout << "Robot Group Path Unsupported.";
  }
  std::cout << std::endl << std::endl;
>>>>>>> b131027b
}<|MERGE_RESOLUTION|>--- conflicted
+++ resolved
@@ -71,7 +71,6 @@
 void
 TaskSolution::
 Print() {
-<<<<<<< HEAD
 	std::cout << "Solution for " << m_task->GetLabel() << std::endl;
 	std::cout << "Allocated to ";
 	if(m_robot) {
@@ -122,29 +121,4 @@
     }
 	}
 	std::cout << std::endl << std::endl;	
-=======
-  std::cout << "Solution for " << m_task->GetLabel() << std::endl;
-  std::cout << "Allocated to ";
-  if(m_robot) {
-    std::cout << m_robot->GetLabel();
-  }
-  else if(m_robotGroup) {
-    std::cout << m_robotGroup->GetLabel() << " (";
-    for(auto r : m_robotGroup->GetRobots())
-      std::cout << r->GetLabel() << ", ";
-  }
-
-  std::cout << std::endl << "Start time: " << m_startTime << std::endl;
-
-  std::cout << "Path: ";
-  if(m_robot) {
-    for(auto vid : m_motionSolution->GetPath(m_robot)->VIDs()) {
-      std::cout << vid << ", ";
-    }
-  }
-  else if(m_robotGroup) {
-    std::cout << "Robot Group Path Unsupported.";
-  }
-  std::cout << std::endl << std::endl;
->>>>>>> b131027b
 }