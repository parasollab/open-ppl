#ifndef _PMPL_PLAN_H_
#define _PMPL_PLAN_H_

#include <list>
#include <memory>
#include <vector>
#include <unordered_map>

class Coordinator;
class Decomposition;
class MPProblem;
class Robot;
class RobotGroup;
class SemanticTask;
class StatClass;
class TaskSolution;

class Plan {
  public:
    ///@name Construction
    ///@{

    Plan();

    ~Plan();

    ///@}
    ///@name Accessors
    ///@{

    /// Coordinator
    void SetCoordinator(Coordinator* _coordinator);

    Coordinator* GetCoordinator() const;

    /// Robot Team
    void SetTeam(std::vector<Robot*> _team);

    const std::vector<Robot*>& GetTeam() const;

    /// Decomposition
    void SetDecomposition(Decomposition* _decomp);

    Decomposition* GetDecomposition() const;

    /// Task Allocations
    void ClearAllocations(Robot* _robot);

    void ClearAllocations(RobotGroup* _group);

    void AddAllocation(Robot* _robot, SemanticTask* _task);

    void AddAllocation(RobotGroup* _group, SemanticTask* _task);

    std::list<SemanticTask*> GetAllocations(Robot* _robot);

    std::list<SemanticTask*> GetAllocations(RobotGroup* _group);

    const std::unordered_map<SemanticTask*,std::shared_ptr<TaskSolution>>& GetTaskSolutions();

    /// Task Plans
    void SetTaskSolution(SemanticTask* _task, std::shared_ptr<TaskSolution> _solution);

    TaskSolution* GetTaskSolution(SemanticTask* _task);

<<<<<<< HEAD
		std::vector<TaskSolution*> GetRobotTaskSolutions(Robot* _robot);

		/// MPProblem
		void SetMPProblem(MPProblem* _problem);
=======
    std::vector<TaskSolution*> GetRobotTaskSolutions(Robot* _robot);
>>>>>>> 6c9c9b08

    /// MPProblem
    void SetMPProblem(MPProblem* _problem);

    MPProblem* GetMPProblem();

    /// StatClass
    StatClass* GetStatClass();

    ///@}
    ///@name Print
    ///@{

    void Print();

    ///@}

  private:
    ///@name Internal State
    ///@{

    Coordinator* m_coordinator{nullptr};

    std::vector<Robot*> m_team;

    Decomposition* m_decomposition{nullptr};

    std::unordered_map<Robot*,std::list<SemanticTask*>> m_allocations;

    std::unordered_map<RobotGroup*,std::list<SemanticTask*>> m_groupAllocations;

    std::unordered_map<SemanticTask*,std::shared_ptr<TaskSolution>> m_taskSolutions;

    std::unique_ptr<StatClass> m_statClass;

    MPProblem* m_problem{nullptr};

    ///@}

};

#endif<|MERGE_RESOLUTION|>--- conflicted
+++ resolved
@@ -63,14 +63,7 @@
 
     TaskSolution* GetTaskSolution(SemanticTask* _task);
 
-<<<<<<< HEAD
 		std::vector<TaskSolution*> GetRobotTaskSolutions(Robot* _robot);
-
-		/// MPProblem
-		void SetMPProblem(MPProblem* _problem);
-=======
-    std::vector<TaskSolution*> GetRobotTaskSolutions(Robot* _robot);
->>>>>>> 6c9c9b08
 
     /// MPProblem
     void SetMPProblem(MPProblem* _problem);
