--- conflicted
+++ resolved
@@ -85,13 +85,9 @@
     /// @param _task Task.
     TaskSolution* GetTaskSolution(SemanticTask* _task);
 
-<<<<<<< HEAD
-		std::vector<TaskSolution*> GetRobotTaskSolutions(Robot* _robot);
-=======
     /// Get Task Solutions of a robot
     /// @param _robot Robot.
     std::vector<TaskSolution*> GetRobotTaskSolutions(Robot* _robot);
->>>>>>> f591ac79
 
     /// MPProblem
     /// @param _problem MPProblem.
