--- conflicted
+++ resolved
@@ -13,7 +13,7 @@
 /*------------------------------ Construction --------------------------------*/
 
 MPTask::
-MPTask(Robot& _robot) : m_robot(&_robot) {
+MPTask(Robot* const _robot) : m_robot(_robot) {
   m_label = "null task";
 }
 
@@ -66,7 +66,6 @@
 operator=(const MPTask& _other) {
   if(this != &_other) {
     m_label      = _other.m_label;
-    m_robotLabel = _other.m_robotLabel;
     m_robot      = _other.m_robot;
 
     for(const auto& c : _other.m_startConstraints)
@@ -94,28 +93,10 @@
 }
 
 
-<<<<<<< HEAD
-=======
-const std::string&
-MPTask::
-GetLabel() const noexcept {
-  return m_label;
-}
-
-
-void
-MPTask::
-SetLabel(const std::string& _label) {
-  m_label = _label;
-}
-
-
->>>>>>> a557eccb
 void
 MPTask::
 SetRobot(Robot* const _r) {
   m_robot = _r;
-  m_robotLabel = _r->GetLabel();
 
   for(auto& c : m_startConstraints)
     c->SetRobot(_r);
