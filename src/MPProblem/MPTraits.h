--- conflicted
+++ resolved
@@ -119,12 +119,9 @@
 #include "MPStrategies/LPCompare.h"
 #include "MPStrategies/ModifyPath.h"
 #include "MPStrategies/MultiStrategy.h"
-<<<<<<< HEAD
 #include "MPStrategies/PushQueryToMA.h"
-=======
 #include "MPStrategies/SparkPRM.h"
 #include "MPStrategies/SRTStrategy.h"
->>>>>>> 4e2faae0
 #include "MPStrategies/TogglePRMStrategy.h"
 #include "MPStrategies/UnitTest/ClearanceTestStrategy.h"
 #include "MPStrategies/UnitTest/DMTestStrategy.h"
@@ -313,13 +310,10 @@
     LPCompare<MPTraits>,
     ModifyPath<MPTraits>,
     MultiStrategy<MPTraits>,
-<<<<<<< HEAD
     PushQueryToMA<MPTraits>,
-=======
     SparkPRM<MPTraits, BasicPRM>,
     SparkPRM<MPTraits, TogglePRMStrategy>,
     SRTStrategy<MPTraits>,
->>>>>>> 4e2faae0
     TogglePRMStrategy<MPTraits>,
     UtilityGuidedGenerator<MPTraits>,
     VisibilityBasedPRM<MPTraits>
