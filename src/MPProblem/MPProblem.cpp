--- conflicted
+++ resolved
@@ -56,16 +56,6 @@
     m_robots.emplace_back(new Robot(this, *robot));
 
   // Copy tasks.
-<<<<<<< HEAD
-  for(const auto& task : _other.m_tasks) {
-    // Copy the task from _other and assign it to the corresponding robot in
-    // this.
-    const std::string robotLabel = task->GetRobot()->GetLabel();
-    auto robot = this->GetRobot(robotLabel);
-
-    m_tasks.emplace_back(new MPTask(*task));
-    m_tasks.back()->SetRobot(robot);
-=======
   for(const auto& robotTasks : _other.m_taskMap) {
     Robot* const robot = robotTasks.first;
     const auto& tasks = robotTasks.second;
@@ -74,7 +64,6 @@
       m_taskMap[robot].emplace_back(new MPTask(*task));
       m_taskMap[robot].back()->SetRobot(robot);
     }
->>>>>>> a557eccb
   }
 
   m_xmlFilename = _other.m_xmlFilename;
@@ -146,26 +135,16 @@
           "node, but multiple robots are specified. Taskless execution only "
           "supports single robot problems.");
 
-<<<<<<< HEAD
-    auto& robot = m_robots.front();
-=======
     auto robot = m_robots.front().get();
->>>>>>> a557eccb
     std::cout << "No task specified, assuming we want an unconstrained plan for "
               << "the first robot, labeled \'" << robot->GetLabel() << "\'."
               << std::endl;
 
-<<<<<<< HEAD
-    m_tasks.emplace_back(new MPTask(*robot));
-=======
     m_taskMap[robot].emplace_back(new MPTask(robot));
->>>>>>> a557eccb
   }
 
   // Compute the environment resolution.
   GetEnvironment()->ComputeResolution(GetRobots());
-<<<<<<< HEAD
-=======
 }
 
 
@@ -173,7 +152,6 @@
 MPProblem::
 AddTask(Robot* const _robot, std::unique_ptr<MPTask>&& _task) {
   m_taskMap[_robot].push_back(std::move(_task));
->>>>>>> a557eccb
 }
 
 /*----------------------------- Environment Accessors ------------------------*/
@@ -240,21 +218,10 @@
 
 /*----------------------------- Task Accessors -------------------------------*/
 
-<<<<<<< HEAD
-const std::vector<std::unique_ptr<MPTask>>&
-=======
 const std::list<std::unique_ptr<MPTask>>&
 MPProblem::
 GetTasks(Robot* const _robot) const noexcept {
   return m_taskMap.at(_robot);
-}
-
-
-const std::vector<std::unique_ptr<DynamicObstacle>>&
->>>>>>> a557eccb
-MPProblem::
-GetDynamicObstacles() const noexcept {
-  return m_dynamicObstacles;
 }
 
 
@@ -331,29 +298,18 @@
     Robot robot(this, _node);
 
     const std::string filePath = GetPathName(_node.Filename());
-<<<<<<< HEAD
-    const std::string obstacleFile = _node.Read("pathfile", true, "", "DynamicObstacle path file name");
-    const std::string obstacleFilename = filePath + obstacleFile;
-    vector<Cfg> path = LoadPath(obstacleFilename, robot);
-    // TODO: Do we need to ensure that the path is not empty?
-=======
     const std::string obstacleFile = _node.Read("pathfile", true, "",
         "DynamicObstacle path file name");
     const std::string obstacleFilename = filePath + obstacleFile;
 
     vector<Cfg> path = LoadPath(obstacleFilename, robot);
->>>>>>> a557eccb
     m_dynamicObstacles.emplace_back(new DynamicObstacle(std::move(robot), path));
     return true;
   }
   else if(_node.Name() == "Task") {
-<<<<<<< HEAD
-    m_tasks.emplace_back(new MPTask(this, _node));
-=======
     const std::string label = _node.Read("robot", true, "", "Label for the robot "
         " assigned to this task.");
     m_taskMap[this->GetRobot(label)].emplace_back(new MPTask(this, _node));
->>>>>>> a557eccb
     return true;
   }
   else
@@ -394,11 +350,7 @@
   m_pointRobot = std::unique_ptr<Robot>(
       new Robot(this, std::move(point), "point")
   );
-<<<<<<< HEAD
-  //m_pointRobot->SetVirtual(true);
-=======
   m_pointRobot->SetVirtual(true);
->>>>>>> a557eccb
 }
 
 /*----------------------------------------------------------------------------*/