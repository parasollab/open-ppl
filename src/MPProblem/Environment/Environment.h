--- conflicted
+++ resolved
@@ -70,7 +70,6 @@
     ///@}
 
   private:
-<<<<<<< HEAD
 		///@name Helpers
 		///@{
 
@@ -82,16 +81,8 @@
 		///@name Internal State
 		///@{
 
-    glutils::color m_color{glutils::color::green}; ///< the color of the boundary when rendering
-    std::unique_ptr<Boundary> m_boundary; ///< represents where the terrain is located.
-=======
-
-    ///@name Internal State
-    ///@{
-
     glutils::color m_color{glutils::color::green}; ///< Color for visualization.
     std::unique_ptr<Boundary> m_boundary;          ///< The enclosing boundary.
->>>>>>> 897e9fbe
 
 		std::vector<std::unique_ptr<Boundary>> m_boundaries; ///< represent the space occupied by the terrain
 
@@ -102,12 +93,7 @@
     /// rendered as a solid mesh; otherwise, it is rendered in wire frame.
     bool m_wire{true};
 
-<<<<<<< HEAD
 		///@}
-=======
-    ///@}
-
->>>>>>> 897e9fbe
 };
 
 
