#ifndef PMPL_ENVIRONMENT_H_
#define PMPL_ENVIRONMENT_H_

#include "ConfigurationSpace/Cfg.h"
#include "Geometry/Boundaries/Boundary.h"
#include "Utilities/MPUtils.h"

#include "Transformation.h"
#include "glutils/color.h"

#include <iostream>
#include <map>
#include <memory>
#include <string>
#include <vector>
#include <unordered_map>

class CollisionDetectionMethod;
class MultiBody;

class Robot;
class WorkspaceDecomposition;
class XMLNode;


////////////////////////////////////////////////////////////////////////////////
/// Workspace representation of terrain within the world.
////////////////////////////////////////////////////////////////////////////////
class Terrain {

  public:

    ///@name Local Types
    ///@{

    enum Axis {X, Y, Z};

		///@}

    ///@name Construction
    ///@{

    Terrain();

    Terrain(XMLNode& _node);

    Terrain(const Terrain& _terrain);

    bool IsNeighbor(const Terrain& _terrain);

    double GetPerimeter();
    ///@}
    ///@name Accessors
    ///@{

    const glutils::color& Color() const noexcept;

    const Boundary* GetBoundary() const noexcept;

		const std::vector<std::unique_ptr<Boundary>>& GetBoundaries() const noexcept;

		bool InTerrain(const Point3d _p) const noexcept;

		bool InTerrain(const Cfg _cfg) const noexcept;

		bool IsVirtual() const noexcept;

    bool IsWired() const noexcept;

    ///@}

  private:
<<<<<<< HEAD

    ///@name Internal State
    ///@{

    glutils::color m_color{glutils::color::green}; ///< Color for visualization.
    std::unique_ptr<Boundary> m_boundary;          ///< The enclosing boundary.
=======
		///@name Helpers
		///@{

    bool IsTouching(Boundary* _bound1, Boundary* _bound2, Axis& _type);

    double Overlap(Boundary* _b1, Boundary* _b2);

		///@}
		///@name Internal State
		///@{

    glutils::color m_color{glutils::color::green}; ///< the color of the boundary when rendering
    std::unique_ptr<Boundary> m_boundary; ///< represents where the terrain is located.
>>>>>>> f6ce1e70

		std::vector<std::unique_ptr<Boundary>> m_boundaries; ///< represent the space occupied by the terrain

		bool m_virtual{false}; ///< indicates a boundary limit for robots of the same capability
													 ///< but does not invalidate robots of other capabiilties inside it.

    /// A rendering property, if true then the boundary is
    /// rendered as a solid mesh; otherwise, it is rendered in wire frame.
    bool m_wire{true};

<<<<<<< HEAD
    ///@}

=======
		///@}
>>>>>>> f6ce1e70
};


////////////////////////////////////////////////////////////////////////////////
/// Workspace for the motion planning problem, including a boundary and zero or
/// more obstacles.
////////////////////////////////////////////////////////////////////////////////
class Environment {

  public:

    ///@name Local Types
    ///@{

    typedef std::unordered_map<std::string, std::vector<Terrain>>
        TerrainMap;

    ///@}
    ///@name Construction
    ///@{

    Environment();

    explicit Environment(XMLNode& _node);

    Environment(const Environment& _other); ///< Copy.
    Environment(Environment&& _other);      ///< Move.

    virtual ~Environment();

    ///@}
    ///@name Assignment
    ///@{

    Environment& operator=(const Environment& _other); ///< Copy.
    Environment& operator=(Environment&& _other);      ///< Move.

    ///@}
    ///@name I/O
    ///@{

    /// Get the environment file name.
    const std::string& GetEnvFileName() const noexcept;

    /// Parse XML options from the Problem XML node.
    void ReadXMLOptions(XMLNode& _node);

    /// Parse XML environment file.
    void ReadXML(XMLNode& _node);

    /// Parse an old-style environment file.
    /// @param _filename The name of the file to read.
    /// @note This is provided only for supporting old environments. Do not make
    ///       any modifications here - if you need to add features, you must
    ///       upgrade your env file to the newer XML format.
    void Read(std::string _filename);

    /// Print environment resolutions and boundary information.
    /// @param _os The output stream to print to.
    void Print(std::ostream& _os) const;

    /// Output environment to .env file format.
    /// @param _os The output stream to write to.
    void Write(std::ostream& _os);

    ///@}
    ///@name Resolutions
    ///@{

    /// Automatically compute position resolution when not specified.
    void ComputeResolution(const std::vector<std::unique_ptr<Robot>>& _robots);

    double GetPositionRes() const noexcept;
    void SetPositionRes(double _res) noexcept;

    double GetOrientationRes() const noexcept;
    void SetOrientationRes(double _res) noexcept;

    double GetTimeRes() const noexcept;

    ///@}
    ///@name Boundary Functions
    ///@{

    const Boundary* GetBoundary() const noexcept;

    void SetBoundary(std::unique_ptr<Boundary>&& _b) noexcept;

    ///@}
    ///@name Obstacle Functions
    ///@{

    /// Number of MultiBodies
    size_t NumObstacles() const noexcept;

    /// @param _index Requested multibody
    /// @return Pointer to static multibody
    MultiBody* GetObstacle(size_t _index) const;

    /// @return Pointer to random static multibody
    MultiBody* GetRandomObstacle() const;

    /// Add an obstacle to the environment.
    /// @param _dir Directory for geometry file
    /// @param _filename Geometry filename
    /// @param _t Transformation of object
    /// @return The index of the newly created obstacle.
    size_t AddObstacle(const std::string& _dir, const std::string& _filename,
        const mathtool::Transformation& _t = mathtool::Transformation());

    /// Remove an obstacle from the environment.
    /// @param _position Index in m_obstacleBodies to be removed
    void RemoveObstacle(const size_t _position);

    /// Remove obstacle from environment
    /// @param _obst Obstacle to be removed
    void RemoveObstacle(MultiBody* const _obst);

    /// Compute a mapping of the obstacle vertices.
    /// @return A map from obstacle points to obstacle indexes.
    std::map<mathtool::Vector3d, std::vector<size_t>> ComputeObstacleVertexMap()
        const;

    /// Check if the boundary is also modeled as an obstacle.
    bool UsingBoundaryObstacle() const noexcept;

    ///@}
    ///@name Physical Properties
    ///@{

    /// Get the friction coefficient
    double GetFrictionCoefficient() const noexcept;

    /// Get the gravity 3-vector
    const mathtool::Vector3d& GetGravity() const noexcept;

    ///@}
    ///@name Terrain Functions
    ///@{

    const TerrainMap& GetTerrains() const noexcept;

    ///@}
    ///@name Simulation Functions
    ///@{

    /// Get the initial transformation for the camera.
    const mathtool::Transformation& GetInitialCameraTransformation() const
        noexcept;

    ///IROS Hacks

    bool IsolateTerrain(Cfg start, Cfg goal);

		bool SameTerrain(Cfg _start, Cfg _goal);

    void RestoreBoundary();

    void SaveBoundary();

    std::unique_ptr<Boundary> m_originalBoundary;
    ///@}

  protected:

    ///@name Helpers
    ///@{

    /// Initialize a boundary object of the appropriate type.
    void InitializeBoundary(std::string _type, const std::string _where);

    /// Create an obstacle for the boundary.
    void CreateBoundaryObstacle();

    ///@}
    ///@name File Info
    ///@{

    std::string m_filename;     ///< Which file did this environment come from?
    std::string m_modelDataDir; ///< Directory where environment file is located.

    ///@}
    ///@name Resolution Info
    ///@{

    double m_positionRes{-1.};       ///< Positional resolution of movement.
    double m_orientationRes{.05};    ///< Rotational resolution of movement.
    double m_timeRes{.05};           ///< Resolution for time.

    ///@}
    ///@name Models
    ///@{

    std::unique_ptr<Boundary> m_boundary;               ///< Workspace boundary.
    std::vector<std::unique_ptr<MultiBody>> m_obstacles;///< Obstacle multibodies.
    bool m_boundaryObstacle{false}; ///< Use the boundary as an obstacle?

    ///@}
    ///@name Physical Properties
    ///@{

    double m_frictionCoefficient{0}; ///< The uniform friction coefficient.
    mathtool::Vector3d m_gravity;    ///< The gravity direction and magnitude.

    ///@}
    ///@name Terrains
    ///@{

    TerrainMap m_terrains; ///< Environment terrains.

    ///@}
    ///@name Simulation Properties
    ///@{

    mathtool::Transformation m_initialCameraTransform; ///< Camera starts here.

    ///@}

};

#endif<|MERGE_RESOLUTION|>--- conflicted
+++ resolved
@@ -70,14 +70,14 @@
     ///@}
 
   private:
-<<<<<<< HEAD
+//<<<<<<< HEAD
 
     ///@name Internal State
     ///@{
 
-    glutils::color m_color{glutils::color::green}; ///< Color for visualization.
-    std::unique_ptr<Boundary> m_boundary;          ///< The enclosing boundary.
-=======
+    //glutils::color m_color{glutils::color::green}; ///< Color for visualization.
+    //std::unique_ptr<Boundary> m_boundary;          ///< The enclosing boundary.
+//=======
 		///@name Helpers
 		///@{
 
@@ -91,7 +91,7 @@
 
     glutils::color m_color{glutils::color::green}; ///< the color of the boundary when rendering
     std::unique_ptr<Boundary> m_boundary; ///< represents where the terrain is located.
->>>>>>> f6ce1e70
+//>>>>>>> f6ce1e7018f26298c319349ddfb7481a9dbbfdda
 
 		std::vector<std::unique_ptr<Boundary>> m_boundaries; ///< represent the space occupied by the terrain
 
@@ -102,12 +102,12 @@
     /// rendered as a solid mesh; otherwise, it is rendered in wire frame.
     bool m_wire{true};
 
-<<<<<<< HEAD
-    ///@}
-
-=======
+//<<<<<<< HEAD
+    ///@}
+
+//=======
 		///@}
->>>>>>> f6ce1e70
+//>>>>>>> f6ce1e7018f26298c319349ddfb7481a9dbbfdda
 };
 
 
