--- conflicted
+++ resolved
@@ -230,8 +230,6 @@
   return std::min(max1, max2) - std::max(min1, min2);
 }
 
-<<<<<<< HEAD
-
 
 const glutils::color&
 Terrain::
@@ -289,9 +287,8 @@
 ShouldShow() const noexcept {
   return m_show;
 }
-=======
+
 /*------------------------------- Construction -------------------------------*/
->>>>>>> f591ac79
 
 Environment::
 Environment() = default;
