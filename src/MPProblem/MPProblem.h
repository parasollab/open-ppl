#ifndef MPPROBLEM_H_
#define MPPROBLEM_H_

#include "Utilities/MPUtils.h"
#include "Utilities/MetricUtils.h"
#include "MPProblem/Environment.h"
#include "MPProblem/Roadmap.h"

#include "DistanceMetrics/DistanceMetricMethod.h"
#include "ValidityCheckers/ValidityCheckerMethod.h"
#include "NeighborhoodFinders/NeighborhoodFinderMethod.h"
#include "Samplers/SamplerMethod.h"
#include "LocalPlanners/LocalPlannerMethod.h"
#include "Extenders/ExtenderMethod.h"
#include "PathModifiers/PathModifierMethod.h"
#include "Connectors/ConnectorMethod.h"
#include "Metrics/MetricMethod.h"
#include "MapEvaluators/MapEvaluatorMethod.h"
#include "MPStrategies/MPStrategyMethod.h"

#include "ValidityCheckers/CollisionDetectionValidity.h"

template<class MPTraits>
#ifdef _PARALLEL
class MPProblem : public stapl::p_object
#else
class MPProblem
#endif
{
  public:
    typedef Roadmap<MPTraits> RoadmapType;
    typedef typename RoadmapType::GraphType GraphType;
    typedef typename GraphType::vertex_descriptor VID;

    MPProblem();
    MPProblem(const string& _filename);
    MPProblem(const string& _filename, typename MPTraits::MPProblemType* _problem);
    MPProblem(XMLNodeReader& _node, bool _parse = true);
    MPProblem(XMLNodeReader& _node, typename MPTraits::MPProblemType* _problem, bool _parse = true);
    virtual ~MPProblem();

    const string& GetBaseFilename() const {return m_baseFilename;}

    Environment* GetEnvironment() {return m_environment;};
    void SetEnvironment(Environment* _e) {m_environment = _e;};

    RoadmapType* GetRoadmap() { return m_roadmap; }
    void SetRoadmap(RoadmapType* _roadmap){m_roadmap = _roadmap;}
    RoadmapType* GetBlockRoadmap() { return m_blockRoadmap; }
    RoadmapType* GetColRoadmap() { return m_colRoadmap; }

    StatClass* GetStatClass() { return m_stats; }

    typedef MethodSet<MPTraits, DistanceMetricMethod<MPTraits> > DistanceMetricSet;
    typedef typename DistanceMetricSet::MethodPointer DistanceMetricPointer;
    DistanceMetricPointer GetDistanceMetric(const string& _l){return m_distanceMetrics->GetMethod(_l);}
    void AddDistanceMetric(DistanceMetricPointer _dm, const string& _l){m_distanceMetrics->AddMethod(_dm, _l);}

    typedef MethodSet<MPTraits, ValidityCheckerMethod<MPTraits> > ValidityCheckerSet;
    typedef typename ValidityCheckerSet::MethodPointer ValidityCheckerPointer;
    ValidityCheckerPointer GetValidityChecker(const string& _l){return m_validityCheckers->GetMethod(_l);}
    void AddValidityChecker(ValidityCheckerPointer _vc, const string& _l){m_validityCheckers->AddMethod(_vc, _l);}
    void ToggleValidity();

    typedef MethodSet<MPTraits, NeighborhoodFinderMethod<MPTraits> > NeighborhoodFinderSet;
    typedef typename NeighborhoodFinderSet::MethodPointer NeighborhoodFinderPointer;
    NeighborhoodFinderPointer GetNeighborhoodFinder(const string& _l){return m_neighborhoodFinders->GetMethod(_l);}
    void AddNeighborhoodFinder(NeighborhoodFinderPointer _nf, const string& _l){m_neighborhoodFinders->AddMethod(_nf, _l);}

    typedef MethodSet<MPTraits, SamplerMethod<MPTraits> > SamplerSet;
    typedef typename SamplerSet::MethodPointer SamplerPointer;
    SamplerPointer GetSampler(const string& _l){return m_samplers->GetMethod(_l);}
    void AddSampler(SamplerPointer _s, const string& _l){m_samplers->AddMethod(_s, _l);}

    typedef MethodSet<MPTraits, LocalPlannerMethod<MPTraits> > LocalPlannerSet;
    typedef typename LocalPlannerSet::MethodPointer LocalPlannerPointer;
    LocalPlannerPointer GetLocalPlanner(const string& _l){return m_localPlanners->GetMethod(_l);}
    void AddLocalPlanner(LocalPlannerPointer _lp, const string& _l){m_localPlanners->AddMethod(_lp, _l);}

    typedef MethodSet<MPTraits, ExtenderMethod<MPTraits> > ExtenderSet;
    typedef typename ExtenderSet::MethodPointer ExtenderPointer;
    ExtenderPointer GetExtender(const string& _l){return m_extenders->GetMethod(_l);}
    void AddExtender(ExtenderPointer _mps, const string& _l){m_extenders->AddMethod(_mps, _l);}

    typedef MethodSet<MPTraits, PathModifierMethod<MPTraits> > PathModifierSet;
    typedef typename PathModifierSet::MethodPointer PathModifierPointer;
    PathModifierPointer GetPathModifier(const string& _l){return m_pathModifiers->GetMethod(_l);}
    void AddPathModifier(PathModifierPointer _ps, const string& _l){m_pathModifiers->AddMethod(_ps, _l);}

    typedef MethodSet<MPTraits, ConnectorMethod<MPTraits> > ConnectorSet;
    typedef typename ConnectorSet::MethodPointer ConnectorPointer;
    ConnectorPointer GetConnector(const string& _l){return m_connectors->GetMethod(_l);}
    void AddConnector(ConnectorPointer _c, const string& _l){m_connectors->AddMethod(_c, _l);}

    typedef MethodSet<MPTraits, MetricMethod<MPTraits> > MetricSet;
    typedef typename MetricSet::MethodPointer MetricPointer;
    MetricPointer GetMetric(const string& _l){return m_metrics->GetMethod(_l);}
    void AddMetric(MetricPointer _m, const string& _l){m_metrics->AddMethod(_m, _l);}

    typedef MethodSet<MPTraits, MapEvaluatorMethod<MPTraits> > MapEvaluatorSet;
    typedef typename MapEvaluatorSet::MethodPointer MapEvaluatorPointer;
    MapEvaluatorPointer GetMapEvaluator(const string& _l){return m_mapEvaluators->GetMethod(_l);}
    void AddMapEvaluator(MapEvaluatorPointer _me, const string& _l){m_mapEvaluators->AddMethod(_me, _l);}

    //#ifndef _PARALLEL
    //MPCharacterizer<CfgType, WeightType>* GetCharacterizer(){return m_pCharacterizer;};

    //PartitioningMethods* GetPartitioningMethods(){return m_PartitioningMethods;}

    //PartitioningEvaluators* GetPartitioningEvaluators(){return m_PartitioningEvaluators;}

    //Features* GetFeatures(){return m_Features;}
    //#endif

    typedef MethodSet<MPTraits, MPStrategyMethod<MPTraits> > MPStrategySet;
    typedef typename MPStrategySet::MethodPointer MPStrategyPointer;
    MPStrategyPointer GetMPStrategy(const string& _l){return m_mpStrategies->GetMethod(_l);}
    void AddMPStrategy(MPStrategyPointer _mps, const string& _l){m_mpStrategies->AddMethod(_mps, _l);}

    virtual void PrintOptions(ostream& _os) const;

    void SetMPProblem();

    //solver label, random seed, baseFilename, yes/no vizmo debug
    typedef boost::tuples::tuple<string, long, string, bool> Solver;
    void AddSolver(const string& _label, long _seed,
        const string& _baseFileName, bool _vizmoDebug) {
      m_solvers.push_back(Solver(_label, _seed, _baseFileName, _vizmoDebug));
    }
    void Solve();

    void BuildCDStructures();

    //AddObstacle, will add an obstacle to the environment
    //_modelFileName: a string specifying the path to the .obj file to be added as an obstacle
    //_where: 6 dofs for obstacle placement: (x, y, z, rotation about X, rotation about Y, rotation about Z)
    //return value: the obstacle's index in the Environment's m_otherMultiBodies on success, -1 on failure
    int AddObstacle(string _modelFileName, const Transformation& _where);

    //RemoveObstacleAt
    //a wrapper call to remove a multibody from the environment
    void RemoveObstacleAt(size_t _index);

  protected:
    virtual void Initialize();
    void ReadXMLFile(const string& _filename, typename MPTraits::MPProblemType* _problem);
    bool ParseChild(XMLNodeReader::childiterator citr, typename MPTraits::MPProblemType* _problem);
    virtual void ParseXML(XMLNodeReader& _node, typename MPTraits::MPProblemType* _problem);

    vector<cd_predefined> GetSelectedCDTypes() const;

    Environment* m_environment;
    RoadmapType* m_roadmap, * m_blockRoadmap, * m_colRoadmap;
    StatClass* m_stats;

    DistanceMetricSet* m_distanceMetrics;
    ValidityCheckerSet* m_validityCheckers;
    NeighborhoodFinderSet* m_neighborhoodFinders;
    SamplerSet* m_samplers;
    LocalPlannerSet* m_localPlanners;
    ExtenderSet* m_extenders;
    PathModifierSet* m_pathModifiers;
    ConnectorSet* m_connectors;
    MetricSet* m_metrics;
    MapEvaluatorSet* m_mapEvaluators;
//    //Characterization and Filtering
//#ifndef _PARALLEL
//    MPCharacterizer<CfgType, WeightType>* m_pCharacterizer;
//
//    //UAS items
//    PartitioningMethods* m_PartitioningMethods;
//    PartitioningEvaluators* m_PartitioningEvaluators;
//    Features* m_Features;
//#endif
    MPStrategySet* m_mpStrategies;

    vector<Solver> m_solvers;

    string m_baseFilename;

  private:
    bool m_cdBuilt;
};

template<class MPTraits>
MPProblem<MPTraits>::MPProblem() {
  Initialize();
};

template<class MPTraits>
MPProblem<MPTraits>::MPProblem(const string& _filename) {
  Initialize();

  ReadXMLFile(_filename, this);
}

template<class MPTraits>
MPProblem<MPTraits>::MPProblem(const string& _filename, typename MPTraits::MPProblemType* _problem) {
  Initialize();

  ReadXMLFile(_filename, _problem);
}

template<class MPTraits>
MPProblem<MPTraits>::MPProblem(XMLNodeReader& _node, bool _parse) {
  Initialize();

  if(_parse)
    ParseXML(_node, this);
}

template<class MPTraits>
MPProblem<MPTraits>::MPProblem(XMLNodeReader& _node, typename MPTraits::MPProblemType* _problem, bool _parse) {
  Initialize();

  if(_parse)
    ParseXML(_node, _problem);
}

template<class MPTraits>
MPProblem<MPTraits>::~MPProblem() {
  delete m_roadmap;
  delete m_blockRoadmap;
  delete m_colRoadmap;
  delete m_stats;
  delete m_environment;
  delete m_distanceMetrics;
  delete m_validityCheckers;
  delete m_neighborhoodFinders;
  delete m_samplers;
  delete m_localPlanners;
  delete m_pathModifiers;
  delete m_connectors;
  delete m_metrics;
  delete m_mapEvaluators;
  delete m_mpStrategies;

  VDClose();
}

template<class MPTraits>
void
MPProblem<MPTraits>::Initialize(){
  m_environment = NULL;
  m_roadmap = new RoadmapType();
  m_blockRoadmap = new RoadmapType();
  m_colRoadmap = new RoadmapType();
  m_stats = new StatClass();

  m_distanceMetrics = new DistanceMetricSet(typename MPTraits::DistanceMetricMethodList(), "DistanceMetrics");
  m_validityCheckers = new ValidityCheckerSet(typename MPTraits::ValidityCheckerMethodList(), "ValidityCheckers");
  m_neighborhoodFinders = new NeighborhoodFinderSet(typename MPTraits::NeighborhoodFinderMethodList(), "NeighborhoodFinders");
  m_samplers = new SamplerSet(typename MPTraits::SamplerMethodList(), "Samplers");
  m_localPlanners = new LocalPlannerSet(typename MPTraits::LocalPlannerMethodList(), "LocalPlanners");
  m_extenders = new ExtenderSet(typename MPTraits::ExtenderMethodList(), "Extenders");
  m_pathModifiers = new PathModifierSet(typename MPTraits::PathModifierMethodList(), "PathModifiers");
  m_connectors = new ConnectorSet(typename MPTraits::ConnectorMethodList(), "Connectors");
  m_metrics = new MetricSet(typename MPTraits::MetricMethodList(), "Metrics");
  m_mapEvaluators = new MapEvaluatorSet(typename MPTraits::MapEvaluatorMethodList(), "MapEvaluators");
  m_mpStrategies = new MPStrategySet(typename MPTraits::MPStrategyMethodList(), "MPStrategies");

  m_baseFilename = "";

  m_cdBuilt = false;
}

template<class MPTraits>
void
MPProblem<MPTraits>::ReadXMLFile(const string& _filename, typename MPTraits::MPProblemType* _problem) {
  TiXmlDocument doc(_filename);
  bool loadOkay = doc.LoadFile();

  if (!loadOkay){
    cerr << "Error::Could not load test file " << _filename << ". XMLError=" << doc.ErrorDesc() << ". Exiting." << endl;
    exit(1);
  }

  XMLNodeReader mpNode(_filename, doc, "MotionPlanning");

  //Iterate over child nodes in search of MPProblem node within MotionPlanning
  //MotionPlanning should be removed in the future
  bool found = false;
  for(XMLNodeReader::childiterator citr = mpNode.children_begin(); citr != mpNode.children_end(); ++citr){
    if(citr->getName() == "MPProblem"){
      ParseXML(*citr, _problem);
      found = true;
      break;
    }
  }

  if(!found){
    cerr << "Error::Cannot find MPProblem XML node. Exiting." << endl;
    exit(1);
  }
}

template<class MPTraits>
bool
MPProblem<MPTraits>::ParseChild(XMLNodeReader::childiterator citr, typename MPTraits::MPProblemType* _problem) {
  if(citr->getName() == "Environment") {
    m_environment = new Environment(*citr);
    return true;
  }
  else if(citr->getName() == "DistanceMetrics") {
    m_distanceMetrics->ParseXML(_problem, *citr);
    return true;
  }
  else if(citr->getName() == "ValidityCheckers") {
    m_validityCheckers->ParseXML(_problem, *citr);
    return true;
  }
  else if(citr->getName() == "NeighborhoodFinders") {
    m_neighborhoodFinders->ParseXML(_problem, *citr);
    return true;
  }
  else if(citr->getName() == "Samplers") {
    m_samplers->ParseXML(_problem, *citr);
    return true;
  }
  else if(citr->getName() == "LocalPlanners") {
    m_localPlanners->ParseXML(_problem, *citr);
    return true;
  }
  else if(citr->getName() == "Extenders") {
    m_extenders->ParseXML(_problem, *citr);
    return true;
  }
  else if(citr->getName() == "PathModifiers") {
    m_pathModifiers->ParseXML(_problem, *citr);
    return true;
  }
  else if(citr->getName() == "Connectors") {
    m_connectors->ParseXML(_problem, *citr);
    return true;
  }
  else if(citr->getName() == "Metrics") {
    m_metrics->ParseXML(_problem, *citr);
    return true;
  }
  else if(citr->getName() == "MapEvaluators") {
    m_mapEvaluators->ParseXML(_problem, *citr);
    return true;
  }
  else if(citr->getName() == "MPStrategies") {
    m_mpStrategies->ParseXML(_problem, *citr);
    return true;
  }
  else if(citr->getName() == "Solver") {
    string label = citr->stringXMLParameter("mpStrategyLabel", true, "",
        "The strategy pointed to by this label will be used to solve the problem");
    long seed = citr->numberXMLParameter("seed", true, 1, 0, MAX_INT,
        "The random number generator seed for the solver.");
    string baseFilename = citr->stringXMLParameter("baseFilename", true, "", "BaseFilename for the solver.");
    ostringstream oss;
    oss << baseFilename << "." << seed;
    baseFilename = oss.str();
    bool vdOutput = citr->boolXMLParameter("vizmoDebug", false, false, "True yields VizmoDebug output for the solver.");
    m_solvers.push_back(Solver(label, seed, baseFilename, vdOutput));
    return true;
  }
  else
    return false;
}

template<class MPTraits>
void
MPProblem<MPTraits>::ParseXML(XMLNodeReader& _node, typename MPTraits::MPProblemType* _problem) {
  _node.verifyName("MPProblem");

  for(XMLNodeReader::childiterator citr = _node.children_begin(); citr!= _node.children_end(); ++citr) {
    if(!ParseChild(citr, _problem))
      citr->warnUnknownNode();
  }

  BuildCDStructures();

  if(m_solvers.empty()){
    cerr << "Error::Must define a solver within the XML. Exiting." << endl;
    exit(1);
  }
}

template<class MPTraits>
void
MPProblem<MPTraits>::ToggleValidity(){
  typedef typename ValidityCheckerSet::MIT MIT;
  for(MIT mit = m_validityCheckers->Begin(); mit!= m_validityCheckers->End(); ++mit){
    mit->second->ToggleValidity();
  }
}

template<class MPTraits>
void
MPProblem<MPTraits>::PrintOptions(ostream& _os) const {
  _os << "MPProblem" << endl;
  m_environment->PrintOptions(_os);
  m_distanceMetrics->PrintOptions(_os);
  m_validityCheckers->PrintOptions(_os);
  m_neighborhoodFinders->PrintOptions(_os);
  m_samplers->PrintOptions(_os);
  m_localPlanners->PrintOptions(_os);
  m_extenders->PrintOptions(_os);
  m_pathModifiers->PrintOptions(_os);
  m_connectors->PrintOptions(_os);
  m_metrics->PrintOptions(_os);
  m_mapEvaluators->PrintOptions(_os);
  m_mpStrategies->PrintOptions(_os);
}

template<class MPTraits>
void
MPProblem<MPTraits>::SetMPProblem(){
  m_distanceMetrics->SetMPProblem(this);
  m_validityCheckers->SetMPProblem(this);
  m_neighborhoodFinders->SetMPProblem(this);
  m_samplers->SetMPProblem(this);
  m_localPlanners->SetMPProblem(this);
  m_extenders->SetMPProblem(this);
  m_pathModifiers->SetMPProblem(this);
  m_connectors->SetMPProblem(this);
  m_metrics->SetMPProblem(this);
  m_mapEvaluators->SetMPProblem(this);
  m_mpStrategies->SetMPProblem(this);
}

template<class MPTraits>
void
MPProblem<MPTraits>::Solve() {
  if(!m_cdBuilt)
    BuildCDStructures();


  //Solver is tuple<MPStrategyMethod label, seed, base filename, vizmo debug filename>
  typedef vector<Solver>::iterator SIT;
  for(SIT sit = m_solvers.begin(); sit != m_solvers.end(); ++sit) {
    //clear roadmap structures
    delete m_roadmap;
    delete m_blockRoadmap;
    delete m_colRoadmap;
    delete m_stats;
    m_roadmap = new RoadmapType();
    m_blockRoadmap = new RoadmapType();
    m_colRoadmap = new RoadmapType();
    m_stats = new StatClass();

    cout << "\n\nMPProblem is solving with MPStrategyMethod labeled " << sit->get<0>() << "." << endl;
    SRand(sit->get<1>());
    m_baseFilename = sit->get<2>();
    m_stats->SetAuxDest(m_baseFilename);

    //initialize vizmo debug if there is a valid filename
    if(sit->get<3>())
      VDInit(m_baseFilename + ".vd");

    //call solver
<<<<<<< HEAD
=======
    cout << "\n\nMPProblem is solving with MPStrategyMethod labeled " << sit->get<0>() << " using seed " << sit->get<1>() << "." << endl;
    SRand(sit->get<1>());
    GetMPStrategy(sit->get<0>())->SetBaseFilename(sit->get<2>());
>>>>>>> c4587f91
    GetMPStrategy(sit->get<0>())->operator()();

    //close vizmo debug if necessary
    if(sit->get<3>())
      VDClose();
  }
};

template<class MPTraits>
void
MPProblem<MPTraits>::BuildCDStructures(){
  if(m_environment != NULL){
    vector<cd_predefined> cdtypes = GetSelectedCDTypes();
    for(vector<cd_predefined>::iterator C = cdtypes.begin(); C != cdtypes.end(); ++C)
      m_environment->BuildCDstructure(*C);
  }
  else{
    cerr << "Error::Cannot BuildCDStructures. Must define an environment. Exiting." << endl;
    exit(1);
  }
  m_cdBuilt = true;
}

template<class MPTraits>
vector<cd_predefined>
MPProblem<MPTraits>::GetSelectedCDTypes() const{
  vector<cd_predefined> cdTypes;
  typedef typename ValidityCheckerSet::MIT MIT;
  for(MIT mit = m_validityCheckers->Begin(); mit != m_validityCheckers->End(); ++mit)
    if(CollisionDetectionValidity<MPTraits>* method = dynamic_cast<CollisionDetectionValidity<MPTraits>*>(mit->second.get()))
      cdTypes.push_back(method->GetCDType());
  return cdTypes;
}

template<class MPTraits>
int
MPProblem<MPTraits>::AddObstacle(string _modelFileName, const Transformation& _where){
  if(m_environment != NULL){
    vector<cd_predefined> cdtypes = GetSelectedCDTypes();
    int index =  m_environment->AddObstacle(_modelFileName, _where, cdtypes);
    return index;
  }
  else{
    cerr << "MPProblem::AddObstacle Warning: Attempted to add obstacle to a NULL environment" << endl;
    return -1;
  }
}

template<class MPTraits>
void
MPProblem<MPTraits>::RemoveObstacleAt(size_t _index){
  if(m_environment != NULL){
    m_environment->RemoveObstacleAt(_index);
  }
  else{
    cerr << "MPProblem::RemoveObstacleAt Warning: Attempted to remove an obstacle from a NULL environment" << endl;
  }
}

#endif<|MERGE_RESOLUTION|>--- conflicted
+++ resolved
@@ -40,6 +40,7 @@
     virtual ~MPProblem();
 
     const string& GetBaseFilename() const {return m_baseFilename;}
+    void SetBaseFilename(const string& _s){m_baseFilename = _s;}
 
     Environment* GetEnvironment() {return m_environment;};
     void SetEnvironment(Environment* _e) {m_environment = _e;};
@@ -121,11 +122,11 @@
 
     void SetMPProblem();
 
-    //solver label, random seed, baseFilename, yes/no vizmo debug
-    typedef boost::tuples::tuple<string, long, string, bool> Solver;
+    //solver, seed, baseName, vizmoDebugName
+    typedef boost::tuples::tuple<string, long, string, string> Solver;
     void AddSolver(const string& _label, long _seed,
-        const string& _baseFileName, bool _vizmoDebug) {
-      m_solvers.push_back(Solver(_label, _seed, _baseFileName, _vizmoDebug));
+        const string& _baseFileName, const string& _vizmoDebugName) {
+      m_solvers.push_back(Solver(_label, _seed, _baseFileName, _vizmoDebugName));
     }
     void Solve();
 
@@ -148,6 +149,8 @@
     virtual void ParseXML(XMLNodeReader& _node, typename MPTraits::MPProblemType* _problem);
 
     vector<cd_predefined> GetSelectedCDTypes() const;
+
+    string m_baseFilename;
 
     Environment* m_environment;
     RoadmapType* m_roadmap, * m_blockRoadmap, * m_colRoadmap;
@@ -176,8 +179,6 @@
 
     vector<Solver> m_solvers;
 
-    string m_baseFilename;
-
   private:
     bool m_cdBuilt;
 };
@@ -259,8 +260,6 @@
   m_mapEvaluators = new MapEvaluatorSet(typename MPTraits::MapEvaluatorMethodList(), "MapEvaluators");
   m_mpStrategies = new MPStrategySet(typename MPTraits::MPStrategyMethodList(), "MPStrategies");
 
-  m_baseFilename = "";
-
   m_cdBuilt = false;
 }
 
@@ -355,7 +354,10 @@
     oss << baseFilename << "." << seed;
     baseFilename = oss.str();
     bool vdOutput = citr->boolXMLParameter("vizmoDebug", false, false, "True yields VizmoDebug output for the solver.");
-    m_solvers.push_back(Solver(label, seed, baseFilename, vdOutput));
+    string vizmoDebugName = "";
+    if(vdOutput)
+        vizmoDebugName = baseFilename + ".vd";
+    m_solvers.push_back(Solver(label, seed, baseFilename, vizmoDebugName));
     return true;
   }
   else
@@ -443,26 +445,21 @@
     m_colRoadmap = new RoadmapType();
     m_stats = new StatClass();
 
-    cout << "\n\nMPProblem is solving with MPStrategyMethod labeled " << sit->get<0>() << "." << endl;
-    SRand(sit->get<1>());
-    m_baseFilename = sit->get<2>();
-    m_stats->SetAuxDest(m_baseFilename);
-
     //initialize vizmo debug if there is a valid filename
-    if(sit->get<3>())
-      VDInit(m_baseFilename + ".vd");
+    if(sit->get<3>() != "")
+      VDInit(sit->get<3>());
 
     //call solver
-<<<<<<< HEAD
-=======
     cout << "\n\nMPProblem is solving with MPStrategyMethod labeled " << sit->get<0>() << " using seed " << sit->get<1>() << "." << endl;
     SRand(sit->get<1>());
-    GetMPStrategy(sit->get<0>())->SetBaseFilename(sit->get<2>());
->>>>>>> c4587f91
+
+    SetBaseFilename(sit->get<2>());
+    GetStatClass()->SetAuxDest(GetBaseFilename());
+
     GetMPStrategy(sit->get<0>())->operator()();
 
     //close vizmo debug if necessary
-    if(sit->get<3>())
+    if(sit->get<3>() != "")
       VDClose();
   }
 };
