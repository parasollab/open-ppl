#ifndef MPPROBLEM_H_
#define MPPROBLEM_H_

#include "Utilities/MPUtils.h"
#include "Utilities/MetricUtils.h"
#include "MPProblem/Environment.h"
#include "MPProblem/Roadmap.h"

#include "DistanceMetrics/DistanceMetricMethod.h"
#include "ValidityCheckers/ValidityCheckerMethod.h"
#include "NeighborhoodFinders/NeighborhoodFinderMethod.h"
#include "Samplers/SamplerMethod.h"
#include "LocalPlanners/LocalPlannerMethod.h"
#include "Extenders/ExtenderMethod.h"
#include "PathModifiers/PathModifierMethod.h"
#include "Connectors/ConnectorMethod.h"
#include "Metrics/MetricMethod.h"
#include "MapEvaluators/MapEvaluatorMethod.h"
#include "MPStrategies/MPStrategyMethod.h"

#include "ValidityCheckers/CollisionDetectionValidity.h"

////////////////////////////////////////////////////////////////////////////////
/// @ingroup MotionPlanningUniverse
/// @brief Central access hub of PMPL.
///
/// The MPProblem is a central class to PMPL. It "stores everything". It is a
/// hub of accessing all algorithmic abstractions, roadmaps, statistics
/// classes, the environment, etc.
////////////////////////////////////////////////////////////////////////////////
template<class MPTraits>
#ifdef _PARALLEL
class MPProblem : public stapl::p_object
#else
class MPProblem
#endif
{
  public:
    typedef Roadmap<MPTraits> RoadmapType;
    typedef typename RoadmapType::GraphType GraphType;
    typedef typename GraphType::vertex_descriptor VID;

    MPProblem();
    MPProblem(const string& _filename);
    MPProblem(const string& _filename, typename MPTraits::MPProblemType* _problem);
    MPProblem(XMLNodeReader& _node, bool _parse = true);
    MPProblem(XMLNodeReader& _node, typename MPTraits::MPProblemType* _problem, bool _parse = true);
    virtual ~MPProblem();

    const string& GetBaseFilename() const {return m_baseFilename;}
    void SetBaseFilename(const string& _s){m_baseFilename = _s;}

    Environment* GetEnvironment() {return m_environment;};
    void SetEnvironment(Environment* _e) {m_environment = _e;};

    RoadmapType* GetRoadmap() { return m_roadmap; }
    void SetRoadmap(RoadmapType* _roadmap){m_roadmap = _roadmap;}
    RoadmapType* GetBlockRoadmap() { return m_blockRoadmap; }
    RoadmapType* GetColRoadmap() { return m_colRoadmap; }

    StatClass* GetStatClass() { return m_stats; }

    typedef MethodSet<MPTraits, DistanceMetricMethod<MPTraits> > DistanceMetricSet;
    typedef typename DistanceMetricSet::MethodPointer DistanceMetricPointer;
    DistanceMetricPointer GetDistanceMetric(const string& _l){return m_distanceMetrics->GetMethod(_l);}
    void AddDistanceMetric(DistanceMetricPointer _dm, const string& _l){m_distanceMetrics->AddMethod(_dm, _l);}

    typedef MethodSet<MPTraits, ValidityCheckerMethod<MPTraits> > ValidityCheckerSet;
    typedef typename ValidityCheckerSet::MethodPointer ValidityCheckerPointer;
    ValidityCheckerPointer GetValidityChecker(const string& _l){return m_validityCheckers->GetMethod(_l);}
    void AddValidityChecker(ValidityCheckerPointer _vc, const string& _l){m_validityCheckers->AddMethod(_vc, _l);}
    void ToggleValidity();

    typedef MethodSet<MPTraits, NeighborhoodFinderMethod<MPTraits> > NeighborhoodFinderSet;
    typedef typename NeighborhoodFinderSet::MethodPointer NeighborhoodFinderPointer;
    NeighborhoodFinderPointer GetNeighborhoodFinder(const string& _l){return m_neighborhoodFinders->GetMethod(_l);}
    void AddNeighborhoodFinder(NeighborhoodFinderPointer _nf, const string& _l){m_neighborhoodFinders->AddMethod(_nf, _l);}

    typedef MethodSet<MPTraits, SamplerMethod<MPTraits> > SamplerSet;
    typedef typename SamplerSet::MethodPointer SamplerPointer;
    SamplerPointer GetSampler(const string& _l){return m_samplers->GetMethod(_l);}
    void AddSampler(SamplerPointer _s, const string& _l){m_samplers->AddMethod(_s, _l);}

    typedef MethodSet<MPTraits, LocalPlannerMethod<MPTraits> > LocalPlannerSet;
    typedef typename LocalPlannerSet::MethodPointer LocalPlannerPointer;
    LocalPlannerPointer GetLocalPlanner(const string& _l){return m_localPlanners->GetMethod(_l);}
    void AddLocalPlanner(LocalPlannerPointer _lp, const string& _l){m_localPlanners->AddMethod(_lp, _l);}

    typedef MethodSet<MPTraits, ExtenderMethod<MPTraits> > ExtenderSet;
    typedef typename ExtenderSet::MethodPointer ExtenderPointer;
    ExtenderPointer GetExtender(const string& _l){return m_extenders->GetMethod(_l);}
    void AddExtender(ExtenderPointer _mps, const string& _l){m_extenders->AddMethod(_mps, _l);}

    typedef MethodSet<MPTraits, PathModifierMethod<MPTraits> > PathModifierSet;
    typedef typename PathModifierSet::MethodPointer PathModifierPointer;
    PathModifierPointer GetPathModifier(const string& _l){return m_pathModifiers->GetMethod(_l);}
    void AddPathModifier(PathModifierPointer _ps, const string& _l){m_pathModifiers->AddMethod(_ps, _l);}

    typedef MethodSet<MPTraits, ConnectorMethod<MPTraits> > ConnectorSet;
    typedef typename ConnectorSet::MethodPointer ConnectorPointer;
    ConnectorPointer GetConnector(const string& _l){return m_connectors->GetMethod(_l);}
    void AddConnector(ConnectorPointer _c, const string& _l){m_connectors->AddMethod(_c, _l);}

    typedef MethodSet<MPTraits, MetricMethod<MPTraits> > MetricSet;
    typedef typename MetricSet::MethodPointer MetricPointer;
    MetricPointer GetMetric(const string& _l){return m_metrics->GetMethod(_l);}
    void AddMetric(MetricPointer _m, const string& _l){m_metrics->AddMethod(_m, _l);}

    typedef MethodSet<MPTraits, MapEvaluatorMethod<MPTraits> > MapEvaluatorSet;
    typedef typename MapEvaluatorSet::MethodPointer MapEvaluatorPointer;
    MapEvaluatorPointer GetMapEvaluator(const string& _l){return m_mapEvaluators->GetMethod(_l);}
    void AddMapEvaluator(MapEvaluatorPointer _me, const string& _l){m_mapEvaluators->AddMethod(_me, _l);}

    //#ifndef _PARALLEL
    //MPCharacterizer<CfgType, WeightType>* GetCharacterizer(){return m_pCharacterizer;};

    //PartitioningMethods* GetPartitioningMethods(){return m_PartitioningMethods;}

    //PartitioningEvaluators* GetPartitioningEvaluators(){return m_PartitioningEvaluators;}

    //Features* GetFeatures(){return m_Features;}
    //#endif

    typedef MethodSet<MPTraits, MPStrategyMethod<MPTraits> > MPStrategySet;
    typedef typename MPStrategySet::MethodPointer MPStrategyPointer;
    MPStrategyPointer GetMPStrategy(const string& _l){return m_mpStrategies->GetMethod(_l);}
    void AddMPStrategy(MPStrategyPointer _mps, const string& _l){m_mpStrategies->AddMethod(_mps, _l);}

    virtual void Print(ostream& _os) const;

    void SetMPProblem();

    //solver, seed, baseName, vizmoDebugName
    typedef tuple<string, long, string, string> Solver;
    void AddSolver(const string& _label, long _seed,
        const string& _baseFileName, const string& _vizmoDebugName) {
      m_solvers.push_back(Solver(_label, _seed, _baseFileName, _vizmoDebugName));
    }
    void Solve();

    void BuildCDStructures();

    //AddObstacle, will add an obstacle to the environment
    //_modelFileName: a string specifying the path to the .obj file to be added as an obstacle
    //_where: 6 dofs for obstacle placement: (x, y, z, rotation about X, rotation about Y, rotation about Z)
    //return value: the obstacle's index in the Environment's m_otherMultiBodies on success, -1 on failure
    int AddObstacle(string _modelFileName, const Transformation& _where);

    //RemoveObstacleAt
    //a wrapper call to remove a multibody from the environment
    void RemoveObstacleAt(size_t _index);

  protected:
    virtual void Initialize();
    void ReadXMLFile(const string& _filename, typename MPTraits::MPProblemType* _problem);
    bool ParseChild(XMLNodeReader::childiterator citr, typename MPTraits::MPProblemType* _problem);
    virtual void ParseXML(XMLNodeReader& _node, typename MPTraits::MPProblemType* _problem);

    vector<cd_predefined> GetSelectedCDTypes() const;

    string m_baseFilename;

    Environment* m_environment;
    RoadmapType* m_roadmap, * m_blockRoadmap, * m_colRoadmap;
    StatClass* m_stats;

    DistanceMetricSet* m_distanceMetrics;
    ValidityCheckerSet* m_validityCheckers;
    NeighborhoodFinderSet* m_neighborhoodFinders;
    SamplerSet* m_samplers;
    LocalPlannerSet* m_localPlanners;
    ExtenderSet* m_extenders;
    PathModifierSet* m_pathModifiers;
    ConnectorSet* m_connectors;
    MetricSet* m_metrics;
    MapEvaluatorSet* m_mapEvaluators;
//    //Characterization and Filtering
//#ifndef _PARALLEL
//    MPCharacterizer<CfgType, WeightType>* m_pCharacterizer;
//
//    //UAS items
//    PartitioningMethods* m_PartitioningMethods;
//    PartitioningEvaluators* m_PartitioningEvaluators;
//    Features* m_Features;
//#endif
    MPStrategySet* m_mpStrategies;

    vector<Solver> m_solvers;

  private:
    bool m_cdBuilt;
};

template<class MPTraits>
MPProblem<MPTraits>::MPProblem() {
  Initialize();
};

template<class MPTraits>
MPProblem<MPTraits>::MPProblem(const string& _filename) {
  Initialize();

  ReadXMLFile(_filename, this);
}

template<class MPTraits>
MPProblem<MPTraits>::MPProblem(const string& _filename, typename MPTraits::MPProblemType* _problem) {
  Initialize();

  ReadXMLFile(_filename, _problem);
}

template<class MPTraits>
MPProblem<MPTraits>::MPProblem(XMLNodeReader& _node, bool _parse) {
  Initialize();

  if(_parse)
    ParseXML(_node, this);
}

template<class MPTraits>
MPProblem<MPTraits>::MPProblem(XMLNodeReader& _node, typename MPTraits::MPProblemType* _problem, bool _parse) {
  Initialize();

  if(_parse)
    ParseXML(_node, _problem);
}

template<class MPTraits>
MPProblem<MPTraits>::~MPProblem() {
  delete m_roadmap;
  delete m_blockRoadmap;
  delete m_colRoadmap;
  delete m_stats;
  delete m_environment;
  delete m_distanceMetrics;
  delete m_validityCheckers;
  delete m_neighborhoodFinders;
  delete m_samplers;
  delete m_localPlanners;
  delete m_pathModifiers;
  delete m_connectors;
  delete m_metrics;
  delete m_mapEvaluators;
  delete m_mpStrategies;
}

template<class MPTraits>
void
MPProblem<MPTraits>::Initialize(){
  m_environment = NULL;
  m_roadmap = new RoadmapType();
  m_blockRoadmap = new RoadmapType();
  m_colRoadmap = new RoadmapType();
  m_stats = new StatClass();

  m_distanceMetrics = new DistanceMetricSet(typename MPTraits::DistanceMetricMethodList(), "DistanceMetrics");
  m_validityCheckers = new ValidityCheckerSet(typename MPTraits::ValidityCheckerMethodList(), "ValidityCheckers");
  m_neighborhoodFinders = new NeighborhoodFinderSet(typename MPTraits::NeighborhoodFinderMethodList(), "NeighborhoodFinders");
  m_samplers = new SamplerSet(typename MPTraits::SamplerMethodList(), "Samplers");
  m_localPlanners = new LocalPlannerSet(typename MPTraits::LocalPlannerMethodList(), "LocalPlanners");
  m_extenders = new ExtenderSet(typename MPTraits::ExtenderMethodList(), "Extenders");
  m_pathModifiers = new PathModifierSet(typename MPTraits::PathModifierMethodList(), "PathModifiers");
  m_connectors = new ConnectorSet(typename MPTraits::ConnectorMethodList(), "Connectors");
  m_metrics = new MetricSet(typename MPTraits::MetricMethodList(), "Metrics");
  m_mapEvaluators = new MapEvaluatorSet(typename MPTraits::MapEvaluatorMethodList(), "MapEvaluators");
  m_mpStrategies = new MPStrategySet(typename MPTraits::MPStrategyMethodList(), "MPStrategies");

  m_cdBuilt = false;
}

template<class MPTraits>
void
MPProblem<MPTraits>::ReadXMLFile(const string& _filename, typename MPTraits::MPProblemType* _problem) {
  TiXmlDocument doc(_filename);
  bool loadOkay = doc.LoadFile();

  if (!loadOkay){
    cerr << "Error::Could not load test file " << _filename << ". XMLError=" << doc.ErrorDesc() << ". Exiting." << endl;
    exit(1);
  }

  XMLNodeReader mpNode(_filename, doc, "MotionPlanning");

  //Iterate over child nodes in search of MPProblem node within MotionPlanning
  //MotionPlanning should be removed in the future
  bool found = false;
  for(XMLNodeReader::childiterator citr = mpNode.children_begin(); citr != mpNode.children_end(); ++citr){
    if(citr->getName() == "MPProblem"){
      ParseXML(*citr, _problem);
      found = true;
      break;
    }
  }

  if(!found){
    cerr << "Error::Cannot find MPProblem XML node. Exiting." << endl;
    exit(1);
  }
}

template<class MPTraits>
bool
MPProblem<MPTraits>::ParseChild(XMLNodeReader::childiterator citr, typename MPTraits::MPProblemType* _problem) {
  if(citr->getName() == "Environment") {
    m_environment = new Environment(*citr);
    return true;
  }
  else if(citr->getName() == "DistanceMetrics") {
    m_distanceMetrics->ParseXML(_problem, *citr);
    return true;
  }
  else if(citr->getName() == "ValidityCheckers") {
    m_validityCheckers->ParseXML(_problem, *citr);
    return true;
  }
  else if(citr->getName() == "NeighborhoodFinders") {
    m_neighborhoodFinders->ParseXML(_problem, *citr);
    return true;
  }
  else if(citr->getName() == "Samplers") {
    m_samplers->ParseXML(_problem, *citr);
    return true;
  }
  else if(citr->getName() == "LocalPlanners") {
    m_localPlanners->ParseXML(_problem, *citr);
    return true;
  }
  else if(citr->getName() == "Extenders") {
    m_extenders->ParseXML(_problem, *citr);
    return true;
  }
  else if(citr->getName() == "PathModifiers") {
    m_pathModifiers->ParseXML(_problem, *citr);
    return true;
  }
  else if(citr->getName() == "Connectors") {
    m_connectors->ParseXML(_problem, *citr);
    return true;
  }
  else if(citr->getName() == "Metrics") {
    m_metrics->ParseXML(_problem, *citr);
    return true;
  }
  else if(citr->getName() == "MapEvaluators") {
    m_mapEvaluators->ParseXML(_problem, *citr);
    return true;
  }
  else if(citr->getName() == "MPStrategies") {
    m_mpStrategies->ParseXML(_problem, *citr);
    return true;
  }
  else if(citr->getName() == "Solver") {
    string label = citr->stringXMLParameter("mpStrategyLabel", true, "",
        "The strategy pointed to by this label will be used to solve the problem");
    long seed = citr->numberXMLParameter("seed", true, 1, 0, MAX_INT,
        "The random number generator seed for the solver.");
    string baseFilename = citr->stringXMLParameter("baseFilename", true, "", "BaseFilename for the solver.");
    ostringstream oss;
    oss << baseFilename << "." << seed;
    baseFilename = oss.str();
    bool vdOutput = citr->boolXMLParameter("vizmoDebug", false, false, "True yields VizmoDebug output for the solver.");
    string vizmoDebugName = "";
    if(vdOutput)
        vizmoDebugName = baseFilename + ".vd";
    m_solvers.push_back(Solver(label, seed, baseFilename, vizmoDebugName));
    return true;
  }
  else
    return false;
}

template<class MPTraits>
void
MPProblem<MPTraits>::ParseXML(XMLNodeReader& _node, typename MPTraits::MPProblemType* _problem) {
  _node.verifyName("MPProblem");

  for(XMLNodeReader::childiterator citr = _node.children_begin(); citr!= _node.children_end(); ++citr) {
    if(!ParseChild(citr, _problem))
      citr->warnUnknownNode();
  }

  BuildCDStructures();

  if(m_solvers.empty()){
    cerr << "Error::Must define a solver within the XML. Exiting." << endl;
    exit(1);
  }
}

template<class MPTraits>
void
MPProblem<MPTraits>::ToggleValidity(){
  typedef typename ValidityCheckerSet::MIT MIT;
  for(MIT mit = m_validityCheckers->Begin(); mit!= m_validityCheckers->End(); ++mit){
    mit->second->ToggleValidity();
  }
}

template<class MPTraits>
void
MPProblem<MPTraits>::Print(ostream& _os) const {
  _os << "MPProblem" << endl;
  m_environment->Print(_os);
  m_distanceMetrics->Print(_os);
  m_validityCheckers->Print(_os);
  m_neighborhoodFinders->Print(_os);
  m_samplers->Print(_os);
  m_localPlanners->Print(_os);
  m_extenders->Print(_os);
  m_pathModifiers->Print(_os);
  m_connectors->Print(_os);
  m_metrics->Print(_os);
  m_mapEvaluators->Print(_os);
  m_mpStrategies->Print(_os);
}

template<class MPTraits>
void
MPProblem<MPTraits>::SetMPProblem(){
  m_distanceMetrics->SetMPProblem(this);
  m_validityCheckers->SetMPProblem(this);
  m_neighborhoodFinders->SetMPProblem(this);
  m_samplers->SetMPProblem(this);
  m_localPlanners->SetMPProblem(this);
  m_extenders->SetMPProblem(this);
  m_pathModifiers->SetMPProblem(this);
  m_connectors->SetMPProblem(this);
  m_metrics->SetMPProblem(this);
  m_mapEvaluators->SetMPProblem(this);
  m_mpStrategies->SetMPProblem(this);
}

template<class MPTraits>
void
MPProblem<MPTraits>::Solve() {
  if(!m_cdBuilt)
    BuildCDStructures();


  //Solver is tuple<MPStrategyMethod label, seed, base filename, vizmo debug filename>
  typedef vector<Solver>::iterator SIT;
  for(SIT sit = m_solvers.begin(); sit != m_solvers.end(); ++sit) {
    //clear roadmap structures
    delete m_roadmap;
    delete m_blockRoadmap;
    delete m_colRoadmap;
    delete m_stats;
    m_roadmap = new RoadmapType();
    m_blockRoadmap = new RoadmapType();
    m_colRoadmap = new RoadmapType();
    m_stats = new StatClass();

    //initialize vizmo debug if there is a valid filename
    string vdfilename = get<3>(*sit);
    if(vdfilename != "")
      VDInit(vdfilename);

    //call solver
<<<<<<< HEAD
    cout << "\n\nMPProblem is solving with MPStrategyMethod labeled " << sit->get<0>() << " using seed " << sit->get<1>() << "." << endl;
    SRand(sit->get<1>());

    SetBaseFilename(sit->get<2>());
    GetStatClass()->SetAuxDest(GetBaseFilename());

    GetMPStrategy(sit->get<0>())->operator()();
=======
    cout << "\n\nMPProblem is solving with MPStrategyMethod labeled "
      << get<0>(*sit)
      << " using seed " << get<1>(*sit) << "." << endl;
#ifdef _PARALLEL
    SRand(get<1>(*sit) + get_location_id());
#else
    SRand(get<1>(*sit));
#endif
    GetMPStrategy(get<0>(*sit))->SetBaseFilename(get<2>(*sit));
    GetMPStrategy(get<0>(*sit))->operator()();
>>>>>>> 892c8beb

    //close vizmo debug if necessary
    if(vdfilename != "")
      VDClose();
  }
};

template<class MPTraits>
void
MPProblem<MPTraits>::BuildCDStructures(){
  if(m_environment != NULL){
    vector<cd_predefined> cdtypes = GetSelectedCDTypes();
    for(vector<cd_predefined>::iterator C = cdtypes.begin(); C != cdtypes.end(); ++C)
      m_environment->BuildCDstructure(*C);
  }
  else{
    cerr << "Error::Cannot BuildCDStructures. Must define an environment. Exiting." << endl;
    exit(1);
  }
  m_cdBuilt = true;
}

template<class MPTraits>
vector<cd_predefined>
MPProblem<MPTraits>::GetSelectedCDTypes() const{
  vector<cd_predefined> cdTypes;
  typedef typename ValidityCheckerSet::MIT MIT;
  for(MIT mit = m_validityCheckers->Begin(); mit != m_validityCheckers->End(); ++mit)
    if(CollisionDetectionValidity<MPTraits>* method = dynamic_cast<CollisionDetectionValidity<MPTraits>*>(mit->second.get()))
      cdTypes.push_back(method->GetCDType());
  return cdTypes;
}

template<class MPTraits>
int
MPProblem<MPTraits>::AddObstacle(string _modelFileName, const Transformation& _where){
  if(m_environment != NULL){
    vector<cd_predefined> cdtypes = GetSelectedCDTypes();
    int index =  m_environment->AddObstacle(_modelFileName, _where, cdtypes);
    return index;
  }
  else{
    cerr << "MPProblem::AddObstacle Warning: Attempted to add obstacle to a NULL environment" << endl;
    return -1;
  }
}

template<class MPTraits>
void
MPProblem<MPTraits>::RemoveObstacleAt(size_t _index){
  if(m_environment != NULL){
    m_environment->RemoveObstacleAt(_index);
  }
  else{
    cerr << "MPProblem::RemoveObstacleAt Warning: Attempted to remove an obstacle from a NULL environment" << endl;
  }
}

#endif<|MERGE_RESOLUTION|>--- conflicted
+++ resolved
@@ -457,15 +457,6 @@
       VDInit(vdfilename);
 
     //call solver
-<<<<<<< HEAD
-    cout << "\n\nMPProblem is solving with MPStrategyMethod labeled " << sit->get<0>() << " using seed " << sit->get<1>() << "." << endl;
-    SRand(sit->get<1>());
-
-    SetBaseFilename(sit->get<2>());
-    GetStatClass()->SetAuxDest(GetBaseFilename());
-
-    GetMPStrategy(sit->get<0>())->operator()();
-=======
     cout << "\n\nMPProblem is solving with MPStrategyMethod labeled "
       << get<0>(*sit)
       << " using seed " << get<1>(*sit) << "." << endl;
@@ -474,9 +465,10 @@
 #else
     SRand(get<1>(*sit));
 #endif
-    GetMPStrategy(get<0>(*sit))->SetBaseFilename(get<2>(*sit));
+    SetBaseFilename(get<2>(*sit));
+    m_stats->SetAuxDest(GetBaseFilename());
+
     GetMPStrategy(get<0>(*sit))->operator()();
->>>>>>> 892c8beb
 
     //close vizmo debug if necessary
     if(vdfilename != "")
