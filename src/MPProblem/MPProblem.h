--- conflicted
+++ resolved
@@ -117,14 +117,14 @@
     /// @return List of robot groups
     const std::vector<std::unique_ptr<RobotGroup>>& GetRobotGroups() const noexcept;
 
-<<<<<<< HEAD
     /// Add a new robot group
+    /// @param _robots Robots to make the new group out of.
+    /// @param _label Label to give the new group.
+    /// @return The new RobotGroup created and added to the MPProblem.
     RobotGroup* AddRobotGroup(const std::vector<Robot*> _robots, const std::string _label);
 
-=======
     /// Get initial configuration of a robot
     /// @param _r Robot whose configuration to retrieve
->>>>>>> f591ac79
 		Cfg GetInitialCfg(Robot* _r);
 
     /// Get initial configuration of a robot
