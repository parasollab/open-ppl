#ifndef MPPROBLEM_H_
#define MPPROBLEM_H_

#include "Utilities/MPUtils.h"
#include "Utilities/MetricUtils.h"
#include "MPProblem/Environment.h"
#include "MPProblem/Roadmap.h"

#include "DistanceMetrics/DistanceMetricMethod.h"
#include "ValidityCheckers/ValidityCheckerMethod.h"
#include "NeighborhoodFinders/NeighborhoodFinderMethod.h"
#include "Samplers/SamplerMethod.h"
#include "LocalPlanners/LocalPlannerMethod.h"
#include "Extenders/ExtenderMethod.h"
#include "PathModifiers/PathModifierMethod.h"
#include "Connectors/ConnectorMethod.h"
#include "Metrics/MetricMethod.h"
#include "MapEvaluators/MapEvaluatorMethod.h"
#include "MPStrategies/MPStrategyMethod.h"

#include "ValidityCheckers/CollisionDetectionValidity.h"

////////////////////////////////////////////////////////////////////////////////
/// @ingroup MotionPlanningUniverse
/// @brief Central access hub of PMPL.
///
/// The MPProblem is a central class to PMPL. It "stores everything". It is a
/// hub of accessing all algorithmic abstractions, roadmaps, statistics
/// classes, the environment, etc.
////////////////////////////////////////////////////////////////////////////////
template<class MPTraits>
#ifdef _PARALLEL
class MPProblem : public stapl::p_object
#else
class MPProblem
#endif
{
  public:
    typedef Roadmap<MPTraits> RoadmapType;
    typedef typename RoadmapType::GraphType GraphType;
    typedef typename GraphType::vertex_descriptor VID;

    MPProblem();
    MPProblem(const string& _filename);
    MPProblem(const string& _filename, typename MPTraits::MPProblemType* _problem);
    MPProblem(XMLNodeReader& _node, bool _parse = true);
    MPProblem(XMLNodeReader& _node, typename MPTraits::MPProblemType* _problem, bool _parse = true);
    virtual ~MPProblem();

    Environment* GetEnvironment() {return m_environment;};
    void SetEnvironment(Environment* _e) {m_environment = _e;};

    RoadmapType* GetRoadmap() { return m_roadmap; }
    void SetRoadmap(RoadmapType* _roadmap){m_roadmap = _roadmap;}
    RoadmapType* GetBlockRoadmap() { return m_blockRoadmap; }
    RoadmapType* GetColRoadmap() { return m_colRoadmap; }

    StatClass* GetStatClass() { return m_stats; }

    typedef MethodSet<MPTraits, DistanceMetricMethod<MPTraits> > DistanceMetricSet;
    typedef typename DistanceMetricSet::MethodPointer DistanceMetricPointer;
    DistanceMetricPointer GetDistanceMetric(const string& _l){return m_distanceMetrics->GetMethod(_l);}
    void AddDistanceMetric(DistanceMetricPointer _dm, const string& _l){m_distanceMetrics->AddMethod(_dm, _l);}

    typedef MethodSet<MPTraits, ValidityCheckerMethod<MPTraits> > ValidityCheckerSet;
    typedef typename ValidityCheckerSet::MethodPointer ValidityCheckerPointer;
    ValidityCheckerPointer GetValidityChecker(const string& _l){return m_validityCheckers->GetMethod(_l);}
    void AddValidityChecker(ValidityCheckerPointer _vc, const string& _l){m_validityCheckers->AddMethod(_vc, _l);}
    void ToggleValidity();

    typedef MethodSet<MPTraits, NeighborhoodFinderMethod<MPTraits> > NeighborhoodFinderSet;
    typedef typename NeighborhoodFinderSet::MethodPointer NeighborhoodFinderPointer;
    NeighborhoodFinderPointer GetNeighborhoodFinder(const string& _l){return m_neighborhoodFinders->GetMethod(_l);}
    void AddNeighborhoodFinder(NeighborhoodFinderPointer _nf, const string& _l){m_neighborhoodFinders->AddMethod(_nf, _l);}

    typedef MethodSet<MPTraits, SamplerMethod<MPTraits> > SamplerSet;
    typedef typename SamplerSet::MethodPointer SamplerPointer;
    SamplerPointer GetSampler(const string& _l){return m_samplers->GetMethod(_l);}
    void AddSampler(SamplerPointer _s, const string& _l){m_samplers->AddMethod(_s, _l);}

    typedef MethodSet<MPTraits, LocalPlannerMethod<MPTraits> > LocalPlannerSet;
    typedef typename LocalPlannerSet::MethodPointer LocalPlannerPointer;
    LocalPlannerPointer GetLocalPlanner(const string& _l){return m_localPlanners->GetMethod(_l);}
    void AddLocalPlanner(LocalPlannerPointer _lp, const string& _l){m_localPlanners->AddMethod(_lp, _l);}

    typedef MethodSet<MPTraits, ExtenderMethod<MPTraits> > ExtenderSet;
    typedef typename ExtenderSet::MethodPointer ExtenderPointer;
    ExtenderPointer GetExtender(const string& _l){return m_extenders->GetMethod(_l);}
    void AddExtender(ExtenderPointer _mps, const string& _l){m_extenders->AddMethod(_mps, _l);}

    typedef MethodSet<MPTraits, PathModifierMethod<MPTraits> > PathModifierSet;
    typedef typename PathModifierSet::MethodPointer PathModifierPointer;
    PathModifierPointer GetPathModifier(const string& _l){return m_pathModifiers->GetMethod(_l);}
    void AddPathModifier(PathModifierPointer _ps, const string& _l){m_pathModifiers->AddMethod(_ps, _l);}

    typedef MethodSet<MPTraits, ConnectorMethod<MPTraits> > ConnectorSet;
    typedef typename ConnectorSet::MethodPointer ConnectorPointer;
    ConnectorPointer GetConnector(const string& _l){return m_connectors->GetMethod(_l);}
    void AddConnector(ConnectorPointer _c, const string& _l){m_connectors->AddMethod(_c, _l);}

    typedef MethodSet<MPTraits, MetricMethod<MPTraits> > MetricSet;
    typedef typename MetricSet::MethodPointer MetricPointer;
    MetricPointer GetMetric(const string& _l){return m_metrics->GetMethod(_l);}
    void AddMetric(MetricPointer _m, const string& _l){m_metrics->AddMethod(_m, _l);}

    typedef MethodSet<MPTraits, MapEvaluatorMethod<MPTraits> > MapEvaluatorSet;
    typedef typename MapEvaluatorSet::MethodPointer MapEvaluatorPointer;
    MapEvaluatorPointer GetMapEvaluator(const string& _l){return m_mapEvaluators->GetMethod(_l);}
    void AddMapEvaluator(MapEvaluatorPointer _me, const string& _l){m_mapEvaluators->AddMethod(_me, _l);}

    //#ifndef _PARALLEL
    //MPCharacterizer<CfgType, WeightType>* GetCharacterizer(){return m_pCharacterizer;};

    //PartitioningMethods* GetPartitioningMethods(){return m_PartitioningMethods;}

    //PartitioningEvaluators* GetPartitioningEvaluators(){return m_PartitioningEvaluators;}

    //Features* GetFeatures(){return m_Features;}
    //#endif

    typedef MethodSet<MPTraits, MPStrategyMethod<MPTraits> > MPStrategySet;
    typedef typename MPStrategySet::MethodPointer MPStrategyPointer;
    MPStrategyPointer GetMPStrategy(const string& _l){return m_mpStrategies->GetMethod(_l);}
    void AddMPStrategy(MPStrategyPointer _mps, const string& _l){m_mpStrategies->AddMethod(_mps, _l);}

    virtual void Print(ostream& _os) const;

    void SetMPProblem();

    //solver, seed, baseName, vizmoDebugName
    typedef tuple<string, long, string, string> Solver;
    void AddSolver(const string& _label, long _seed,
        const string& _baseFileName, const string& _vizmoDebugName) {
      m_solvers.push_back(Solver(_label, _seed, _baseFileName, _vizmoDebugName));
    }
    void Solve();

    void BuildCDStructures();

    //AddObstacle, will add an obstacle to the environment
    //_modelFileName: a string specifying the path to the .obj file to be added as an obstacle
    //_where: 6 dofs for obstacle placement: (x, y, z, rotation about X, rotation about Y, rotation about Z)
    //return value: the obstacle's index in the Environment's m_otherMultiBodies on success, -1 on failure
    int AddObstacle(string _modelFileName, const Transformation& _where);

    //RemoveObstacleAt
    //a wrapper call to remove a multibody from the environment
    void RemoveObstacleAt(size_t _index);

  protected:
    virtual void Initialize();
    void ReadXMLFile(const string& _filename, typename MPTraits::MPProblemType* _problem);
    bool ParseChild(XMLNodeReader::childiterator citr, typename MPTraits::MPProblemType* _problem);
    virtual void ParseXML(XMLNodeReader& _node, typename MPTraits::MPProblemType* _problem);

    vector<cd_predefined> GetSelectedCDTypes() const;

    Environment* m_environment;
    RoadmapType* m_roadmap, * m_blockRoadmap, * m_colRoadmap;
    StatClass* m_stats;

    DistanceMetricSet* m_distanceMetrics;
    ValidityCheckerSet* m_validityCheckers;
    NeighborhoodFinderSet* m_neighborhoodFinders;
    SamplerSet* m_samplers;
    LocalPlannerSet* m_localPlanners;
    ExtenderSet* m_extenders;
    PathModifierSet* m_pathModifiers;
    ConnectorSet* m_connectors;
    MetricSet* m_metrics;
    MapEvaluatorSet* m_mapEvaluators;
//    //Characterization and Filtering
//#ifndef _PARALLEL
//    MPCharacterizer<CfgType, WeightType>* m_pCharacterizer;
//
//    //UAS items
//    PartitioningMethods* m_PartitioningMethods;
//    PartitioningEvaluators* m_PartitioningEvaluators;
//    Features* m_Features;
//#endif
    MPStrategySet* m_mpStrategies;

    vector<Solver> m_solvers;

  private:
    bool m_cdBuilt;
};

template<class MPTraits>
MPProblem<MPTraits>::MPProblem() {
  Initialize();
};

template<class MPTraits>
MPProblem<MPTraits>::MPProblem(const string& _filename) {
  Initialize();

  ReadXMLFile(_filename, this);
}

template<class MPTraits>
MPProblem<MPTraits>::MPProblem(const string& _filename, typename MPTraits::MPProblemType* _problem) {
  Initialize();

  ReadXMLFile(_filename, _problem);
}

template<class MPTraits>
MPProblem<MPTraits>::MPProblem(XMLNodeReader& _node, bool _parse) {
  Initialize();

  if(_parse)
    ParseXML(_node, this);
}

template<class MPTraits>
MPProblem<MPTraits>::MPProblem(XMLNodeReader& _node, typename MPTraits::MPProblemType* _problem, bool _parse) {
  Initialize();

  if(_parse)
    ParseXML(_node, _problem);
}

template<class MPTraits>
MPProblem<MPTraits>::~MPProblem() {
  delete m_roadmap;
  delete m_blockRoadmap;
  delete m_colRoadmap;
  delete m_stats;
  delete m_environment;
  delete m_distanceMetrics;
  delete m_validityCheckers;
  delete m_neighborhoodFinders;
  delete m_samplers;
  delete m_localPlanners;
  delete m_pathModifiers;
  delete m_connectors;
  delete m_metrics;
  delete m_mapEvaluators;
  delete m_mpStrategies;
}

template<class MPTraits>
void
MPProblem<MPTraits>::Initialize(){
  m_environment = NULL;
  m_roadmap = new RoadmapType();
  m_blockRoadmap = new RoadmapType();
  m_colRoadmap = new RoadmapType();
  m_stats = new StatClass();

  m_distanceMetrics = new DistanceMetricSet(typename MPTraits::DistanceMetricMethodList(), "DistanceMetrics");
  m_validityCheckers = new ValidityCheckerSet(typename MPTraits::ValidityCheckerMethodList(), "ValidityCheckers");
  m_neighborhoodFinders = new NeighborhoodFinderSet(typename MPTraits::NeighborhoodFinderMethodList(), "NeighborhoodFinders");
  m_samplers = new SamplerSet(typename MPTraits::SamplerMethodList(), "Samplers");
  m_localPlanners = new LocalPlannerSet(typename MPTraits::LocalPlannerMethodList(), "LocalPlanners");
  m_extenders = new ExtenderSet(typename MPTraits::ExtenderMethodList(), "Extenders");
  m_pathModifiers = new PathModifierSet(typename MPTraits::PathModifierMethodList(), "PathModifiers");
  m_connectors = new ConnectorSet(typename MPTraits::ConnectorMethodList(), "Connectors");
  m_metrics = new MetricSet(typename MPTraits::MetricMethodList(), "Metrics");
  m_mapEvaluators = new MapEvaluatorSet(typename MPTraits::MapEvaluatorMethodList(), "MapEvaluators");
  m_mpStrategies = new MPStrategySet(typename MPTraits::MPStrategyMethodList(), "MPStrategies");

  m_cdBuilt = false;
}

template<class MPTraits>
void
MPProblem<MPTraits>::ReadXMLFile(const string& _filename, typename MPTraits::MPProblemType* _problem) {
  TiXmlDocument doc(_filename);
  bool loadOkay = doc.LoadFile();

  if (!loadOkay){
    cerr << "Error::Could not load test file " << _filename << ". XMLError=" << doc.ErrorDesc() << ". Exiting." << endl;
    exit(1);
  }

  XMLNodeReader mpNode(_filename, doc, "MotionPlanning");

  //Iterate over child nodes in search of MPProblem node within MotionPlanning
  //MotionPlanning should be removed in the future
  bool found = false;
  for(XMLNodeReader::childiterator citr = mpNode.children_begin(); citr != mpNode.children_end(); ++citr){
    if(citr->getName() == "MPProblem"){
      ParseXML(*citr, _problem);
      found = true;
      break;
    }
  }

  if(!found){
    cerr << "Error::Cannot find MPProblem XML node. Exiting." << endl;
    exit(1);
  }
}

template<class MPTraits>
bool
MPProblem<MPTraits>::ParseChild(XMLNodeReader::childiterator citr, typename MPTraits::MPProblemType* _problem) {
  if(citr->getName() == "Environment") {
    m_environment = new Environment(*citr);
    return true;
  }
  else if(citr->getName() == "DistanceMetrics") {
    m_distanceMetrics->ParseXML(_problem, *citr);
    return true;
  }
  else if(citr->getName() == "ValidityCheckers") {
    m_validityCheckers->ParseXML(_problem, *citr);
    return true;
  }
  else if(citr->getName() == "NeighborhoodFinders") {
    m_neighborhoodFinders->ParseXML(_problem, *citr);
    return true;
  }
  else if(citr->getName() == "Samplers") {
    m_samplers->ParseXML(_problem, *citr);
    return true;
  }
  else if(citr->getName() == "LocalPlanners") {
    m_localPlanners->ParseXML(_problem, *citr);
    return true;
  }
  else if(citr->getName() == "Extenders") {
    m_extenders->ParseXML(_problem, *citr);
    return true;
  }
  else if(citr->getName() == "PathModifiers") {
    m_pathModifiers->ParseXML(_problem, *citr);
    return true;
  }
  else if(citr->getName() == "Connectors") {
    m_connectors->ParseXML(_problem, *citr);
    return true;
  }
  else if(citr->getName() == "Metrics") {
    m_metrics->ParseXML(_problem, *citr);
    return true;
  }
  else if(citr->getName() == "MapEvaluators") {
    m_mapEvaluators->ParseXML(_problem, *citr);
    return true;
  }
  else if(citr->getName() == "MPStrategies") {
    m_mpStrategies->ParseXML(_problem, *citr);
    return true;
  }
  else if(citr->getName() == "Solver") {
<<<<<<< HEAD
    m_solver = citr->stringXMLParameter("mpStrategyLabel", true, "", "The strategy pointed to by this label will be used to solve the problem");

    // making seed random in case is not provided
    int defaultSeed = (int) time(NULL);
    m_solverSeed = citr->numberXMLParameter("seed", false, (int) time(NULL), 0, MAX_INT, "The random number generator seed for the solver.");
    m_solverBaseName = citr->stringXMLParameter("baseFilename", true, "", "BaseFilename for the solver.");
=======
    string m_label = citr->stringXMLParameter("mpStrategyLabel", true, "", "The strategy pointed to by this label will be used to solve the problem");
    long m_seed = citr->numberXMLParameter("seed", true, 1, 0, MAX_INT, "The random number generator seed for the solver.");
    string m_baseFilename = citr->stringXMLParameter("baseFilename", true, "", "BaseFilename for the solver.");
>>>>>>> 197a0f9c
    ostringstream oss;
    oss << m_baseFilename << "." << m_seed;
    m_baseFilename = oss.str();
    bool m_vdOutput = citr->boolXMLParameter("vizmoDebug", false, false, "True yields VizmoDebug output for the solver.");
    string m_vizmoDebugName = "";
    if(m_vdOutput)
        m_vizmoDebugName = m_baseFilename + ".vd";
    m_solvers.push_back(Solver(m_label, m_seed, m_baseFilename, m_vizmoDebugName));
    return true;
  }
  else
    return false;
}

template<class MPTraits>
void
MPProblem<MPTraits>::ParseXML(XMLNodeReader& _node, typename MPTraits::MPProblemType* _problem) {
  _node.verifyName("MPProblem");

  for(XMLNodeReader::childiterator citr = _node.children_begin(); citr!= _node.children_end(); ++citr) {
    if(!ParseChild(citr, _problem))
      citr->warnUnknownNode();
  }

  BuildCDStructures();

  if(m_solvers.empty()){
    cerr << "Error::Must define a solver within the XML. Exiting." << endl;
    exit(1);
  }
}

template<class MPTraits>
void
MPProblem<MPTraits>::ToggleValidity(){
  typedef typename ValidityCheckerSet::MIT MIT;
  for(MIT mit = m_validityCheckers->Begin(); mit!= m_validityCheckers->End(); ++mit){
    mit->second->ToggleValidity();
  }
}

template<class MPTraits>
void
MPProblem<MPTraits>::Print(ostream& _os) const {
  _os << "MPProblem" << endl;
  m_environment->Print(_os);
  m_distanceMetrics->Print(_os);
  m_validityCheckers->Print(_os);
  m_neighborhoodFinders->Print(_os);
  m_samplers->Print(_os);
  m_localPlanners->Print(_os);
  m_extenders->Print(_os);
  m_pathModifiers->Print(_os);
  m_connectors->Print(_os);
  m_metrics->Print(_os);
  m_mapEvaluators->Print(_os);
  m_mpStrategies->Print(_os);
}

template<class MPTraits>
void
MPProblem<MPTraits>::SetMPProblem(){
  m_distanceMetrics->SetMPProblem(this);
  m_validityCheckers->SetMPProblem(this);
  m_neighborhoodFinders->SetMPProblem(this);
  m_samplers->SetMPProblem(this);
  m_localPlanners->SetMPProblem(this);
  m_extenders->SetMPProblem(this);
  m_pathModifiers->SetMPProblem(this);
  m_connectors->SetMPProblem(this);
  m_metrics->SetMPProblem(this);
  m_mapEvaluators->SetMPProblem(this);
  m_mpStrategies->SetMPProblem(this);
}

template<class MPTraits>
void
MPProblem<MPTraits>::Solve() {
  if(!m_cdBuilt)
    BuildCDStructures();


  //Solver is tuple<MPStrategyMethod label, seed, base filename, vizmo debug filename>
  typedef vector<Solver>::iterator SIT;
  for(SIT sit = m_solvers.begin(); sit != m_solvers.end(); ++sit) {
    //clear roadmap structures
    delete m_roadmap;
    delete m_blockRoadmap;
    delete m_colRoadmap;
    delete m_stats;
    m_roadmap = new RoadmapType();
    m_blockRoadmap = new RoadmapType();
    m_colRoadmap = new RoadmapType();
    m_stats = new StatClass();

    //initialize vizmo debug if there is a valid filename
    string vdfilename = get<3>(*sit);
    if(vdfilename != "")
      VDInit(vdfilename);

    //call solver
    cout << "\n\nMPProblem is solving with MPStrategyMethod labeled "
      << get<0>(*sit)
      << " using seed " << get<1>(*sit) << "." << endl;
    SRand(get<1>(*sit));
    GetMPStrategy(get<0>(*sit))->SetBaseFilename(get<2>(*sit));
    GetMPStrategy(get<0>(*sit))->operator()();

    //close vizmo debug if necessary
    if(vdfilename != "")
      VDClose();
  }
};

template<class MPTraits>
void
MPProblem<MPTraits>::BuildCDStructures(){
  if(m_environment != NULL){
    vector<cd_predefined> cdtypes = GetSelectedCDTypes();
    for(vector<cd_predefined>::iterator C = cdtypes.begin(); C != cdtypes.end(); ++C)
      m_environment->BuildCDstructure(*C);
  }
  else{
    cerr << "Error::Cannot BuildCDStructures. Must define an environment. Exiting." << endl;
    exit(1);
  }
  m_cdBuilt = true;
}

template<class MPTraits>
vector<cd_predefined>
MPProblem<MPTraits>::GetSelectedCDTypes() const{
  vector<cd_predefined> cdTypes;
  typedef typename ValidityCheckerSet::MIT MIT;
  for(MIT mit = m_validityCheckers->Begin(); mit != m_validityCheckers->End(); ++mit)
    if(CollisionDetectionValidity<MPTraits>* method = dynamic_cast<CollisionDetectionValidity<MPTraits>*>(mit->second.get()))
      cdTypes.push_back(method->GetCDType());
  return cdTypes;
}

template<class MPTraits>
int
MPProblem<MPTraits>::AddObstacle(string _modelFileName, const Transformation& _where){
  if(m_environment != NULL){
    vector<cd_predefined> cdtypes = GetSelectedCDTypes();
    int index =  m_environment->AddObstacle(_modelFileName, _where, cdtypes);
    return index;
  }
  else{
    cerr << "MPProblem::AddObstacle Warning: Attempted to add obstacle to a NULL environment" << endl;
    return -1;
  }
}

template<class MPTraits>
void
MPProblem<MPTraits>::RemoveObstacleAt(size_t _index){
  if(m_environment != NULL){
    m_environment->RemoveObstacleAt(_index);
  }
  else{
    cerr << "MPProblem::RemoveObstacleAt Warning: Attempted to remove an obstacle from a NULL environment" << endl;
  }
}

#endif<|MERGE_RESOLUTION|>--- conflicted
+++ resolved
@@ -346,18 +346,9 @@
     return true;
   }
   else if(citr->getName() == "Solver") {
-<<<<<<< HEAD
-    m_solver = citr->stringXMLParameter("mpStrategyLabel", true, "", "The strategy pointed to by this label will be used to solve the problem");
-
-    // making seed random in case is not provided
-    int defaultSeed = (int) time(NULL);
-    m_solverSeed = citr->numberXMLParameter("seed", false, (int) time(NULL), 0, MAX_INT, "The random number generator seed for the solver.");
-    m_solverBaseName = citr->stringXMLParameter("baseFilename", true, "", "BaseFilename for the solver.");
-=======
     string m_label = citr->stringXMLParameter("mpStrategyLabel", true, "", "The strategy pointed to by this label will be used to solve the problem");
     long m_seed = citr->numberXMLParameter("seed", true, 1, 0, MAX_INT, "The random number generator seed for the solver.");
     string m_baseFilename = citr->stringXMLParameter("baseFilename", true, "", "BaseFilename for the solver.");
->>>>>>> 197a0f9c
     ostringstream oss;
     oss << m_baseFilename << "." << m_seed;
     m_baseFilename = oss.str();
