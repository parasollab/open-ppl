#ifndef MP_PROBLEM_H_
#define MP_PROBLEM_H_

#include <iostream>
<<<<<<< HEAD
=======
#include <list>
>>>>>>> a557eccb
#include <memory>
#include <string>
#include <vector>
#include <unordered_map>

<<<<<<< HEAD
=======
class DynamicObstacle;
>>>>>>> a557eccb
class Environment;
class MPTask;
class MultiBody;
class Robot;
class XMLNode;
struct DynamicObstacle;

////////////////////////////////////////////////////////////////////////////////
/// Representation of a motion planning problem, including an environment,
/// tasks, and robots.
////////////////////////////////////////////////////////////////////////////////
#ifdef _PARALLEL
class MPProblem final : public stapl::p_object
#else
class MPProblem final
#endif
{

  public:

    ///@name Construction
    ///@{

    /// Instantiate an empty MPProblem.
    MPProblem();

    /// Instantiate an MPProblem from an XML file.
    /// @param _filename The name of the XML file.
    explicit MPProblem(const std::string& _filename);

    MPProblem(const MPProblem& _other); ///< Copy.
    MPProblem(MPProblem&& _other);      ///< Move.

    ~MPProblem();

    ///@}
    ///@name Assignment
    ///@{

    MPProblem& operator=(const MPProblem& _other); ///< Copy.
    MPProblem& operator=(MPProblem&& _other);      ///< Move.

    ///@}
    ///@name XML File Parsing
    ///@{

    /// Get the XML filename from which this object was parsed.
    const std::string& GetXMLFilename() const;

    /// Read an XML file.
    /// @param _filename The XML file name.
    void ReadXMLFile(const std::string& _filename);

    ///@}
    ///@name Environment Accessors
    ///@{

    /// Get the environment object.
    Environment* GetEnvironment();

    /// Set the environment object.
    void SetEnvironment(std::unique_ptr<Environment>&& _e);

    ///@}
    ///@name Robot Accessors
    ///@{

    /// Get the number of robots in our problem.
    size_t NumRobots() const noexcept;

    /// Get a specific robot by index.
    Robot* GetRobot(size_t _index) const;

    /// Get a specific robot by label.
    Robot* GetRobot(const std::string& _label) const;

    /// Get all robots in this problem.
    const std::vector<std::unique_ptr<Robot>>& GetRobots() const noexcept;

    ///@}
    ///@name Task Accessors
    ///@{
    /// @TODO Add support for dynamically adding and removing tasks.

<<<<<<< HEAD
    /// Get all of the tasks in this problem.
    const std::vector<std::unique_ptr<MPTask>>& GetTasks() const noexcept;
=======
    /// Get the tasks currently assigned to a given robot.
    /// @param _robot The robot to retrieve tasks for.
    /// @return The set of tasks currently assigned to _robot.
    const std::list<std::unique_ptr<MPTask>>& GetTasks(Robot* const _robot)
        const noexcept;

    /// Add a task to the problem for a given robot.
    /// @param _robot The robot to which the new task is assigned.
    /// @param _task The new task.
    void AddTask(Robot* const _robot, std::unique_ptr<MPTask>&& _task);
>>>>>>> a557eccb

    ///@}
    ///@name Dynamic Obstacle Accessors
    ///@{

    /// Get all of the dynamic obstacles in this problem.
    const std::vector<std::unique_ptr<DynamicObstacle>>& GetDynamicObstacles()
        const noexcept;

    ///@}
    ///@name Debugging
    ///@{

    /// Print the environment, robot, and task information.
    virtual void Print(std::ostream& _os) const;

    ///@}
    ///@name File Path Accessors
    ///@{

    /// Get the base filename for output files.
    const std::string& GetBaseFilename() const;

    /// Set the base filename for output files.
    void SetBaseFilename(const std::string& _s);

    /// Add the base path for input files to a file name.
    /// @param _filename The filename to modify.
    /// @return The base path + filename, or just the path if no name is given.
    std::string GetPath(const std::string& _filename = "");

    /// Set the base path for input files.
    void SetPath(const std::string& _filename);

    ///@}

  protected:

    ///@name Construction Helpers
    ///@{

    /// Helper for parsing XML nodes.
    /// @param _node The child node to be parsed.
    bool ParseChild(XMLNode& _node);

    /// Create a pseudo-point robot.
    void MakePointRobot();

    ///@}
    ///@name Core Properties
    ///@{

    std::unique_ptr<Environment> m_environment;             ///< The planning environment.
    std::vector<std::unique_ptr<Robot>> m_robots;           ///< The robots in our problem.
    std::unique_ptr<Robot> m_pointRobot;                    ///< A pseudo point-robot.
<<<<<<< HEAD
    std::vector<std::unique_ptr<MPTask>> m_tasks;           ///< The tasks in our problem.
    std::vector<std::unique_ptr<DynamicObstacle>> m_dynamicObstacles; ///< The dynamic obstacles in our problem.
=======
    std::vector<std::unique_ptr<DynamicObstacle>> m_dynamicObstacles; ///< The dynamic obstacles in our problem.

    /// Map the tasks assigned to each robot.
    std::unordered_map<Robot*, std::list<std::unique_ptr<MPTask>>> m_taskMap;
>>>>>>> a557eccb

    ///@}
    ///@name Files
    ///@{

    std::string m_xmlFilename;   ///< The XML file name.
    std::string m_baseFilename;  ///< The base name for output files.
    std::string m_filePath;      ///< The relative path for the problem XML.

    ///@}

};

#endif<|MERGE_RESOLUTION|>--- conflicted
+++ resolved
@@ -2,25 +2,19 @@
 #define MP_PROBLEM_H_
 
 #include <iostream>
-<<<<<<< HEAD
-=======
 #include <list>
->>>>>>> a557eccb
 #include <memory>
 #include <string>
+#include <unordered_map>
 #include <vector>
-#include <unordered_map>
 
-<<<<<<< HEAD
-=======
 class DynamicObstacle;
->>>>>>> a557eccb
 class Environment;
 class MPTask;
 class MultiBody;
 class Robot;
 class XMLNode;
-struct DynamicObstacle;
+
 
 ////////////////////////////////////////////////////////////////////////////////
 /// Representation of a motion planning problem, including an environment,
@@ -99,10 +93,6 @@
     ///@{
     /// @TODO Add support for dynamically adding and removing tasks.
 
-<<<<<<< HEAD
-    /// Get all of the tasks in this problem.
-    const std::vector<std::unique_ptr<MPTask>>& GetTasks() const noexcept;
-=======
     /// Get the tasks currently assigned to a given robot.
     /// @param _robot The robot to retrieve tasks for.
     /// @return The set of tasks currently assigned to _robot.
@@ -113,7 +103,6 @@
     /// @param _robot The robot to which the new task is assigned.
     /// @param _task The new task.
     void AddTask(Robot* const _robot, std::unique_ptr<MPTask>&& _task);
->>>>>>> a557eccb
 
     ///@}
     ///@name Dynamic Obstacle Accessors
@@ -169,15 +158,10 @@
     std::unique_ptr<Environment> m_environment;             ///< The planning environment.
     std::vector<std::unique_ptr<Robot>> m_robots;           ///< The robots in our problem.
     std::unique_ptr<Robot> m_pointRobot;                    ///< A pseudo point-robot.
-<<<<<<< HEAD
-    std::vector<std::unique_ptr<MPTask>> m_tasks;           ///< The tasks in our problem.
-    std::vector<std::unique_ptr<DynamicObstacle>> m_dynamicObstacles; ///< The dynamic obstacles in our problem.
-=======
     std::vector<std::unique_ptr<DynamicObstacle>> m_dynamicObstacles; ///< The dynamic obstacles in our problem.
 
     /// Map the tasks assigned to each robot.
     std::unordered_map<Robot*, std::list<std::unique_ptr<MPTask>>> m_taskMap;
->>>>>>> a557eccb
 
     ///@}
     ///@name Files
