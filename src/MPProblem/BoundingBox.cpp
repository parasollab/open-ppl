--- conflicted
+++ resolved
@@ -73,31 +73,6 @@
   return minClearance;
 }
 
-<<<<<<< HEAD
-/*
-int
-BoundingBox::GetSideID(const Vector3d& _p) const {
-  cout << "GetSideID::" << _p << endl;
-  double minClearance = numeric_limits<double>::max();
-  int id, faceID;
-  for (int i = 0; i < 3; ++i) {
-    cout << "i::" << i << endl;
-    cout << _p[i] - m_bbx[i].first << "\t" << m_bbx[i].second - _p[i] << endl;
-    if((_p[i] - m_bbx[i].first) < (m_bbx[i].second - _p[i]))
-      id = i;
-    else
-      id = i+3;
-    double clearance = min((_p[i] - m_bbx[i].first ), (m_bbx[i].second - _p[i]));
-    if (clearance < minClearance || i == 0) {
-      faceID = id;
-      minClearance = clearance;
-    }
-  }
-  cout << "faceID::" << faceID << endl;
-  return faceID;
-}
-*/
-
 int
 BoundingBox::GetSideID(const vector<double>& _p) const {
   double minClearance = numeric_limits<double>::max();
@@ -116,8 +91,6 @@
   return faceID;
 }
 
-=======
->>>>>>> d6d80034
 Vector3d
 BoundingBox::GetClearancePoint(const Vector3d& _p) const {
   Vector3d clrP = _p;
