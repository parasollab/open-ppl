--- conflicted
+++ resolved
@@ -110,7 +110,8 @@
     const ConstraintSet& GetPathConstraints() const noexcept;
     const ConstraintSet& GetGoalConstraints() const noexcept;
 
-<<<<<<< HEAD
+    void ClearGoalConstraints();
+
     /// A task is considered to be 'empty' if it has neither start nor goal
     /// constraints.
     bool Empty() const noexcept;
@@ -125,12 +126,6 @@
     /// Get the robot capability which is required to satisfy this task, if any.
     /// @return The required capability for this task, or empty string if none.
     const std::string& GetCapability() const noexcept;
-=======
-    void ClearGoalConstraints();
-
-    const double GetArrivalTime() const noexcept;
-    const double GetStartTime() const noexcept;
->>>>>>> 55134feb
 
     ///@}
     ///@name Time Accessors
@@ -140,16 +135,8 @@
     void SetEstimatedStartTime(const double _time) noexcept;
     void SetEstimatedCompletionTime(const double _time) noexcept;
 
-<<<<<<< HEAD
     double GetEstimatedStartTime() const noexcept;
     double GetEstimatedCompletionTime() const noexcept;
-=======
-    /// Stores the expected start time of the task
-    void SetStartTime(double _arrivalTime);
-
-    /// Sets the capability required for this task
-    void SetCapability(std::string _capability);
->>>>>>> 55134feb
 
     ///@}
     ///@name Constraint Evaluation
