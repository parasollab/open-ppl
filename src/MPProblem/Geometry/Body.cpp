--- conflicted
+++ resolved
@@ -5,21 +5,10 @@
 
 Body::Body(MultiBody* _owner) :
   m_multibody(_owner),
-<<<<<<< HEAD
-  m_convexHullAvailable(false),
-  m_centerOfMassAvailable(false), m_worldPolyhedronAvailable(false) {}
-
-Body::Body(MultiBody* _owner, GMSPolyhedron& _polyhedron) :
-  m_multibody(_owner),
-  m_polyhedron(_polyhedron),
-  m_worldPolyhedron(_polyhedron),
-  m_convexHullAvailable(false),
-  m_centerOfMassAvailable(false),
-  m_worldPolyhedronAvailable(false) {}
-=======
   m_isBase(false),
   m_baseType(Robot::PLANAR),
   m_baseMovementType(Robot::TRANSLATIONAL),
+  m_convexHullAvailable(false),
   m_centerOfMassAvailable(false), m_worldPolyhedronAvailable(false) {
     fill(m_boundingBox, m_boundingBox+6, 0);
   }
@@ -31,11 +20,11 @@
   m_baseMovementType(Robot::TRANSLATIONAL),
   m_polyhedron(_polyhedron),
   m_worldPolyhedron(_polyhedron),
+  m_convexHullAvailable(false),
   m_centerOfMassAvailable(false),
   m_worldPolyhedronAvailable(false) {
     fill(m_boundingBox, m_boundingBox+6, 0);
   }
->>>>>>> d6d80034
 
 Body::Body(const Body& _b) :
   m_filename(_b.m_filename),
@@ -153,23 +142,10 @@
 //  Read
 //===================================================================
 void
-<<<<<<< HEAD
-Body::ReadBYU(istream& _is) {
-  m_polyhedron.ReadBYU(_is);
-  m_worldPolyhedron = m_polyhedron;
-  FindBoundingBox();
-}
-
-void
-Body::Read(string _fileName) {
-  SetFileName(_fileName);
-=======
 Body::Read() {
-
   string filename = m_modelDataDir == "/" ? m_filename : m_modelDataDir + m_filename;
   if(!FileExists(filename))
     throw ParseException(WHERE, "Geometry file '" + filename + "' not found.");
->>>>>>> d6d80034
 
   m_polyhedron.Read(filename);
   m_worldPolyhedron = m_polyhedron;
@@ -294,14 +270,9 @@
   }
 
   typedef vector<Connection>::iterator CIT;
-<<<<<<< HEAD
-  for(CIT C = _body1->m_forwardConnection.begin(); C != _body1->m_forwardConnection.end(); ++C)
-    if(IsWithinIHelper(C->GetNextBody().get(), _body2, _i-1, _body1) )
-=======
   for(CIT C = _body1->m_forwardConnection.begin(); C != _body1->m_forwardConnection.end(); ++C) {
     Body* next = C->GetNextBody().get();
     if(next != _prevBody && IsWithinIHelper(next, _body2, _i-1, _body1))
->>>>>>> d6d80034
       return true;
   }
   for(CIT C =_body1->m_backwardConnection.begin(); C != _body1->m_backwardConnection.end(); ++C) {
@@ -465,11 +436,7 @@
 }
 
 void
-<<<<<<< HEAD
-Body::Link(Connection _c) {
-=======
 Body::Link(const Connection& _c) {
->>>>>>> d6d80034
   AddForwardConnection(_c);
   _c.GetNextBody()->AddBackwardConnection(_c);
   m_worldPolyhedronAvailable=false;
