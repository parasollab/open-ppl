--- conflicted
+++ resolved
@@ -102,17 +102,7 @@
     void SetBase(Robot::Base _baseType) { m_baseType = _baseType; };
     void SetBaseMovement(Robot::BaseMovement _baseMovementType) { m_baseMovementType = _baseMovementType; };
 
-<<<<<<< HEAD
-    void Read(string _fileName);
-
-    /**Read BYU format data from given inpustream.
-     *Call GMSPolyhedron::ReadBYU, calculate the bounding box, and then call buildCDstructure
-     *to create auxilary data structure for collision detection.
-     */
-    void ReadBYU(istream& _is);
-=======
     void Read();
->>>>>>> d6d80034
 
     virtual void Write(ostream& _os);
 
@@ -167,9 +157,9 @@
      */
     void Link(const Connection& _c);
 
+    bool IsConvexHullVertex(const Vector3d& _v);
+
     static string m_modelDataDir;
-
-    bool IsConvexHullVertex(const Vector3d& _v);
 
   protected:
 
@@ -184,11 +174,8 @@
 
     GMSPolyhedron m_polyhedron;
     GMSPolyhedron m_worldPolyhedron;
-<<<<<<< HEAD
     GMSPolyhedron m_convexHull;
     bool m_convexHullAvailable;
-=======
->>>>>>> d6d80034
     bool m_centerOfMassAvailable;
     Vector3d m_centerOfMass;
     bool m_worldPolyhedronAvailable;
