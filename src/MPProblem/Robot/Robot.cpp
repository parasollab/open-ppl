--- conflicted
+++ resolved
@@ -86,12 +86,6 @@
     SetDynamicsModel(nullptr);
 
   for(auto& child : _node) {
-<<<<<<< HEAD
-    if(child.Name() == "HardwareInterface")
-      SetHardwareInterface(HardwareInterface::Factory(child));
-    if(child.Name() == "Agent")
-      SetAgent(Agent::Factory(this, child));
-=======
     if(child.Name() == "HardwareInterface") {
       // Make sure we don't allow duplicate labels.
       const std::string label = child.Read("label", true, "",
@@ -106,7 +100,6 @@
     else if(child.Name() == "Agent") {
       SetAgent(Agent::Factory(this, child));
     }
->>>>>>> a557eccb
   }
 }
 
@@ -174,11 +167,7 @@
 
   // We will not copy the hardware interfaces because there should only be one
   // such object for a given piece of hardware. Warn the user in this case.
-<<<<<<< HEAD
-  if(_r.m_hardware)
-=======
   if(_r.m_hardware.size())
->>>>>>> a557eccb
     std::cerr << "WARNING: copying a robot does not copy the hardware interface "
               << "because there should only be one interface object driving a "
               << "given piece of hardware at a time."
@@ -332,8 +321,6 @@
     m_agent->Step(_dt);
 }
 
-<<<<<<< HEAD
-=======
 
 void
 Robot::
@@ -343,7 +330,6 @@
     GetMultiBody()->Configure(dynamics->GetSimulatedState());
 }
 
->>>>>>> a557eccb
 /*--------------------------- Geometry Accessors -----------------------------*/
 
 MultiBody*
@@ -425,28 +411,18 @@
 
 HardwareInterface*
 Robot::
-<<<<<<< HEAD
-GetHardwareInterface() const noexcept {
-  return m_hardware.get();
-=======
 GetHardwareInterface(const std::string& _label) const noexcept {
   if(m_hardware.count(_label))
     return m_hardware.at(_label).get();
   return nullptr;
->>>>>>> a557eccb
-}
-
-
-void
-Robot::
-<<<<<<< HEAD
-SetHardwareInterface(std::unique_ptr<HardwareInterface>&& _i) noexcept {
-  m_hardware = std::move(_i);
-=======
+}
+
+
+void
+Robot::
 SetHardwareInterface(const std::string& _label,
     std::unique_ptr<HardwareInterface>&& _i) noexcept {
   m_hardware[_label] = std::move(_i);
->>>>>>> a557eccb
 }
 
 /*------------------------------- Other --------------------------------------*/
@@ -497,13 +473,6 @@
 Robot::
 GetLabel() const noexcept {
   return m_label;
-}
-
-
-void
-Robot::
-SetLabel(const std::string& _l) {
-  m_label = _l;
 }
 
 /*---------------------------------- Debug -----------------------------------*/
