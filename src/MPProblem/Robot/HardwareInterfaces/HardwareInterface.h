#ifndef HARDWARE_INTERFACE_H
#define HARDWARE_INTERFACE_H

#include "MPProblem/Robot/Control.h"

#include <memory>
#include <string>
<<<<<<< HEAD
#include <vector>
=======
>>>>>>> a557eccb


////////////////////////////////////////////////////////////////////////////////
/// An abstract interface for communicating with IP-capable hardware.
////////////////////////////////////////////////////////////////////////////////
class HardwareInterface
{

  public:

<<<<<<< HEAD
    ///@name Local Types
    ///@{

    /// A control and length of time to execute it.
    struct Command
    {

      ControlSet controls; ///< The controls.
      double seconds{0};   ///< The execution duration.

      Command();
      Command(const ControlSet& _c, const double _s);

      /// Define an equivalence relation on Commands.
      /// @return True if both commands have the same control sets and
      ///         near-equal durations (within a small tolerance).
      bool operator==(const Command& _other) const noexcept;

    };

    ///@}
=======
>>>>>>> a557eccb
    ///@name Construction
    ///@{

    /// Construct a hardware interface.
    /// @param _name The name of the hardware, such as 'iCreate'.
    /// @param _ip The IP address for the on-board controller.
    /// @param _port The IP port.
    /// @param _communicationTime The minimum time needed to send a command to
    ///                           the robot.
    HardwareInterface(const std::string& _name, const std::string& _ip,
        const unsigned short _port, const double _communicationTime);

    /// Create an interface from an XML node.
    /// @param _node
    /// @return A dynamically allocated interface.
    static std::unique_ptr<HardwareInterface> Factory(class XMLNode& _node);

    /// Create an interface from an XML node.
    /// @param _node
    /// @return A dynamically allocated interface.
    static std::unique_ptr<HardwareInterface> Factory(class XMLNode& _node);

    virtual ~HardwareInterface() = default;

    ///@}
    ///@name Hardware Properties
    ///@{
    /// Get and set the robot's name, IP, port, and communication time.

    const std::string& GetName() const noexcept;
    void SetName(const std::string& _name) noexcept;

    const std::string& GetIP() const noexcept;
    void SetIP(const std::string& _ip) noexcept;

    unsigned short GetPort() const noexcept;
    void SetPort(const unsigned short _port) noexcept;

    double GetCommunicationTime() const noexcept;
    void SetCommunicationTime(const double _t) noexcept;

    ///@}

  protected:

    ///@name Internal State
    ///@{

    std::string m_name;    ///< The hardware type.
    std::string m_ip;      ///< The IP address for the hardware's controller.
    unsigned short m_port; ///< The IP port for the controller connection.

    /// The minimum time in seconds needed to send a command to the hardware.
    double m_communicationTime{0.};

    ///@}

};

#endif<|MERGE_RESOLUTION|>--- conflicted
+++ resolved
@@ -5,10 +5,6 @@
 
 #include <memory>
 #include <string>
-<<<<<<< HEAD
-#include <vector>
-=======
->>>>>>> a557eccb
 
 
 ////////////////////////////////////////////////////////////////////////////////
@@ -19,30 +15,6 @@
 
   public:
 
-<<<<<<< HEAD
-    ///@name Local Types
-    ///@{
-
-    /// A control and length of time to execute it.
-    struct Command
-    {
-
-      ControlSet controls; ///< The controls.
-      double seconds{0};   ///< The execution duration.
-
-      Command();
-      Command(const ControlSet& _c, const double _s);
-
-      /// Define an equivalence relation on Commands.
-      /// @return True if both commands have the same control sets and
-      ///         near-equal durations (within a small tolerance).
-      bool operator==(const Command& _other) const noexcept;
-
-    };
-
-    ///@}
-=======
->>>>>>> a557eccb
     ///@name Construction
     ///@{
 
@@ -54,11 +26,6 @@
     ///                           the robot.
     HardwareInterface(const std::string& _name, const std::string& _ip,
         const unsigned short _port, const double _communicationTime);
-
-    /// Create an interface from an XML node.
-    /// @param _node
-    /// @return A dynamically allocated interface.
-    static std::unique_ptr<HardwareInterface> Factory(class XMLNode& _node);
 
     /// Create an interface from an XML node.
     /// @param _node
