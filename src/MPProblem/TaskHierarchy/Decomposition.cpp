--- conflicted
+++ resolved
@@ -40,12 +40,9 @@
 
 	// set the highest level task
 	m_rootTask = m_taskMap[mainTask].get();
-<<<<<<< HEAD
 
   // Compute subtask flow
   //m_subtaskFlow = std::unique_ptr<SubtaskFlow>(new SubtaskFlow(m_rootTask));
-=======
->>>>>>> 6c9c9b08
 }
 
 Decomposition::
