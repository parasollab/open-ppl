/* Weight class used for edge weights.  Other weight classes should be
 * derived off of this class.
 */

#ifndef WEIGHT_H_
#define WEIGHT_H_

#include <iostream>
#include <numeric>
using namespace std;

#ifdef _PARALLEL
#include "views/proxy.h"
#endif

#include "Utilities/MPUtils.h"

template<class CfgType>
class DefaultWeight {
  public:

    // Constructors and Destructor
    DefaultWeight(string _lpLabel="", double _w=1, const vector<CfgType>& _intermediates = vector<CfgType>());
    virtual ~DefaultWeight();

    // Graph.h Interface
    static double InvalidWeight();
    static DefaultWeight MaxWeight(); // For Dijkstra's Alg

    virtual bool operator== (const DefaultWeight& _tmp) const;
    virtual const DefaultWeight& operator= (const DefaultWeight& _w);

    virtual DefaultWeight operator+(const DefaultWeight& _other) const ;
    virtual bool operator<(const DefaultWeight& _other) const ;

    // Read/Write values of datamember to given input/output stream.
    template<class C>
      friend ostream& operator<<(ostream& _os, const DefaultWeight<C>& _w);
    template<class C>
      friend istream& operator>>(istream& _is, DefaultWeight<C>& _w);

    // Access Methods
    string GetLPLabel() const { return m_lpLabel; }
    void SetLPLabel(string _lpLabel){ m_lpLabel = _lpLabel; }
    vector<CfgType>& GetIntermediates() { return m_intermediates; }
    const vector<CfgType>& GetIntermediates() const { return m_intermediates; }
    void SetIntermediates(vector<CfgType>& _intermediates){ m_intermediates = _intermediates;}

    double GetWeight() const { return m_weight; }
    double Weight() const { return GetWeight(); } //for GraphAlgo interface
    void SetWeight(double _w){ m_weight = _w; }

    bool IsChecked(int _mult) const { return m_checkedMult <= _mult; }
    void SetChecked(int _mult) { m_checkedMult = min(m_checkedMult, _mult); }
    int GetChecked() const { return m_checkedMult; }

    bool HasClearance() const {return m_hasClearance;}
    double GetClearance() const {return m_clearance;}
    void SetClearance(double _c){m_hasClearance=true; m_clearance = _c;}

    // Data
  protected:
    string m_lpLabel;
    double m_weight;
    vector<CfgType> m_intermediates;

    static double MAX_WEIGHT;
    int m_checkedMult;
    bool m_hasClearance;
    double m_clearance;

  public:
    //changed local to member
#ifdef _PARALLEL
    void define_type(stapl::typer &t)
    {
      t.member(m_weight);
      t.member(m_lpLabel);
      t.member(m_intermediates);
    }
#endif
};

template<class CfgType>
double DefaultWeight<CfgType>::MAX_WEIGHT = numeric_limits<double>::max();

template<class CfgType>
DefaultWeight<CfgType>::DefaultWeight(string _lpLabel, double _w, const vector<CfgType>& _intermediates):
  m_lpLabel(_lpLabel), m_weight(_w), m_intermediates(_intermediates), m_checkedMult(numeric_limits<int>::max()), m_hasClearance(false){
  }

template<class CfgType>
DefaultWeight<CfgType>::~DefaultWeight(){}

template<class CfgType>
double
DefaultWeight<CfgType>::InvalidWeight(){
  return INVALID_DBL;
}

template<class CfgType>
DefaultWeight<CfgType>
DefaultWeight<CfgType>::MaxWeight(){
  return DefaultWeight<CfgType>("INVALID", MAX_WEIGHT);
}

template<class CfgType>
bool
DefaultWeight<CfgType>::operator==(const DefaultWeight<CfgType>& _tmp) const{
  return ( (m_lpLabel==_tmp.GetLPLabel()) && (m_weight==_tmp.GetWeight()) );
}

template<class CfgType>
const DefaultWeight<CfgType>&
DefaultWeight<CfgType>::operator=(const DefaultWeight<CfgType>& _w){
  m_lpLabel = _w.GetLPLabel();
  m_weight = _w.GetWeight();
  m_intermediates = _w.GetIntermediates();
  m_checkedMult = _w.GetChecked();
  m_hasClearance = _w.HasClearance();
  m_clearance = _w.GetClearance();
  return *this;
}

template<class CfgType>
ostream&
operator<<(ostream& _os, const DefaultWeight<CfgType>& _w){
  _os << _w.m_intermediates.size() << " ";
<<<<<<< HEAD
  for(typename vector<CfgType>::const_iterator cit = _w.m_intermediates.begin(); cit!= _w.m_intermediates.end(); cit++)
=======
  for(typename vector<CfgType>::const_iterator cit = _w.m_intermediates.begin(); cit!= _w.m_intermediates.end(); cit++){
>>>>>>> c4587f91
    _os << *cit;
  return _os << _w.m_weight;
}

template<class CfgType>
istream&
operator>>(istream& _is, DefaultWeight<CfgType>& _w){
  size_t numIntermediates;
  _is >> numIntermediates;
<<<<<<< HEAD
  CfgType c;
  _w.m_intermediates.clear();
  for(size_t i = 0; i < numIntermediates; ++i) {
    _is >> c;
    _w.m_intermediates.push_back(c);
  }
  _is >> _w.m_weight;
  return _is;
=======
  _w.m_intermediates.clear();
  CfgType tmp;
  for(size_t i = 0; i < numIntermediates; ++i) {
    _is >> tmp;
    _w.m_intermediates.push_back(tmp);
  }
  return _is >> _w.m_weight;
>>>>>>> c4587f91
}

template<class CfgType>
DefaultWeight<CfgType>
DefaultWeight<CfgType>::operator+(const DefaultWeight<CfgType>& _other) const {
  return DefaultWeight<CfgType>(m_lpLabel, m_weight+_other.m_weight);
}

template<class CfgType>
bool
DefaultWeight<CfgType>::operator<(const DefaultWeight<CfgType>& _other) const {
  return m_weight < _other.m_weight;
}



#endif<|MERGE_RESOLUTION|>--- conflicted
+++ resolved
@@ -126,11 +126,7 @@
 ostream&
 operator<<(ostream& _os, const DefaultWeight<CfgType>& _w){
   _os << _w.m_intermediates.size() << " ";
-<<<<<<< HEAD
   for(typename vector<CfgType>::const_iterator cit = _w.m_intermediates.begin(); cit!= _w.m_intermediates.end(); cit++)
-=======
-  for(typename vector<CfgType>::const_iterator cit = _w.m_intermediates.begin(); cit!= _w.m_intermediates.end(); cit++){
->>>>>>> c4587f91
     _os << *cit;
   return _os << _w.m_weight;
 }
@@ -140,16 +136,6 @@
 operator>>(istream& _is, DefaultWeight<CfgType>& _w){
   size_t numIntermediates;
   _is >> numIntermediates;
-<<<<<<< HEAD
-  CfgType c;
-  _w.m_intermediates.clear();
-  for(size_t i = 0; i < numIntermediates; ++i) {
-    _is >> c;
-    _w.m_intermediates.push_back(c);
-  }
-  _is >> _w.m_weight;
-  return _is;
-=======
   _w.m_intermediates.clear();
   CfgType tmp;
   for(size_t i = 0; i < numIntermediates; ++i) {
@@ -157,7 +143,6 @@
     _w.m_intermediates.push_back(tmp);
   }
   return _is >> _w.m_weight;
->>>>>>> c4587f91
 }
 
 template<class CfgType>
